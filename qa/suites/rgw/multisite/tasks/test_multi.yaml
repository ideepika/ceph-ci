--- conflicted
+++ resolved
@@ -13,15 +13,7 @@
     c2.client.0:
       valgrind: [--tool=memcheck, --max-threads=1024]
     c2.client.1:
-<<<<<<< HEAD
-      valgrind: [--tool=memcheck]
-- netem:
-    clients: [c1.client.0]
-    dst_client: [c2.client.0]
-    delay_range: [10ms, 20ms]
-=======
       valgrind: [--tool=memcheck, --max-threads=1024]
->>>>>>> 917f4f84
 - rgw-multisite:
 - rgw-multisite-tests:
     config:
