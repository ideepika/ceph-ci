--- conflicted
+++ resolved
@@ -364,11 +364,8 @@
   /// compact the underlying store
   virtual void compact() {}
 
-<<<<<<< HEAD
+
   /// compact the underlying store in async mode
-=======
-  /// compact async the underlying store
->>>>>>> fec68a07
   virtual void compact_async() {}
 
   /// compact db for all keys with a given prefix
