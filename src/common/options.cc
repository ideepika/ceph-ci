// -*- mode:C++; tab-width:8; c-basic-offset:2; indent-tabs-mode:t -*-
// vim: ts=8 sw=2 smarttab

#include "acconfig.h"
#include "options.h"
#include "common/Formatter.h"

// Helpers for validators
#include "include/stringify.h"
#include <boost/algorithm/string.hpp>
#include <boost/lexical_cast.hpp>
#include <regex>

// Definitions for enums
#include "common/perf_counters.h"

// rbd feature validation
#include "librbd/Features.h"

namespace {
class printer : public boost::static_visitor<> {
  ostream& out;
public:
  explicit printer(ostream& os)
    : out(os) {}
  template<typename T>
  void operator()(const T& v) const {
    out << v;
  }
  void operator()(boost::blank blank) const {
    return;
  }
  void operator()(bool v) const {
    out << (v ? "true" : "false");
  }
  void operator()(double v) const {
    out << std::fixed << v << std::defaultfloat;
  }
  void operator()(const Option::size_t& v) const {
    out << v.value;
  }
  void operator()(const std::chrono::seconds v) const {
    out << v.count();
  }
};
}

ostream& operator<<(ostream& os, const Option::value_t& v) {
  printer p{os};
  v.apply_visitor(p);
  return os;
}

void Option::dump_value(const char *field_name,
    const Option::value_t &v, Formatter *f) const
{
  if (boost::get<boost::blank>(&v)) {
    // This should be nil but Formatter doesn't allow it.
    f->dump_string(field_name, "");
    return;
  }
  switch (type) {
  case TYPE_INT:
    f->dump_int(field_name, boost::get<int64_t>(v)); break;
  case TYPE_UINT:
    f->dump_unsigned(field_name, boost::get<uint64_t>(v)); break;
  case TYPE_STR:
    f->dump_string(field_name, boost::get<std::string>(v)); break;
  case TYPE_FLOAT:
    f->dump_float(field_name, boost::get<double>(v)); break;
  case TYPE_BOOL:
    f->dump_bool(field_name, boost::get<bool>(v)); break;
  default:
    f->dump_stream(field_name) << v; break;
  }
}

int Option::pre_validate(std::string *new_value, std::string *err) const
{
  if (validator) {
    return validator(new_value, err);
  } else {
    return 0;
  }
}

int Option::validate(const Option::value_t &new_value, std::string *err) const
{
  // Generic validation: min
  if (!boost::get<boost::blank>(&(min))) {
    if (new_value < min) {
      std::ostringstream oss;
      oss << "Value '" << new_value << "' is below minimum " << min;
      *err = oss.str();
      return -EINVAL;
    }
  }

  // Generic validation: max
  if (!boost::get<boost::blank>(&(max))) {
    if (new_value > max) {
      std::ostringstream oss;
      oss << "Value '" << new_value << "' exceeds maximum " << max;
      *err = oss.str();
      return -EINVAL;
    }
  }

  // Generic validation: enum
  if (!enum_allowed.empty() && type == Option::TYPE_STR) {
    auto found = std::find(enum_allowed.begin(), enum_allowed.end(),
                           boost::get<std::string>(new_value));
    if (found == enum_allowed.end()) {
      std::ostringstream oss;
      oss << "'" << new_value << "' is not one of the permitted "
                 "values: " << joinify(enum_allowed.begin(),
                                       enum_allowed.end(),
                                       std::string(", "));
      *err = oss.str();
      return -EINVAL;
    }
  }

  return 0;
}

int Option::parse_value(
  const std::string& raw_val,
  value_t *out,
  std::string *error_message,
  std::string *normalized_value) const
{
  std::string val = raw_val;

  int r = pre_validate(&val, error_message);
  if (r != 0) {
    return r;
  }

  if (type == Option::TYPE_INT) {
    int64_t f = strict_si_cast<int64_t>(val.c_str(), error_message);
    if (!error_message->empty()) {
      return -EINVAL;
    }
    *out = f;
  } else if (type == Option::TYPE_UINT) {
    uint64_t f = strict_si_cast<uint64_t>(val.c_str(), error_message);
    if (!error_message->empty()) {
      return -EINVAL;
    }
    *out = f;
  } else if (type == Option::TYPE_STR) {
    *out = val;
  } else if (type == Option::TYPE_FLOAT) {
    double f = strict_strtod(val.c_str(), error_message);
    if (!error_message->empty()) {
      return -EINVAL;
    } else {
      *out = f;
    }
  } else if (type == Option::TYPE_BOOL) {
    if (strcasecmp(val.c_str(), "false") == 0) {
      *out = false;
    } else if (strcasecmp(val.c_str(), "true") == 0) {
      *out = true;
    } else {
      int b = strict_strtol(val.c_str(), 10, error_message);
      if (!error_message->empty()) {
	return -EINVAL;
      }
      *out = (bool)!!b;
    }
  } else if (type == Option::TYPE_ADDR) {
    entity_addr_t addr;
    if (!addr.parse(val.c_str())){
      return -EINVAL;
    }
    *out = addr;
  } else if (type == Option::TYPE_ADDRVEC) {
    entity_addrvec_t addr;
    if (!addr.parse(val.c_str())){
      return -EINVAL;
    }
    *out = addr;
  } else if (type == Option::TYPE_UUID) {
    uuid_d uuid;
    if (!uuid.parse(val.c_str())) {
      return -EINVAL;
    }
    *out = uuid;
  } else if (type == Option::TYPE_SIZE) {
    Option::size_t sz{strict_iecstrtoll(val.c_str(), error_message)};
    if (!error_message->empty()) {
      return -EINVAL;
    }
    *out = sz;
  } else if (type == Option::TYPE_SECS) {
    try {
      *out = parse_timespan(val);
    } catch (const invalid_argument& e) {
      *error_message = e.what();
      return -EINVAL;
    }
  } else {
    ceph_abort();
  }

  r = validate(*out, error_message);
  if (r != 0) {
    return r;
  }

  if (normalized_value) {
    *normalized_value = to_str(*out);
  }
  return 0;
}

void Option::dump(Formatter *f) const
{
  f->dump_string("name", name);

  f->dump_string("type", type_to_str(type));

  f->dump_string("level", level_to_str(level));

  f->dump_string("desc", desc);
  f->dump_string("long_desc", long_desc);

  dump_value("default", value, f);
  dump_value("daemon_default", daemon_value, f);

  f->open_array_section("tags");
  for (const auto t : tags) {
    f->dump_string("tag", t);
  }
  f->close_section();

  f->open_array_section("services");
  for (const auto s : services) {
    f->dump_string("service", s);
  }
  f->close_section();

  f->open_array_section("see_also");
  for (const auto sa : see_also) {
    f->dump_string("see_also", sa);
  }
  f->close_section();

  if (type == TYPE_STR) {
    f->open_array_section("enum_values");
    for (const auto &ea : enum_allowed) {
      f->dump_string("enum_value", ea);
    }
    f->close_section();
  }

  dump_value("min", min, f);
  dump_value("max", max, f);

  f->dump_bool("can_update_at_runtime", can_update_at_runtime());

  f->open_array_section("flags");
  if (has_flag(FLAG_RUNTIME)) {
    f->dump_string("option", "runtime");
  }
  if (has_flag(FLAG_NO_MON_UPDATE)) {
    f->dump_string("option", "no_mon_update");
  }
  if (has_flag(FLAG_STARTUP)) {
    f->dump_string("option", "startup");
  }
  if (has_flag(FLAG_CLUSTER_CREATE)) {
    f->dump_string("option", "cluster_create");
  }
  if (has_flag(FLAG_CREATE)) {
    f->dump_string("option", "create");
  }
  f->close_section();
}

std::string Option::to_str(const Option::value_t& v)
{
  return stringify(v);
}

void Option::print(ostream *out) const
{
  *out << name << " - " << desc << "\n";
  *out << "  (" << type_to_str(type) << ", " << level_to_str(level) << ")\n";
  if (!boost::get<boost::blank>(&daemon_value)) {
    *out << "  Default (non-daemon): " << stringify(value) << "\n";
    *out << "  Default (daemon): " << stringify(daemon_value) << "\n";
  } else {
    *out << "  Default: " << stringify(value) << "\n";
  }
  if (!enum_allowed.empty()) {
    *out << "  Possible values: ";
    for (auto& i : enum_allowed) {
      *out << " " << stringify(i);
    }
    *out << "\n";
  }
  if (!boost::get<boost::blank>(&min)) {
    *out << "  Minimum: " << stringify(min) << "\n"
	 << "  Maximum: " << stringify(max) << "\n";
  }
  *out << "  Can update at runtime: "
       << (can_update_at_runtime() ? "true" : "false") << "\n";
  if (!services.empty()) {
    *out << "  Services: " << services << "\n";
  }
  if (!tags.empty()) {
    *out << "  Tags: " << tags << "\n";
  }
  if (!see_also.empty()) {
    *out << "  See also: " << see_also << "\n";
  }

  if (long_desc.size()) {
    *out << "\n" << long_desc << "\n";
  }
}

constexpr unsigned long long operator"" _min (unsigned long long min) {
  return min * 60;
}
constexpr unsigned long long operator"" _hr (unsigned long long hr) {
  return hr * 60 * 60;
}
constexpr unsigned long long operator"" _day (unsigned long long day) {
  return day * 60 * 60 * 24;
}
constexpr unsigned long long operator"" _K (unsigned long long n) {
  return n << 10;
}
constexpr unsigned long long operator"" _M (unsigned long long n) {
  return n << 20;
}
constexpr unsigned long long operator"" _G (unsigned long long n) {
  return n << 30;
}
constexpr unsigned long long operator"" _T (unsigned long long n) {
  return n << 40;
}

std::vector<Option> get_global_options() {
  return std::vector<Option>({
    Option("host", Option::TYPE_STR, Option::LEVEL_BASIC)
    .set_description("local hostname")
    .set_long_description("if blank, ceph assumes the short hostname (hostname -s)")
    .set_flag(Option::FLAG_NO_MON_UPDATE)
    .add_service("common")
    .add_tag("network"),

    Option("fsid", Option::TYPE_UUID, Option::LEVEL_BASIC)
    .set_description("cluster fsid (uuid)")
    .set_flag(Option::FLAG_NO_MON_UPDATE)
    .set_flag(Option::FLAG_STARTUP)
    .add_service("common")
    .add_tag("service"),

    Option("public_addr", Option::TYPE_ADDR, Option::LEVEL_BASIC)
    .set_description("public-facing address to bind to")
    .set_flag(Option::FLAG_STARTUP)
    .add_service({"mon", "mds", "osd", "mgr"}),

    Option("public_addrv", Option::TYPE_ADDRVEC, Option::LEVEL_BASIC)
    .set_description("public-facing address to bind to")
    .set_flag(Option::FLAG_STARTUP)
    .add_service({"mon", "mds", "osd", "mgr"}),

    Option("public_bind_addr", Option::TYPE_ADDR, Option::LEVEL_ADVANCED)
    .set_default(entity_addr_t())
    .set_flag(Option::FLAG_STARTUP)
    .add_service("mon")
    .set_description(""),

    Option("cluster_addr", Option::TYPE_ADDR, Option::LEVEL_BASIC)
    .set_description("cluster-facing address to bind to")
    .add_service("osd")
    .set_flag(Option::FLAG_STARTUP)
    .add_tag("network"),

    Option("public_network", Option::TYPE_STR, Option::LEVEL_ADVANCED)
    .add_service({"mon", "mds", "osd", "mgr"})
    .set_flag(Option::FLAG_STARTUP)
    .add_tag("network")
    .set_description("Network(s) from which to choose a public address to bind to"),

    Option("public_network_interface", Option::TYPE_STR, Option::LEVEL_ADVANCED)
    .add_service({"mon", "mds", "osd", "mgr"})
    .add_tag("network")
    .set_flag(Option::FLAG_STARTUP)
    .set_description("Interface name(s) from which to choose an address from a public_network to bind to; public_network must also be specified.")
    .add_see_also("public_network"),

    Option("cluster_network", Option::TYPE_STR, Option::LEVEL_ADVANCED)
    .add_service("osd")
    .set_flag(Option::FLAG_STARTUP)
    .add_tag("network")
    .set_description("Network(s) from which to choose a cluster address to bind to"),

    Option("cluster_network_interface", Option::TYPE_STR, Option::LEVEL_ADVANCED)
    .add_service({"mon", "mds", "osd", "mgr"})
    .set_flag(Option::FLAG_STARTUP)
    .add_tag("network")
    .set_description("Interface name(s) from which to choose an address from a cluster_network to bind to; cluster_network must also be specified.")
    .add_see_also("cluster_network"),

    Option("monmap", Option::TYPE_STR, Option::LEVEL_ADVANCED)
    .set_description("path to MonMap file")
    .set_long_description("This option is normally used during mkfs, but can also "
  			"be used to identify which monitors to connect to.")
    .set_flag(Option::FLAG_NO_MON_UPDATE)
    .add_service("mon")
    .set_flag(Option::FLAG_CREATE),

    Option("mon_host", Option::TYPE_STR, Option::LEVEL_BASIC)
    .set_description("list of hosts or addresses to search for a monitor")
    .set_long_description("This is a comma, whitespace, or semicolon separated "
  			"list of IP addresses or hostnames. Hostnames are "
  			"resolved via DNS and all A or AAAA records are "
  			"included in the search list.")
    .set_flag(Option::FLAG_NO_MON_UPDATE)
    .set_flag(Option::FLAG_STARTUP)
    .add_service("common"),

    Option("mon_dns_srv_name", Option::TYPE_STR, Option::LEVEL_ADVANCED)
    .set_default("ceph-mon")
    .set_description("name of DNS SRV record to check for monitor addresses")
    .set_flag(Option::FLAG_NO_MON_UPDATE)
    .set_flag(Option::FLAG_STARTUP)
    .add_service("common")
    .add_tag("network")
    .add_see_also("mon_host"),

    Option("container_image", Option::TYPE_STR, Option::LEVEL_BASIC)
    .set_description("container image (used by ssh orchestrator)")
    .set_flag(Option::FLAG_STARTUP)
    .set_default("ceph/daemon-base:latest-master-devel"),

    // lockdep
    Option("lockdep", Option::TYPE_BOOL, Option::LEVEL_DEV)
    .set_description("enable lockdep lock dependency analyzer")
    .set_flag(Option::FLAG_NO_MON_UPDATE)
    .set_flag(Option::FLAG_STARTUP)
    .add_service("common"),

    Option("lockdep_force_backtrace", Option::TYPE_BOOL, Option::LEVEL_DEV)
    .set_description("always gather current backtrace at every lock")
    .set_flag(Option::FLAG_STARTUP)
    .add_service("common")
    .add_see_also("lockdep"),

    Option("run_dir", Option::TYPE_STR, Option::LEVEL_ADVANCED)
    .set_default("/var/run/ceph")
    .set_flag(Option::FLAG_STARTUP)
    .set_description("path for the 'run' directory for storing pid and socket files")
    .add_service("common")
    .add_see_also("admin_socket"),

    Option("admin_socket", Option::TYPE_STR, Option::LEVEL_ADVANCED)
    .set_default("")
    .set_daemon_default("$run_dir/$cluster-$name.asok")
    .set_flag(Option::FLAG_STARTUP)
    .set_description("path for the runtime control socket file, used by the 'ceph daemon' command")
    .add_service("common"),

    Option("admin_socket_mode", Option::TYPE_STR, Option::LEVEL_ADVANCED)
    .set_description("file mode to set for the admin socket file, e.g, '0755'")
    .set_flag(Option::FLAG_STARTUP)
    .add_service("common")
    .add_see_also("admin_socket"),

    // daemon
    Option("daemonize", Option::TYPE_BOOL, Option::LEVEL_ADVANCED)
    .set_default(false)
    .set_daemon_default(true)
    .set_description("whether to daemonize (background) after startup")
    .set_flag(Option::FLAG_STARTUP)
    .set_flag(Option::FLAG_NO_MON_UPDATE)
    .add_service({"mon", "mgr", "osd", "mds"})
    .add_tag("service")
    .add_see_also({"pid_file", "chdir"}),

    Option("setuser", Option::TYPE_STR, Option::LEVEL_ADVANCED)
    .set_flag(Option::FLAG_STARTUP)
    .set_description("uid or user name to switch to on startup")
    .set_long_description("This is normally specified by the systemd unit file.")
    .add_service({"mon", "mgr", "osd", "mds"})
    .add_tag("service")
    .add_see_also("setgroup"),

    Option("setgroup", Option::TYPE_STR, Option::LEVEL_ADVANCED)
    .set_flag(Option::FLAG_STARTUP)
    .set_description("gid or group name to switch to on startup")
    .set_long_description("This is normally specified by the systemd unit file.")
    .add_service({"mon", "mgr", "osd", "mds"})
    .add_tag("service")
    .add_see_also("setuser"),

    Option("setuser_match_path", Option::TYPE_STR, Option::LEVEL_ADVANCED)
    .set_flag(Option::FLAG_STARTUP)
    .set_description("if set, setuser/setgroup is condition on this path matching ownership")
    .set_long_description("If setuser or setgroup are specified, and this option is non-empty, then the uid/gid of the daemon will only be changed if the file or directory specified by this option has a matching uid and/or gid.  This exists primarily to allow switching to user ceph for OSDs to be conditional on whether the osd data contents have also been chowned after an upgrade.  This is normally specified by the systemd unit file.")
    .add_service({"mon", "mgr", "osd", "mds"})
    .add_tag("service")
    .add_see_also({"setuser", "setgroup"}),

    Option("pid_file", Option::TYPE_STR, Option::LEVEL_ADVANCED)
    .set_flag(Option::FLAG_STARTUP)
    .set_description("path to write a pid file (if any)")
    .add_service({"mon", "mgr", "osd", "mds"})
    .add_tag("service"),

    Option("chdir", Option::TYPE_STR, Option::LEVEL_ADVANCED)
    .set_description("path to chdir(2) to after daemonizing")
    .set_flag(Option::FLAG_STARTUP)
    .set_flag(Option::FLAG_NO_MON_UPDATE)
    .add_service({"mon", "mgr", "osd", "mds"})
    .add_tag("service")
    .add_see_also("daemonize"),

    Option("fatal_signal_handlers", Option::TYPE_BOOL, Option::LEVEL_ADVANCED)
    .set_default(true)
    .set_flag(Option::FLAG_STARTUP)
    .set_description("whether to register signal handlers for SIGABRT etc that dump a stack trace")
    .set_long_description("This is normally true for daemons and values for libraries.")
    .add_service({"mon", "mgr", "osd", "mds"})
    .add_tag("service"),

    Option("crash_dir", Option::TYPE_STR, Option::LEVEL_ADVANCED)
    .set_flag(Option::FLAG_STARTUP)
    .set_default("/var/lib/ceph/crash")
    .set_description("Directory where crash reports are archived"),

    // restapi
    Option("restapi_log_level", Option::TYPE_STR, Option::LEVEL_ADVANCED)
    .set_description("default set by python code"),

    Option("restapi_base_url", Option::TYPE_STR, Option::LEVEL_ADVANCED)
    .set_description("default set by python code"),

    Option("erasure_code_dir", Option::TYPE_STR, Option::LEVEL_ADVANCED)
    .set_default(CEPH_PKGLIBDIR"/erasure-code")
    .set_flag(Option::FLAG_STARTUP)
    .set_description("directory where erasure-code plugins can be found")
    .add_service({"mon", "osd"}),

    // logging
    Option("log_file", Option::TYPE_STR, Option::LEVEL_BASIC)
    .set_default("")
    .set_daemon_default("/var/log/ceph/$cluster-$name.log")
    .set_description("path to log file")
    .add_see_also({"log_to_file",
		   "log_to_stderr",
                   "err_to_stderr",
                   "log_to_syslog",
                   "err_to_syslog"}),

    Option("log_max_new", Option::TYPE_INT, Option::LEVEL_ADVANCED)
    .set_default(1000)
    .set_description("max unwritten log entries to allow before waiting to flush to the log")
    .add_see_also("log_max_recent"),

    Option("log_max_recent", Option::TYPE_INT, Option::LEVEL_ADVANCED)
    .set_default(500)
    .set_daemon_default(10000)
    .set_description("recent log entries to keep in memory to dump in the event of a crash")
    .set_long_description("The purpose of this option is to log at a higher debug level only to the in-memory buffer, and write out the detailed log messages only if there is a crash.  Only log entries below the lower log level will be written unconditionally to the log.  For example, debug_osd=1/5 will write everything <= 1 to the log unconditionally but keep entries at levels 2-5 in memory.  If there is a seg fault or assertion failure, all entries will be dumped to the log."),

    Option("log_to_file", Option::TYPE_BOOL, Option::LEVEL_BASIC)
    .set_default(true)
    .set_description("send log lines to a file")
    .add_see_also("log_file"),

    Option("log_to_stderr", Option::TYPE_BOOL, Option::LEVEL_BASIC)
    .set_default(true)
    .set_daemon_default(false)
    .set_description("send log lines to stderr"),

    Option("err_to_stderr", Option::TYPE_BOOL, Option::LEVEL_BASIC)
    .set_default(false)
    .set_daemon_default(true)
    .set_description("send critical error log lines to stderr"),

    Option("log_stderr_prefix", Option::TYPE_STR, Option::LEVEL_ADVANCED)
    .set_description("String to prefix log messages with when sent to stderr")
    .set_long_description("This is useful in container environments when combined with mon_cluster_log_to_stderr.  The mon log prefixes each line with the channel name (e.g., 'default', 'audit'), while log_stderr_prefix can be set to 'debug '.")
    .add_see_also("mon_cluster_log_to_stderr"),

    Option("log_to_syslog", Option::TYPE_BOOL, Option::LEVEL_BASIC)
    .set_default(false)
    .set_description("send log lines to syslog facility"),

    Option("err_to_syslog", Option::TYPE_BOOL, Option::LEVEL_BASIC)
    .set_default(false)
    .set_description("send critical error log lines to syslog facility"),

    Option("log_flush_on_exit", Option::TYPE_BOOL, Option::LEVEL_ADVANCED)
    .set_default(false)
    .set_description("set a process exit handler to ensure the log is flushed on exit"),

    Option("log_stop_at_utilization", Option::TYPE_FLOAT, Option::LEVEL_BASIC)
    .set_default(.97)
    .set_min_max(0.0, 1.0)
    .set_description("stop writing to the log file when device utilization reaches this ratio")
    .add_see_also("log_file"),

    Option("log_to_graylog", Option::TYPE_BOOL, Option::LEVEL_BASIC)
    .set_default(false)
    .set_description("send log lines to remote graylog server")
    .add_see_also({"err_to_graylog",
                   "log_graylog_host",
                   "log_graylog_port"}),

    Option("err_to_graylog", Option::TYPE_BOOL, Option::LEVEL_BASIC)
    .set_default(false)
    .set_description("send critical error log lines to remote graylog server")
    .add_see_also({"log_to_graylog",
                   "log_graylog_host",
                   "log_graylog_port"}),

    Option("log_graylog_host", Option::TYPE_STR, Option::LEVEL_BASIC)
    .set_default("127.0.0.1")
    .set_description("address or hostname of graylog server to log to")
    .add_see_also({"log_to_graylog",
                   "err_to_graylog",
                   "log_graylog_port"}),

    Option("log_graylog_port", Option::TYPE_INT, Option::LEVEL_BASIC)
    .set_default(12201)
    .set_description("port number for the remote graylog server")
    .add_see_also("log_graylog_host"),

    Option("log_coarse_timestamps", Option::TYPE_BOOL, Option::LEVEL_ADVANCED)
    .set_default(true)
    .set_description("timestamp log entries from coarse system clock "
		     "to improve performance")
    .add_service("common")
    .add_tag("performance")
    .add_tag("service"),


    // unmodified
    Option("clog_to_monitors", Option::TYPE_STR, Option::LEVEL_ADVANCED)
    .set_default("default=true")
    .set_flag(Option::FLAG_RUNTIME)
    .set_description("Make daemons send cluster log messages to monitors"),

    Option("clog_to_syslog", Option::TYPE_STR, Option::LEVEL_ADVANCED)
    .set_default("false")
    .set_flag(Option::FLAG_RUNTIME)
    .set_description("Make daemons send cluster log messages to syslog"),

    Option("clog_to_syslog_level", Option::TYPE_STR, Option::LEVEL_ADVANCED)
    .set_default("info")
    .set_flag(Option::FLAG_RUNTIME)
    .set_description("Syslog level for cluster log messages")
    .add_see_also("clog_to_syslog"),

    Option("clog_to_syslog_facility", Option::TYPE_STR, Option::LEVEL_ADVANCED)
    .set_default("default=daemon audit=local0")
    .set_flag(Option::FLAG_RUNTIME)
    .set_description("Syslog facility for cluster log messages")
    .add_see_also("clog_to_syslog"),

    Option("clog_to_graylog", Option::TYPE_STR, Option::LEVEL_ADVANCED)
    .set_default("false")
    .set_flag(Option::FLAG_RUNTIME)
    .set_description("Make daemons send cluster log to graylog"),

    Option("clog_to_graylog_host", Option::TYPE_STR, Option::LEVEL_ADVANCED)
    .set_default("127.0.0.1")
    .set_flag(Option::FLAG_RUNTIME)
    .set_description("Graylog host to cluster log messages")
    .add_see_also("clog_to_graylog"),

    Option("clog_to_graylog_port", Option::TYPE_STR, Option::LEVEL_ADVANCED)
    .set_default("12201")
    .set_flag(Option::FLAG_RUNTIME)
    .set_description("Graylog port number for cluster log messages")
    .add_see_also("clog_to_graylog"),

    Option("mon_cluster_log_to_stderr", Option::TYPE_BOOL, Option::LEVEL_ADVANCED)
    .set_default(false)
    .add_service("mon")
    .set_flag(Option::FLAG_RUNTIME)
    .set_description("Make monitor send cluster log messages to stderr (prefixed by channel)")
    .add_see_also("log_stderr_prefix"),

    Option("mon_cluster_log_to_syslog", Option::TYPE_STR, Option::LEVEL_ADVANCED)
    .set_default("default=false")
    .set_flag(Option::FLAG_RUNTIME)
    .add_service("mon")
    .set_description("Make monitor send cluster log messages to syslog"),

    Option("mon_cluster_log_to_syslog_level", Option::TYPE_STR, Option::LEVEL_ADVANCED)
    .set_default("info")
    .add_service("mon")
    .set_flag(Option::FLAG_RUNTIME)
    .set_description("Syslog level for cluster log messages")
    .add_see_also("mon_cluster_log_to_syslog"),

    Option("mon_cluster_log_to_syslog_facility", Option::TYPE_STR, Option::LEVEL_ADVANCED)
    .set_default("daemon")
    .add_service("mon")
    .set_flag(Option::FLAG_RUNTIME)
    .set_description("Syslog facility for cluster log messages")
    .add_see_also("mon_cluster_log_to_syslog"),

    Option("mon_cluster_log_to_file", Option::TYPE_BOOL, Option::LEVEL_ADVANCED)
    .set_default(true)
    .set_flag(Option::FLAG_RUNTIME)
    .add_service("mon")
    .set_description("Make monitor send cluster log messages to file")
    .add_see_also("mon_cluster_log_file"),

    Option("mon_cluster_log_file", Option::TYPE_STR, Option::LEVEL_ADVANCED)
    .set_default("default=/var/log/ceph/$cluster.$channel.log cluster=/var/log/ceph/$cluster.log")
    .set_flag(Option::FLAG_RUNTIME)
    .add_service("mon")
    .set_description("File(s) to write cluster log to")
    .set_long_description("This can either be a simple file name to receive all messages, or a list of key/value pairs where the key is the log channel and the value is the filename, which may include $cluster and $channel metavariables")
    .add_see_also("mon_cluster_log_to_file"),

    Option("mon_cluster_log_file_level", Option::TYPE_STR, Option::LEVEL_ADVANCED)
    .set_default("debug")
    .set_flag(Option::FLAG_RUNTIME)
    .add_service("mon")
    .set_description("Lowest level to include is cluster log file")
    .add_see_also("mon_cluster_log_file"),

    Option("mon_cluster_log_to_graylog", Option::TYPE_STR, Option::LEVEL_ADVANCED)
    .set_default("false")
    .set_flag(Option::FLAG_RUNTIME)
    .add_service("mon")
    .set_description("Make monitor send cluster log to graylog"),

    Option("mon_cluster_log_to_graylog_host", Option::TYPE_STR, Option::LEVEL_ADVANCED)
    .set_default("127.0.0.1")
    .set_flag(Option::FLAG_RUNTIME)
    .add_service("mon")
    .set_description("Graylog host for cluster log messages")
    .add_see_also("mon_cluster_log_to_graylog"),

    Option("mon_cluster_log_to_graylog_port", Option::TYPE_STR, Option::LEVEL_ADVANCED)
    .set_default("12201")
    .set_flag(Option::FLAG_RUNTIME)
    .add_service("mon")
    .set_description("Graylog port for cluster log messages")
    .add_see_also("mon_cluster_log_to_graylog"),

    Option("enable_experimental_unrecoverable_data_corrupting_features", Option::TYPE_STR, Option::LEVEL_ADVANCED)
    .set_flag(Option::FLAG_RUNTIME)
    .set_default("")
    .set_description("Enable named (or all with '*') experimental features that may be untested, dangerous, and/or cause permanent data loss"),

    Option("plugin_dir", Option::TYPE_STR, Option::LEVEL_ADVANCED)
    .set_default(CEPH_PKGLIBDIR)
    .set_flag(Option::FLAG_STARTUP)
    .add_service({"mon", "osd"})
    .set_description("Base directory for dynamically loaded plugins"),

    // Compressor
    Option("compressor_zlib_isal", Option::TYPE_BOOL, Option::LEVEL_ADVANCED)
    .set_default(false)
    .set_description("Use Intel ISA-L accelerated zlib implementation if available"),

    Option("compressor_zlib_level", Option::TYPE_INT, Option::LEVEL_ADVANCED)
    .set_default(5)
    .set_description("Zlib compression level to use"),

    Option("qat_compressor_enabled", Option::TYPE_BOOL, Option::LEVEL_ADVANCED)
    .set_default(false)
    .set_description("Enable Intel QAT acceleration support for compression if available"),

    Option("plugin_crypto_accelerator", Option::TYPE_STR, Option::LEVEL_ADVANCED)
    .set_default("crypto_isal")
    .set_description("Crypto accelerator library to use"),

    Option("mempool_debug", Option::TYPE_BOOL, Option::LEVEL_DEV)
    .set_default(false)
    .set_flag(Option::FLAG_NO_MON_UPDATE)
    .set_description(""),

    Option("thp", Option::TYPE_BOOL, Option::LEVEL_DEV)
    .set_default(false)
    .set_flag(Option::FLAG_STARTUP)
    .set_description("enable transparent huge page (THP) support")
    .set_long_description("Ceph is known to suffer from memory fragmentation due to THP use. This is indicated by RSS usage above configured memory targets. Enabling THP is currently discouraged until selective use of THP by Ceph is implemented."),

    Option("key", Option::TYPE_STR, Option::LEVEL_ADVANCED)
    .set_default("")
    .set_description("Authentication key")
    .set_long_description("A CephX authentication key, base64 encoded.  It normally looks something like 'AQAtut9ZdMbNJBAAHz6yBAWyJyz2yYRyeMWDag=='.")
    .set_flag(Option::FLAG_STARTUP)
    .set_flag(Option::FLAG_NO_MON_UPDATE)
    .add_see_also("keyfile")
    .add_see_also("keyring"),

    Option("keyfile", Option::TYPE_STR, Option::LEVEL_ADVANCED)
    .set_default("")
    .set_description("Path to a file containing a key")
    .set_long_description("The file should contain a CephX authentication key and optionally a trailing newline, but nothing else.")
    .set_flag(Option::FLAG_STARTUP)
    .set_flag(Option::FLAG_NO_MON_UPDATE)
    .add_see_also("key"),

    Option("keyring", Option::TYPE_STR, Option::LEVEL_ADVANCED)
    .set_default(
      "/etc/ceph/$cluster.$name.keyring,/etc/ceph/$cluster.keyring,"
      "/etc/ceph/keyring,/etc/ceph/keyring.bin,"
  #if defined(__FreeBSD)
      "/usr/local/etc/ceph/$cluster.$name.keyring,"
      "/usr/local/etc/ceph/$cluster.keyring,"
      "/usr/local/etc/ceph/keyring,/usr/local/etc/ceph/keyring.bin,"
  #endif
    )
    .set_description("Path to a keyring file.")
    .set_long_description("A keyring file is an INI-style formatted file where the section names are client or daemon names (e.g., 'osd.0') and each section contains a 'key' property with CephX authentication key as the value.")
    .set_flag(Option::FLAG_STARTUP)
    .set_flag(Option::FLAG_NO_MON_UPDATE)
    .add_see_also("key")
    .add_see_also("keyfile"),

    Option("heartbeat_interval", Option::TYPE_INT, Option::LEVEL_ADVANCED)
    .set_default(5)
    .set_flag(Option::FLAG_STARTUP)
    .set_description("Frequency of internal heartbeat checks (seconds)"),

    Option("heartbeat_file", Option::TYPE_STR, Option::LEVEL_ADVANCED)
    .set_default("")
    .set_flag(Option::FLAG_STARTUP)
    .set_description("File to touch on successful internal heartbeat")
    .set_long_description("If set, this file will be touched every time an internal heartbeat check succeeds.")
    .add_see_also("heartbeat_interval"),

    Option("heartbeat_inject_failure", Option::TYPE_INT, Option::LEVEL_DEV)
    .set_default(0)
    .set_description(""),

    Option("perf", Option::TYPE_BOOL, Option::LEVEL_ADVANCED)
    .set_default(true)
    .set_description("Enable internal performance metrics")
    .set_long_description("If enabled, collect and expose internal health metrics"),

    Option("ms_type", Option::TYPE_STR, Option::LEVEL_ADVANCED)
    .set_flag(Option::FLAG_STARTUP)
    .set_default("async+posix")
    .set_description("Messenger implementation to use for network communication"),

    Option("ms_public_type", Option::TYPE_STR, Option::LEVEL_ADVANCED)
    .set_default("")
    .set_flag(Option::FLAG_STARTUP)
    .set_description("Messenger implementation to use for the public network")
    .set_long_description("If not specified, use ms_type")
    .add_see_also("ms_type"),

    Option("ms_cluster_type", Option::TYPE_STR, Option::LEVEL_ADVANCED)
    .set_default("")
    .set_flag(Option::FLAG_STARTUP)
    .set_description("Messenger implementation to use for the internal cluster network")
    .set_long_description("If not specified, use ms_type")
    .add_see_also("ms_type"),

    Option("ms_mon_cluster_mode", Option::TYPE_STR, Option::LEVEL_BASIC)
    .set_default("secure crc")
    .set_flag(Option::FLAG_STARTUP)
    .set_description("Connection modes (crc, secure) for intra-mon connections in order of preference")
    .add_see_also("ms_mon_service_mode")
    .add_see_also("ms_mon_client_mode")
    .add_see_also("ms_service_mode")
    .add_see_also("ms_cluster_mode")
    .add_see_also("ms_client_mode"),

    Option("ms_mon_service_mode", Option::TYPE_STR, Option::LEVEL_BASIC)
    .set_default("secure crc")
    .set_flag(Option::FLAG_STARTUP)
    .set_description("Allowed connection modes (crc, secure) for connections to mons")
    .add_see_also("ms_service_mode")
    .add_see_also("ms_mon_cluster_mode")
    .add_see_also("ms_mon_client_mode")
    .add_see_also("ms_cluster_mode")
    .add_see_also("ms_client_mode"),

    Option("ms_mon_client_mode", Option::TYPE_STR, Option::LEVEL_BASIC)
    .set_default("secure crc")
    .set_flag(Option::FLAG_STARTUP)
    .set_description("Connection modes (crc, secure) for connections from clients to monitors in order of preference")
    .add_see_also("ms_mon_service_mode")
    .add_see_also("ms_mon_cluster_mode")
    .add_see_also("ms_service_mode")
    .add_see_also("ms_cluster_mode")
    .add_see_also("ms_client_mode"),

    Option("ms_cluster_mode", Option::TYPE_STR, Option::LEVEL_BASIC)
    .set_default("crc secure")
    .set_flag(Option::FLAG_STARTUP)
    .set_description("Connection modes (crc, secure) for intra-cluster connections in order of preference")
    .add_see_also("ms_service_mode")
    .add_see_also("ms_client_mode"),

    Option("ms_service_mode", Option::TYPE_STR, Option::LEVEL_BASIC)
    .set_default("crc secure")
    .set_flag(Option::FLAG_STARTUP)
    .set_description("Allowed connection modes (crc, secure) for connections to daemons")
    .add_see_also("ms_cluster_mode")
    .add_see_also("ms_client_mode"),

    Option("ms_client_mode", Option::TYPE_STR, Option::LEVEL_BASIC)
    .set_default("crc secure")
    .set_flag(Option::FLAG_STARTUP)
    .set_description("Connection modes (crc, secure) for connections from clients in order of preference")
    .add_see_also("ms_cluster_mode")
    .add_see_also("ms_service_mode"),

    Option("ms_learn_addr_from_peer", Option::TYPE_BOOL, Option::LEVEL_ADVANCED)
    .set_default(true)
    .set_description("Learn address from what IP our first peer thinks we connect from")
    .set_long_description("Use the IP address our first peer (usually a monitor) sees that we are connecting from.  This is useful if a client is behind some sort of NAT and we want to see it identified by its local (not NATed) address."),

    Option("ms_tcp_nodelay", Option::TYPE_BOOL, Option::LEVEL_ADVANCED)
    .set_default(true)
    .set_description("Disable Nagle's algorithm and send queued network traffic immediately"),

    Option("ms_tcp_rcvbuf", Option::TYPE_SIZE, Option::LEVEL_ADVANCED)
    .set_default(0)
    .set_description("Size of TCP socket receive buffer"),

    Option("ms_tcp_prefetch_max_size", Option::TYPE_SIZE, Option::LEVEL_ADVANCED)
    .set_default(4_K)
    .set_description("Maximum amount of data to prefetch out of the socket receive buffer"),

    Option("ms_initial_backoff", Option::TYPE_FLOAT, Option::LEVEL_ADVANCED)
    .set_default(.2)
    .set_description("Initial backoff after a network error is detected (seconds)"),

    Option("ms_max_backoff", Option::TYPE_FLOAT, Option::LEVEL_ADVANCED)
    .set_default(15.0)
    .set_description("Maximum backoff after a network error before retrying (seconds)")
    .add_see_also("ms_initial_backoff"),

    Option("ms_crc_data", Option::TYPE_BOOL, Option::LEVEL_DEV)
    .set_default(true)
    .set_description("Set and/or verify crc32c checksum on data payload sent over network"),

    Option("ms_crc_header", Option::TYPE_BOOL, Option::LEVEL_DEV)
    .set_default(true)
    .set_description("Set and/or verify crc32c checksum on header payload sent over network"),

    Option("ms_die_on_bad_msg", Option::TYPE_BOOL, Option::LEVEL_DEV)
    .set_default(false)
    .set_description("Induce a daemon crash/exit when a bad network message is received"),

    Option("ms_die_on_unhandled_msg", Option::TYPE_BOOL, Option::LEVEL_DEV)
    .set_default(false)
    .set_description("Induce a daemon crash/exit when an unrecognized message is received"),

    Option("ms_die_on_old_message", Option::TYPE_BOOL, Option::LEVEL_DEV)
    .set_default(false)
    .set_description("Induce a daemon crash/exit when a old, undecodable message is received"),

    Option("ms_die_on_skipped_message", Option::TYPE_BOOL, Option::LEVEL_DEV)
    .set_default(false)
    .set_description("Induce a daemon crash/exit if sender skips a message sequence number"),

    Option("ms_die_on_bug", Option::TYPE_BOOL, Option::LEVEL_DEV)
    .set_default(false)
    .set_description("Induce a crash/exit on various bugs (for testing purposes)"),

    Option("ms_dispatch_throttle_bytes", Option::TYPE_SIZE, Option::LEVEL_ADVANCED)
    .set_default(100_M)
    .set_description("Limit messages that are read off the network but still being processed"),

    Option("ms_bind_ipv4", Option::TYPE_BOOL, Option::LEVEL_ADVANCED)
    .set_default(true)
    .set_description("Bind servers to IPv4 address(es)")
    .add_see_also("ms_bind_ipv6"),

    Option("ms_bind_ipv6", Option::TYPE_BOOL, Option::LEVEL_ADVANCED)
    .set_default(false)
    .set_description("Bind servers to IPv6 address(es)")
    .add_see_also("ms_bind_ipv4"),

    Option("ms_bind_prefer_ipv4", Option::TYPE_BOOL, Option::LEVEL_ADVANCED)
    .set_default(false)
    .set_description("Prefer IPV4 over IPV6 address(es)"),

    Option("ms_bind_msgr1", Option::TYPE_BOOL, Option::LEVEL_ADVANCED)
    .set_default(true)
    .set_description("Bind servers to msgr1 (legacy) protocol address(es)")
    .add_see_also("ms_bind_msgr2"),

    Option("ms_bind_msgr2", Option::TYPE_BOOL, Option::LEVEL_ADVANCED)
    .set_default(true)
    .set_description("Bind servers to msgr2 (nautilus+) protocol address(es)")
    .add_see_also("ms_bind_msgr1"),

    Option("ms_bind_port_min", Option::TYPE_INT, Option::LEVEL_ADVANCED)
    .set_default(6800)
    .set_description("Lowest port number to bind daemon(s) to"),

    Option("ms_bind_port_max", Option::TYPE_INT, Option::LEVEL_ADVANCED)
    .set_default(7300)
    .set_description("Highest port number to bind daemon(s) to"),

    Option("ms_bind_retry_count", Option::TYPE_INT, Option::LEVEL_ADVANCED)
  #if !defined(__FreeBSD__)
    .set_default(3)
  #else
    // FreeBSD does not use SO_REAUSEADDR so allow for a bit more time per default
    .set_default(6)
  #endif
    .set_description("Number of attempts to make while bind(2)ing to a port"),

    Option("ms_bind_retry_delay", Option::TYPE_INT, Option::LEVEL_ADVANCED)
  #if !defined(__FreeBSD__)
    .set_default(5)
  #else
    // FreeBSD does not use SO_REAUSEADDR so allow for a bit more time per default
    .set_default(6)
  #endif
    .set_description("Delay between bind(2) attempts (seconds)"),

    Option("ms_bind_before_connect", Option::TYPE_BOOL, Option::LEVEL_ADVANCED)
    .set_default(false)
    .set_description("Call bind(2) on client sockets"),

    Option("ms_tcp_listen_backlog", Option::TYPE_INT, Option::LEVEL_ADVANCED)
    .set_default(512)
    .set_description("Size of queue of incoming connections for accept(2)"),


    Option("ms_connection_ready_timeout", Option::TYPE_UINT, Option::LEVEL_ADVANCED)
    .set_default(10)
    .set_description("Time before we declare a not yet ready connection as dead (seconds)"),

    Option("ms_connection_idle_timeout", Option::TYPE_UINT, Option::LEVEL_ADVANCED)
    .set_default(900)
    .set_description("Time before an idle connection is closed (seconds)"),

    Option("ms_pq_max_tokens_per_priority", Option::TYPE_UINT, Option::LEVEL_DEV)
    .set_default(16777216)
    .set_description(""),

    Option("ms_pq_min_cost", Option::TYPE_SIZE, Option::LEVEL_DEV)
    .set_default(65536)
    .set_description(""),

    Option("ms_inject_socket_failures", Option::TYPE_UINT, Option::LEVEL_DEV)
    .set_default(0)
    .set_description("Inject a socket failure every Nth socket operation"),

    Option("ms_inject_delay_type", Option::TYPE_STR, Option::LEVEL_DEV)
    .set_default("")
    .set_description("Entity type to inject delays for")
    .set_flag(Option::FLAG_RUNTIME),

    Option("ms_inject_delay_msg_type", Option::TYPE_STR, Option::LEVEL_DEV)
    .set_default("")
    .set_description("Message type to inject delays for"),

    Option("ms_inject_delay_max", Option::TYPE_FLOAT, Option::LEVEL_DEV)
    .set_default(1)
    .set_description("Max delay to inject"),

    Option("ms_inject_delay_probability", Option::TYPE_FLOAT, Option::LEVEL_DEV)
    .set_default(0)
    .set_description(""),

    Option("ms_inject_internal_delays", Option::TYPE_FLOAT, Option::LEVEL_DEV)
    .set_default(0)
    .set_description("Inject various internal delays to induce races (seconds)"),

    Option("ms_blackhole_osd", Option::TYPE_BOOL, Option::LEVEL_DEV)
    .set_default(false)
    .set_description(""),

    Option("ms_blackhole_mon", Option::TYPE_BOOL, Option::LEVEL_DEV)
    .set_default(false)
    .set_description(""),

    Option("ms_blackhole_mds", Option::TYPE_BOOL, Option::LEVEL_DEV)
    .set_default(false)
    .set_description(""),

    Option("ms_blackhole_mgr", Option::TYPE_BOOL, Option::LEVEL_DEV)
    .set_default(false)
    .set_description(""),

    Option("ms_blackhole_client", Option::TYPE_BOOL, Option::LEVEL_DEV)
    .set_default(false)
    .set_description(""),

    Option("ms_dump_on_send", Option::TYPE_BOOL, Option::LEVEL_ADVANCED)
    .set_default(false)
    .set_description("Hexdump message to debug log on message send"),

    Option("ms_dump_corrupt_message_level", Option::TYPE_INT, Option::LEVEL_ADVANCED)
    .set_default(1)
    .set_description("Log level at which to hexdump corrupt messages we receive"),

    Option("ms_async_op_threads", Option::TYPE_UINT, Option::LEVEL_ADVANCED)
    .set_default(3)
    .set_min_max(1, 24)
    .set_description("Threadpool size for AsyncMessenger (ms_type=async)"),

    Option("ms_async_max_op_threads", Option::TYPE_UINT, Option::LEVEL_ADVANCED)
    .set_default(5)
    .set_description("Maximum threadpool size of AsyncMessenger")
    .add_see_also("ms_async_op_threads"),

    Option("ms_async_rdma_device_name", Option::TYPE_STR, Option::LEVEL_ADVANCED)
    .set_default("")
    .set_description(""),

    Option("ms_async_rdma_enable_hugepage", Option::TYPE_BOOL, Option::LEVEL_ADVANCED)
    .set_default(false)
    .set_description(""),

    Option("ms_async_rdma_buffer_size", Option::TYPE_SIZE, Option::LEVEL_ADVANCED)
    .set_default(128_K)
    .set_description(""),

    Option("ms_async_rdma_send_buffers", Option::TYPE_UINT, Option::LEVEL_ADVANCED)
    .set_default(1_K)
    .set_description(""),

    Option("ms_async_rdma_receive_buffers", Option::TYPE_UINT, Option::LEVEL_ADVANCED)
    .set_default(32768)
    .set_description(""),

    Option("ms_async_rdma_receive_queue_len", Option::TYPE_UINT, Option::LEVEL_ADVANCED)
    .set_default(4096)
    .set_description(""),

    Option("ms_async_rdma_support_srq", Option::TYPE_BOOL, Option::LEVEL_ADVANCED)
    .set_default(true)
    .set_description(""),

    Option("ms_async_rdma_port_num", Option::TYPE_UINT, Option::LEVEL_ADVANCED)
    .set_default(1)
    .set_description(""),

    Option("ms_async_rdma_polling_us", Option::TYPE_UINT, Option::LEVEL_ADVANCED)
    .set_default(1000)
    .set_description(""),

    Option("ms_async_rdma_gid_idx", Option::TYPE_INT, Option::LEVEL_ADVANCED)
    .set_default(0)
    .set_description("use gid_idx to select GID for choosing RoCEv1 or RoCEv2"),

    Option("ms_async_rdma_local_gid", Option::TYPE_STR, Option::LEVEL_ADVANCED)
    .set_default("")
    .set_description(""),

    Option("ms_async_rdma_roce_ver", Option::TYPE_INT, Option::LEVEL_ADVANCED)
    .set_default(1)
    .set_description(""),

    Option("ms_async_rdma_sl", Option::TYPE_INT, Option::LEVEL_ADVANCED)
    .set_default(3)
    .set_description(""),

    Option("ms_async_rdma_dscp", Option::TYPE_INT, Option::LEVEL_ADVANCED)
    .set_default(96)
    .set_description(""),

    Option("ms_max_accept_failures", Option::TYPE_INT, Option::LEVEL_ADVANCED)
    .set_default(4)
    .set_description("The maximum number of consecutive failed accept() calls before "
                     "considering the daemon is misconfigured and abort it."),

    Option("ms_async_rdma_cm", Option::TYPE_BOOL, Option::LEVEL_ADVANCED)
    .set_default(false)
    .set_description(""),

    Option("ms_async_rdma_type", Option::TYPE_STR, Option::LEVEL_ADVANCED)
    .set_default("ib")
    .set_description(""),

    Option("ms_dpdk_port_id", Option::TYPE_INT, Option::LEVEL_ADVANCED)
    .set_default(0)
    .set_description(""),

    Option("ms_dpdk_coremask", Option::TYPE_STR, Option::LEVEL_ADVANCED)
    .set_default("0xF")         //begin with 0x for the string
    .set_description("")
    .add_see_also("ms_async_op_threads"),

    Option("ms_dpdk_memory_channel", Option::TYPE_STR, Option::LEVEL_ADVANCED)
    .set_default("4")
    .set_description(""),

    Option("ms_dpdk_hugepages", Option::TYPE_STR, Option::LEVEL_ADVANCED)
    .set_default("")
    .set_description(""),

    Option("ms_dpdk_pmd", Option::TYPE_STR, Option::LEVEL_ADVANCED)
    .set_default("")
    .set_description(""),

    Option("ms_dpdk_host_ipv4_addr", Option::TYPE_STR, Option::LEVEL_ADVANCED)
    .set_default("")
    .set_description(""),

    Option("ms_dpdk_gateway_ipv4_addr", Option::TYPE_STR, Option::LEVEL_ADVANCED)
    .set_default("")
    .set_description(""),

    Option("ms_dpdk_netmask_ipv4_addr", Option::TYPE_STR, Option::LEVEL_ADVANCED)
    .set_default("")
    .set_description(""),

    Option("ms_dpdk_lro", Option::TYPE_BOOL, Option::LEVEL_ADVANCED)
    .set_default(true)
    .set_description(""),

    Option("ms_dpdk_hw_flow_control", Option::TYPE_BOOL, Option::LEVEL_ADVANCED)
    .set_default(true)
    .set_description(""),

    Option("ms_dpdk_hw_queue_weight", Option::TYPE_FLOAT, Option::LEVEL_ADVANCED)
    .set_default(1)
    .set_description(""),

    Option("ms_dpdk_debug_allow_loopback", Option::TYPE_BOOL, Option::LEVEL_DEV)
    .set_default(false)
    .set_description(""),

    Option("ms_dpdk_rx_buffer_count_per_core", Option::TYPE_INT, Option::LEVEL_ADVANCED)
    .set_default(8192)
    .set_description(""),

    Option("inject_early_sigterm", Option::TYPE_BOOL, Option::LEVEL_DEV)
    .set_default(false)
    .set_description("send ourselves a SIGTERM early during startup"),

    // MON
    Option("mon_enable_op_tracker", Option::TYPE_BOOL, Option::LEVEL_ADVANCED)
    .set_default(true)
    .add_service("mon")
    .set_description("enable/disable MON op tracking"),

    Option("mon_op_complaint_time", Option::TYPE_SECS, Option::LEVEL_ADVANCED)
    .set_default(30)
    .add_service("mon")
    .set_description("time after which to consider a monitor operation blocked "
                     "after no updates"),

    Option("mon_op_log_threshold", Option::TYPE_INT, Option::LEVEL_ADVANCED)
    .set_default(5)
    .add_service("mon")
    .set_description("max number of slow ops to display"),

    Option("mon_op_history_size", Option::TYPE_UINT, Option::LEVEL_ADVANCED)
    .set_default(20)
    .add_service("mon")
    .set_description("max number of completed ops to track"),

    Option("mon_op_history_duration", Option::TYPE_SECS, Option::LEVEL_ADVANCED)
    .set_default(600)
    .add_service("mon")
    .set_description("expiration time in seconds of historical MON OPS"),

    Option("mon_op_history_slow_op_size", Option::TYPE_UINT, Option::LEVEL_ADVANCED)
    .set_default(20)
    .add_service("mon")
    .set_description("max number of slow historical MON OPS to keep"),

    Option("mon_op_history_slow_op_threshold", Option::TYPE_SECS, Option::LEVEL_ADVANCED)
    .set_default(10)
    .add_service("mon")
    .set_description("duration of an op to be considered as a historical slow op"),

    Option("mon_data", Option::TYPE_STR, Option::LEVEL_ADVANCED)
    .set_flag(Option::FLAG_NO_MON_UPDATE)
    .set_default("/var/lib/ceph/mon/$cluster-$id")
    .add_service("mon")
    .set_description("path to mon database"),

    Option("mon_initial_members", Option::TYPE_STR, Option::LEVEL_ADVANCED)
    .set_default("")
    .add_service("mon")
    .set_flag(Option::FLAG_NO_MON_UPDATE)
    .set_flag(Option::FLAG_CLUSTER_CREATE)
    .set_description(""),

    Option("mon_compact_on_start", Option::TYPE_BOOL, Option::LEVEL_ADVANCED)
    .set_default(false)
    .add_service("mon")
    .set_description(""),

    Option("mon_compact_on_bootstrap", Option::TYPE_BOOL, Option::LEVEL_ADVANCED)
    .set_default(false)
    .add_service("mon")
    .set_description(""),

    Option("mon_compact_on_trim", Option::TYPE_BOOL, Option::LEVEL_ADVANCED)
    .set_default(true)
    .add_service("mon")
    .set_description(""),

    /* -- mon: osdmap prune (begin) -- */
    Option("mon_osdmap_full_prune_enabled", Option::TYPE_BOOL, Option::LEVEL_ADVANCED)
    .set_default(true)
    .add_service("mon")
    .set_description("enables pruning full osdmap versions when we go over a given number of maps")
    .add_see_also("mon_osdmap_full_prune_min")
    .add_see_also("mon_osdmap_full_prune_interval")
    .add_see_also("mon_osdmap_full_prune_txsize"),

    Option("mon_osdmap_full_prune_min", Option::TYPE_UINT, Option::LEVEL_ADVANCED)
    .set_default(10000)
    .add_service("mon")
    .set_description("minimum number of versions in the store to trigger full map pruning")
    .add_see_also("mon_osdmap_full_prune_enabled")
    .add_see_also("mon_osdmap_full_prune_interval")
    .add_see_also("mon_osdmap_full_prune_txsize"),

    Option("mon_osdmap_full_prune_interval", Option::TYPE_UINT, Option::LEVEL_ADVANCED)
    .set_default(10)
    .add_service("mon")
    .set_description("interval between maps that will not be pruned; maps in the middle will be pruned.")
    .add_see_also("mon_osdmap_full_prune_enabled")
    .add_see_also("mon_osdmap_full_prune_interval")
    .add_see_also("mon_osdmap_full_prune_txsize"),

    Option("mon_osdmap_full_prune_txsize", Option::TYPE_UINT, Option::LEVEL_ADVANCED)
    .set_default(100)
    .add_service("mon")
    .set_description("number of maps we will prune per iteration")
    .add_see_also("mon_osdmap_full_prune_enabled")
    .add_see_also("mon_osdmap_full_prune_interval")
    .add_see_also("mon_osdmap_full_prune_txsize"),
    /* -- mon: osdmap prune (end) -- */

    Option("mon_osd_cache_size", Option::TYPE_INT, Option::LEVEL_ADVANCED)
    .set_default(500)
    .add_service("mon")
    .set_description("maximum number of OSDMaps to cache in memory"),

    Option("mon_osd_cache_size_min", Option::TYPE_SIZE, Option::LEVEL_ADVANCED)
    .set_default(128_M)
    .add_service("mon")
    .set_description("The minimum amount of bytes to be kept mapped in memory for osd monitor caches."),

    Option("mon_memory_target", Option::TYPE_SIZE, Option::LEVEL_BASIC)
    .set_default(2_G)
    .set_flag(Option::FLAG_RUNTIME)
    .add_service("mon")
    .set_description("The amount of bytes pertaining to osd monitor caches and kv cache to be kept mapped in memory with cache auto-tuning enabled"),

    Option("mon_memory_autotune", Option::TYPE_BOOL, Option::LEVEL_BASIC)
    .set_default(true)
    .set_flag(Option::FLAG_RUNTIME)
    .add_service("mon")
    .set_description("Autotune the cache memory being used for osd monitors and kv database"),

    Option("mon_cpu_threads", Option::TYPE_INT, Option::LEVEL_ADVANCED)
    .set_default(4)
    .add_service("mon")
    .set_description("worker threads for CPU intensive background work"),

    Option("mon_osd_mapping_pgs_per_chunk", Option::TYPE_INT, Option::LEVEL_DEV)
    .set_default(4096)
    .add_service("mon")
    .set_description("granularity of PG placement calculation background work"),

    Option("mon_clean_pg_upmaps_per_chunk", Option::TYPE_UINT, Option::LEVEL_DEV)
    .set_default(256)
    .add_service("mon")
    .set_description("granularity of PG upmap validation background work"),

    Option("mon_osd_max_creating_pgs", Option::TYPE_INT, Option::LEVEL_ADVANCED)
    .set_default(1024)
    .add_service("mon")
    .set_description("maximum number of PGs the mon will create at once"),

    Option("mon_osd_max_initial_pgs", Option::TYPE_INT, Option::LEVEL_ADVANCED)
    .set_default(1024)
    .add_service("mon")
    .set_description("maximum number of PGs a pool will created with")
    .set_long_description("If the user specifies more PGs than this, the cluster will subsequently split PGs after the pool is created in order to reach the target."),

    Option("mon_tick_interval", Option::TYPE_INT, Option::LEVEL_ADVANCED)
    .set_default(5)
    .add_service("mon")
    .set_description("interval for internal mon background checks"),

    Option("mon_session_timeout", Option::TYPE_INT, Option::LEVEL_ADVANCED)
    .set_default(300)
    .add_service("mon")
    .set_description("close inactive mon client connections after this many seconds"),

    Option("mon_subscribe_interval", Option::TYPE_FLOAT, Option::LEVEL_DEV)
    .set_default(1_day)
    .add_service("mon")
    .set_description("subscribe interval for pre-jewel clients"),

    Option("mon_delta_reset_interval", Option::TYPE_FLOAT, Option::LEVEL_ADVANCED)
    .set_default(10)
    .add_service("mon")
    .add_service("mon")
    .set_description("window duration for rate calculations in 'ceph status'"),

    Option("mon_osd_laggy_halflife", Option::TYPE_INT, Option::LEVEL_ADVANCED)
    .set_default(1_hr)
    .add_service("mon")
    .set_description("halflife of OSD 'lagginess' factor"),

    Option("mon_osd_laggy_weight", Option::TYPE_FLOAT, Option::LEVEL_ADVANCED)
    .set_default(.3)
    .set_min_max(0.0, 1.0)
    .add_service("mon")
    .set_description("how heavily to weight OSD marking itself back up in overall laggy_probability")
    .set_long_description("1.0 means that an OSD marking itself back up (because it was marked down but not actually dead) means a 100% laggy_probability; 0.0 effectively disables tracking of laggy_probability."),

    Option("mon_osd_laggy_max_interval", Option::TYPE_INT, Option::LEVEL_ADVANCED)
    .set_default(300)
    .add_service("mon")
    .set_description("cap value for period for OSD to be marked for laggy_interval calculation"),

    Option("mon_osd_adjust_heartbeat_grace", Option::TYPE_BOOL, Option::LEVEL_ADVANCED)
    .set_default(true)
    .add_service("mon")
    .set_description("increase OSD heartbeat grace if peers appear to be laggy")
    .set_long_description("If an OSD is marked down but then marks itself back up, it implies it wasn't actually down but was unable to respond to heartbeats.  If this option is true, we can use the laggy_probability and laggy_interval values calculated to model this situation to increase the heartbeat grace period for this OSD so that it isn't marked down again.  laggy_probability is an estimated probability that the given OSD is down because it is laggy (not actually down), and laggy_interval is an estiate on how long it stays down when it is laggy.")
    .add_see_also("mon_osd_laggy_halflife")
    .add_see_also("mon_osd_laggy_weight")
    .add_see_also("mon_osd_laggy_max_interval"),

    Option("mon_osd_adjust_down_out_interval", Option::TYPE_BOOL, Option::LEVEL_ADVANCED)
    .set_default(true)
    .add_service("mon")
    .set_description("increase the mon_osd_down_out_interval if an OSD appears to be laggy")
    .add_see_also("mon_osd_adjust_heartbeat_grace"),

    Option("mon_osd_auto_mark_in", Option::TYPE_BOOL, Option::LEVEL_ADVANCED)
    .set_default(false)
    .add_service("mon")
    .set_description("mark any OSD that comes up 'in'"),

    Option("mon_osd_auto_mark_auto_out_in", Option::TYPE_BOOL, Option::LEVEL_ADVANCED)
    .set_default(true)
    .add_service("mon")
    .set_description("mark any OSD that comes up that was automatically marked 'out' back 'in'")
    .add_see_also("mon_osd_down_out_interval"),

    Option("mon_osd_auto_mark_new_in", Option::TYPE_BOOL, Option::LEVEL_ADVANCED)
    .set_default(true)
    .add_service("mon")
    .set_description("mark any new OSD that comes up 'in'"),

    Option("mon_osd_destroyed_out_interval", Option::TYPE_INT, Option::LEVEL_ADVANCED)
    .set_default(600)
    .add_service("mon")
    .set_description("mark any OSD 'out' that has been 'destroy'ed for this long (seconds)"),

    Option("mon_osd_down_out_interval", Option::TYPE_INT, Option::LEVEL_ADVANCED)
    .set_default(600)
    .add_service("mon")
    .set_description("mark any OSD 'out' that has been 'down' for this long (seconds)"),

    Option("mon_osd_down_out_subtree_limit", Option::TYPE_STR, Option::LEVEL_ADVANCED)
    .set_default("rack")
    .set_flag(Option::FLAG_RUNTIME)
    .add_service("mon")
    .set_description("do not automatically mark OSDs 'out' if an entire subtree of this size is down")
    .add_see_also("mon_osd_down_out_interval"),

    Option("mon_osd_min_up_ratio", Option::TYPE_FLOAT, Option::LEVEL_ADVANCED)
    .set_default(.3)
    .add_service("mon")
    .set_description("do not automatically mark OSDs 'out' if fewer than this many OSDs are 'up'")
    .add_see_also("mon_osd_down_out_interval"),

    Option("mon_osd_min_in_ratio", Option::TYPE_FLOAT, Option::LEVEL_ADVANCED)
    .set_default(.75)
    .add_service("mon")
    .set_description("do not automatically mark OSDs 'out' if fewer than this many OSDs are 'in'")
    .add_see_also("mon_osd_down_out_interval"),

    Option("mon_osd_warn_op_age", Option::TYPE_FLOAT, Option::LEVEL_ADVANCED)
    .set_default(32)
    .add_service("mgr")
    .set_description("issue REQUEST_SLOW health warning if OSD ops are slower than this age (seconds)"),

    Option("mon_osd_err_op_age_ratio", Option::TYPE_FLOAT, Option::LEVEL_ADVANCED)
    .set_default(128)
    .add_service("mgr")
    .set_description("issue REQUEST_STUCK health error if OSD ops are slower than is age (seconds)"),

    Option("mon_osd_prime_pg_temp", Option::TYPE_BOOL, Option::LEVEL_DEV)
    .set_default(true)
    .add_service("mon")
    .set_description("minimize peering work by priming pg_temp values after a map change"),

    Option("mon_osd_prime_pg_temp_max_time", Option::TYPE_FLOAT, Option::LEVEL_DEV)
    .set_default(.5)
    .add_service("mon")
    .set_description("maximum time to spend precalculating PG mappings on map change (seconds)"),

    Option("mon_osd_prime_pg_temp_max_estimate", Option::TYPE_FLOAT, Option::LEVEL_ADVANCED)
    .set_default(.25)
    .add_service("mon")
    .set_description("calculate all PG mappings if estimated fraction of PGs that change is above this amount"),

    Option("mon_stat_smooth_intervals", Option::TYPE_UINT, Option::LEVEL_ADVANCED)
    .set_default(6)
    .set_min(1)
    .add_service("mgr")
    .set_description("number of PGMaps stats over which we calc the average read/write throughput of the whole cluster"),

    Option("mon_election_timeout", Option::TYPE_FLOAT, Option::LEVEL_ADVANCED)
    .set_default(5)
    .add_service("mon")
    .set_description("maximum time for a mon election (seconds)"),

    Option("mon_lease", Option::TYPE_FLOAT, Option::LEVEL_ADVANCED)
    .set_default(5)
    .add_service("mon")
    .set_description("lease interval between quorum monitors (seconds)")
    .set_long_description("This setting controls how sensitive your mon quorum is to intermittent network issues or other failures."),

    Option("mon_lease_renew_interval_factor", Option::TYPE_FLOAT, Option::LEVEL_ADVANCED)
    .set_default(.6)
    .set_min_max((double)0.0, (double).9999999)
    .add_service("mon")
    .set_description("multiple of mon_lease for the lease renewal interval")
    .set_long_description("Leases must be renewed before they time out.  A smaller value means frequent renewals, while a value close to 1 makes a lease expiration more likely.")
    .add_see_also("mon_lease"),

    Option("mon_lease_ack_timeout_factor", Option::TYPE_FLOAT, Option::LEVEL_ADVANCED)
    .set_default(2.0)
    .set_min_max(1.0001, 100.0)
    .add_service("mon")
    .set_description("multiple of mon_lease for the lease ack interval before calling new election")
    .add_see_also("mon_lease"),

    Option("mon_accept_timeout_factor", Option::TYPE_FLOAT, Option::LEVEL_ADVANCED)
    .set_default(2.0)
    .add_service("mon")
    .set_description("multiple of mon_lease for follower mons to accept proposed state changes before calling a new election")
    .add_see_also("mon_lease"),

    Option("mon_clock_drift_allowed", Option::TYPE_FLOAT, Option::LEVEL_ADVANCED)
    .set_default(.050)
    .add_service("mon")
    .set_description("allowed clock drift (in seconds) between mons before issuing a health warning"),

    Option("mon_clock_drift_warn_backoff", Option::TYPE_FLOAT, Option::LEVEL_ADVANCED)
    .set_default(5)
    .add_service("mon")
    .set_description("exponential backoff factor for logging clock drift warnings in the cluster log"),

    Option("mon_timecheck_interval", Option::TYPE_FLOAT, Option::LEVEL_ADVANCED)
    .set_default(300.0)
    .add_service("mon")
    .set_description("frequency of clock synchronization checks between monitors (seconds)"),

    Option("mon_timecheck_skew_interval", Option::TYPE_FLOAT, Option::LEVEL_ADVANCED)
    .set_default(30.0)
    .add_service("mon")
    .set_description("frequency of clock synchronization (re)checks between monitors while clocks are believed to be skewed (seconds)")
    .add_see_also("mon_timecheck_interval"),

    Option("mon_pg_stuck_threshold", Option::TYPE_INT, Option::LEVEL_ADVANCED)
    .set_default(60)
    .set_description("number of seconds after which pgs can be considered stuck inactive, unclean, etc")
    .set_long_description("see doc/control.rst under dump_stuck for more info")
    .add_service("mgr"),

    Option("mon_pg_warn_min_per_osd", Option::TYPE_UINT, Option::LEVEL_ADVANCED)
    .set_default(0)
    .add_service("mgr")
    .set_description("minimal number PGs per (in) osd before we warn the admin"),

    Option("mon_max_pg_per_osd", Option::TYPE_UINT, Option::LEVEL_ADVANCED)
    .set_min(1)
    .set_default(250)
    .add_service("mgr")
    .set_description("Max number of PGs per OSD the cluster will allow")
    .set_long_description("If the number of PGs per OSD exceeds this, a "
        "health warning will be visible in `ceph status`.  This is also used "
        "in automated PG management, as the threshold at which some pools' "
        "pg_num may be shrunk in order to enable increasing the pg_num of "
        "others."),

    Option("mon_target_pg_per_osd", Option::TYPE_UINT, Option::LEVEL_ADVANCED)
    .set_min(1)
    .set_default(100)
    .set_description("Automated PG management creates this many PGs per OSD")
    .set_long_description("When creating pools, the automated PG management "
        "logic will attempt to reach this target.  In some circumstances, it "
        "may exceed this target, up to the ``mon_max_pg_per_osd`` limit. "
        "Conversely, a lower number of PGs per OSD may be created if the "
        "cluster is not yet fully utilised"),

    Option("mon_pg_warn_max_object_skew", Option::TYPE_FLOAT, Option::LEVEL_ADVANCED)
    .set_default(10.0)
    .set_description("max skew few average in objects per pg")
    .add_service("mgr"),

    Option("mon_pg_warn_min_objects", Option::TYPE_INT, Option::LEVEL_ADVANCED)
    .set_default(10000)
    .set_description("do not warn below this object #")
    .add_service("mgr"),

    Option("mon_pg_warn_min_pool_objects", Option::TYPE_INT, Option::LEVEL_ADVANCED)
    .set_default(1000)
    .set_description("do not warn on pools below this object #")
    .add_service("mgr"),

    Option("mon_pg_check_down_all_threshold", Option::TYPE_FLOAT, Option::LEVEL_ADVANCED)
    .set_default(.5)
    .set_description("threshold of down osds after which we check all pgs")
    .add_service("mgr"),

    Option("mon_cache_target_full_warn_ratio", Option::TYPE_FLOAT, Option::LEVEL_ADVANCED)
    .set_default(.66)
    .add_service("mgr")
    .set_flag(Option::FLAG_NO_MON_UPDATE)
    .set_flag(Option::FLAG_CLUSTER_CREATE)
    .set_description("issue CACHE_POOL_NEAR_FULL health warning when cache pool utilization exceeds this ratio of usable space"),

    Option("mon_osd_full_ratio", Option::TYPE_FLOAT, Option::LEVEL_ADVANCED)
    .set_default(.95)
    .set_flag(Option::FLAG_NO_MON_UPDATE)
    .set_flag(Option::FLAG_CLUSTER_CREATE)
    .set_description("full ratio of OSDs to be set during initial creation of the cluster"),

    Option("mon_osd_backfillfull_ratio", Option::TYPE_FLOAT, Option::LEVEL_ADVANCED)
    .set_default(.90)
    .set_flag(Option::FLAG_NO_MON_UPDATE)
    .set_flag(Option::FLAG_CLUSTER_CREATE)
    .set_description(""),

    Option("mon_osd_nearfull_ratio", Option::TYPE_FLOAT, Option::LEVEL_ADVANCED)
    .set_default(.85)
    .set_flag(Option::FLAG_NO_MON_UPDATE)
    .set_flag(Option::FLAG_CLUSTER_CREATE)
    .set_description("nearfull ratio for OSDs to be set during initial creation of cluster"),

    Option("mon_osd_initial_require_min_compat_client", Option::TYPE_STR, Option::LEVEL_ADVANCED)
    .set_default("jewel")
    .set_flag(Option::FLAG_NO_MON_UPDATE)
    .set_flag(Option::FLAG_CLUSTER_CREATE)
    .set_description(""),

    Option("mon_allow_pool_delete", Option::TYPE_BOOL, Option::LEVEL_ADVANCED)
    .set_default(false)
    .add_service("mon")
    .set_description("allow pool deletions"),

    Option("mon_fake_pool_delete", Option::TYPE_BOOL, Option::LEVEL_ADVANCED)
    .set_default(false)
    .add_service("mon")
    .set_description("fake pool deletions by renaming the rados pool"),

    Option("mon_globalid_prealloc", Option::TYPE_UINT, Option::LEVEL_ADVANCED)
    .set_default(10000)
    .add_service("mon")
    .set_description("number of globalid values to preallocate")
    .set_long_description("This setting caps how many new clients can authenticate with the cluster before the monitors have to perform a write to preallocate more.  Large values burn through the 64-bit ID space more quickly."),

    Option("mon_osd_report_timeout", Option::TYPE_INT, Option::LEVEL_ADVANCED)
    .set_default(900)
    .add_service("mon")
    .set_description("time before OSDs who do not report to the mons are marked down (seconds)"),

    Option("mon_warn_on_msgr2_not_enabled", Option::TYPE_BOOL, Option::LEVEL_ADVANCED)
    .set_default(true)
    .add_service("mon")
    .set_description("issue MON_MSGR2_NOT_ENABLED health warning if monitors are all running Nautilus but not all binding to a msgr2 port")
    .add_see_also("ms_bind_msgr2"),

    Option("mon_warn_on_legacy_crush_tunables", Option::TYPE_BOOL, Option::LEVEL_ADVANCED)
    .set_default(true)
    .add_service("mgr")
    .set_description("issue OLD_CRUSH_TUNABLES health warning if CRUSH tunables are older than mon_crush_min_required_version")
    .add_see_also("mon_crush_min_required_version"),

    Option("mon_crush_min_required_version", Option::TYPE_STR, Option::LEVEL_ADVANCED)
    .set_default("hammer")
    .add_service("mgr")
    .set_description("minimum ceph release to use for mon_warn_on_legacy_crush_tunables")
    .add_see_also("mon_warn_on_legacy_crush_tunables"),

    Option("mon_warn_on_crush_straw_calc_version_zero", Option::TYPE_BOOL, Option::LEVEL_ADVANCED)
    .set_default(true)
    .add_service("mgr")
    .set_description("issue OLD_CRUSH_STRAW_CALC_VERSION health warning if the CRUSH map's straw_calc_version is zero"),

    Option("mon_warn_on_osd_down_out_interval_zero", Option::TYPE_BOOL, Option::LEVEL_ADVANCED)
    .set_default(true)
    .add_service("mgr")
    .set_description("issue OSD_NO_DOWN_OUT_INTERVAL health warning if mon_osd_down_out_interval is zero")
    .set_long_description("Having mon_osd_down_out_interval set to 0 means that down OSDs are not marked out automatically and the cluster does not heal itself without administrator intervention.")
    .add_see_also("mon_osd_down_out_interval"),

    Option("mon_warn_on_cache_pools_without_hit_sets", Option::TYPE_BOOL, Option::LEVEL_ADVANCED)
    .set_default(true)
    .add_service("mgr")
    .set_description("issue CACHE_POOL_NO_HIT_SET health warning for cache pools that do not have hit sets configured"),

    Option("mon_warn_on_pool_no_app", Option::TYPE_BOOL, Option::LEVEL_DEV)
    .set_default(true)
    .add_service("mgr")
    .set_description("issue POOL_APP_NOT_ENABLED health warning if pool has not application enabled"),

    Option("mon_warn_on_pool_pg_num_not_power_of_two", Option::TYPE_BOOL, Option::LEVEL_DEV)
    .set_default(true)
    .add_service("mon")
    .set_description("issue POOL_PG_NUM_NOT_POWER_OF_TWO warning if pool has a non-power-of-two pg_num value"),

    Option("mon_warn_on_pool_no_redundancy", Option::TYPE_BOOL, Option::LEVEL_ADVANCED)
    .set_default(true)
    .add_service("mon")
    .set_description("Issue a health warning if any pool is configured with no replicas")
    .add_see_also("osd_pool_default_size")
    .add_see_also("osd_pool_default_min_size"),

    Option("mon_warn_on_misplaced", Option::TYPE_BOOL, Option::LEVEL_ADVANCED)
    .set_default(false)
    .add_service("mgr")
    .set_description("Issue a health warning if there are misplaced objects"),

    Option("mon_warn_on_too_few_osds", Option::TYPE_BOOL, Option::LEVEL_ADVANCED)
    .set_default(true)
    .add_service("mgr")
    .set_description("Issue a health warning if there are fewer OSDs than osd_pool_default_size"),

    Option("mon_warn_on_slow_ping_time", Option::TYPE_FLOAT, Option::LEVEL_ADVANCED)
    .set_default(0)
    .add_service("mgr")
    .set_description("Override mon_warn_on_slow_ping_ratio with specified threshold in milliseconds")
    .add_see_also("mon_warn_on_slow_ping_ratio"),

    Option("mon_warn_on_slow_ping_ratio", Option::TYPE_FLOAT, Option::LEVEL_ADVANCED)
    .set_default(.05)
    .add_service("mgr")
    .set_description("Issue a health warning if heartbeat ping longer than percentage of osd_heartbeat_grace")
    .add_see_also("osd_heartbeat_grace")
    .add_see_also("mon_warn_on_slow_ping_time"),

    Option("mon_max_snap_prune_per_epoch", Option::TYPE_UINT, Option::LEVEL_ADVANCED)
    .set_default(100)
    .add_service("mon")
    .set_description("max number of pruned snaps we will process in a single OSDMap epoch"),

    Option("mon_min_osdmap_epochs", Option::TYPE_INT, Option::LEVEL_ADVANCED)
    .set_default(500)
    .add_service("mon")
    .set_description("min number of OSDMaps to store"),

    Option("mon_max_log_epochs", Option::TYPE_INT, Option::LEVEL_ADVANCED)
    .set_default(500)
    .add_service("mon")
    .set_description("max number of past cluster log epochs to store"),

    Option("mon_max_mdsmap_epochs", Option::TYPE_INT, Option::LEVEL_ADVANCED)
    .set_default(500)
    .add_service("mon")
    .set_description("max number of FSMaps/MDSMaps to store"),

    Option("mon_max_mgrmap_epochs", Option::TYPE_INT, Option::LEVEL_ADVANCED)
    .set_default(500)
    .add_service("mon")
    .set_description("max number of MgrMaps to store"),

    Option("mon_max_osd", Option::TYPE_INT, Option::LEVEL_ADVANCED)
    .set_default(10000)
    .add_service("mon")
    .set_description("max number of OSDs in a cluster"),

    Option("mon_probe_timeout", Option::TYPE_FLOAT, Option::LEVEL_ADVANCED)
    .set_default(2.0)
    .add_service("mon")
    .set_description("timeout for querying other mons during bootstrap pre-election phase (seconds)"),

    Option("mon_client_bytes", Option::TYPE_SIZE, Option::LEVEL_ADVANCED)
    .set_default(100ul << 20)
    .add_service("mon")
    .set_description("max bytes of outstanding client messages mon will read off the network"),

    Option("mon_daemon_bytes", Option::TYPE_SIZE, Option::LEVEL_ADVANCED)
    .set_default(400ul << 20)
    .add_service("mon")
    .set_description("max bytes of outstanding mon messages mon will read off the network"),

    Option("mon_mgr_proxy_client_bytes_ratio", Option::TYPE_FLOAT, Option::LEVEL_DEV)
    .set_default(.3)
    .add_service("mon")
    .set_description("ratio of mon_client_bytes that can be consumed by "
                     "proxied mgr commands before we error out to client"),

    Option("mon_log_max_summary", Option::TYPE_UINT, Option::LEVEL_ADVANCED)
    .set_default(50)
    .add_service("mon")
    .set_description("number of recent cluster log messages to retain"),

    Option("mon_max_log_entries_per_event", Option::TYPE_INT, Option::LEVEL_ADVANCED)
    .set_default(4096)
    .add_service("mon")
    .set_description("max cluster log entries per paxos event"),

    Option("mon_reweight_min_pgs_per_osd", Option::TYPE_UINT, Option::LEVEL_ADVANCED)
    .set_default(10)
    .add_service("mgr")
    .set_description(""),

    Option("mon_reweight_min_bytes_per_osd", Option::TYPE_SIZE, Option::LEVEL_ADVANCED)
    .set_default(100_M)
    .add_service("mgr")
    .set_description(""),

    Option("mon_reweight_max_osds", Option::TYPE_INT, Option::LEVEL_ADVANCED)
    .set_default(4)
    .add_service("mgr")
    .set_description(""),

    Option("mon_reweight_max_change", Option::TYPE_FLOAT, Option::LEVEL_ADVANCED)
    .set_default(0.05)
    .add_service("mgr")
    .set_description(""),

    Option("mon_health_to_clog", Option::TYPE_BOOL, Option::LEVEL_ADVANCED)
    .set_default(true)
    .add_service("mon")
    .set_description("log monitor health to cluster log"),

    Option("mon_health_to_clog_interval", Option::TYPE_INT, Option::LEVEL_ADVANCED)
    .set_default(1_hr)
    .add_service("mon")
    .set_description("frequency to log monitor health to cluster log")
    .add_see_also("mon_health_to_clog"),

    Option("mon_health_to_clog_tick_interval", Option::TYPE_FLOAT, Option::LEVEL_DEV)
    .set_default(60.0)
    .add_service("mon")
    .set_description(""),

    Option("mon_health_max_detail", Option::TYPE_UINT, Option::LEVEL_ADVANCED)
    .set_default(50)
    .add_service("mon")
    .set_description("max detailed pgs to report in health detail"),

    Option("mon_health_log_update_period", Option::TYPE_INT, Option::LEVEL_DEV)
    .set_default(5)
    .add_service("mon")
    .set_description("minimum time in seconds between log messages about "
                     "each health check")
    .set_min(0),

    Option("mon_data_avail_crit", Option::TYPE_INT, Option::LEVEL_ADVANCED)
    .set_default(5)
    .add_service("mon")
    .set_description("issue MON_DISK_CRIT health error when mon available space below this percentage"),

    Option("mon_data_avail_warn", Option::TYPE_INT, Option::LEVEL_ADVANCED)
    .set_default(30)
    .add_service("mon")
    .set_description("issue MON_DISK_LOW health warning when mon available space below this percentage"),

    Option("mon_data_size_warn", Option::TYPE_SIZE, Option::LEVEL_ADVANCED)
    .set_default(15_G)
    .add_service("mon")
    .set_description("issue MON_DISK_BIG health warning when mon database is above this size"),

    Option("mon_warn_pg_not_scrubbed_ratio", Option::TYPE_FLOAT, Option::LEVEL_ADVANCED)
    .set_default(0.5)
    .set_min(0)
    .set_description("Percentage of the scrub max interval past the scrub max interval to warn")
    .set_long_description("")
    .add_see_also("osd_scrub_max_interval"),

    Option("mon_warn_pg_not_deep_scrubbed_ratio", Option::TYPE_FLOAT, Option::LEVEL_ADVANCED)
    .set_default(0.75)
    .set_min(0)
    .set_description("Percentage of the deep scrub interval past the deep scrub interval to warn")
    .set_long_description("")
    .add_see_also("osd_deep_scrub_interval"),

    Option("mon_scrub_interval", Option::TYPE_INT, Option::LEVEL_ADVANCED)
    .set_default(1_day)
    .add_service("mon")
    .set_description("frequency for scrubbing mon database"),

    Option("mon_scrub_timeout", Option::TYPE_INT, Option::LEVEL_ADVANCED)
    .set_default(5_min)
    .add_service("mon")
    .set_description("timeout to restart scrub of mon quorum participant does not respond for the latest chunk"),

    Option("mon_scrub_max_keys", Option::TYPE_INT, Option::LEVEL_ADVANCED)
    .set_default(100)
    .add_service("mon")
    .set_description("max keys per on scrub chunk/step"),

    Option("mon_scrub_inject_crc_mismatch", Option::TYPE_FLOAT, Option::LEVEL_DEV)
    .set_default(0.0)
    .add_service("mon")
    .set_description("probability for injecting crc mismatches into mon scrub"),

    Option("mon_scrub_inject_missing_keys", Option::TYPE_FLOAT, Option::LEVEL_DEV)
    .set_default(0.0)
    .add_service("mon")
    .set_description("probability for injecting missing keys into mon scrub"),

    Option("mon_config_key_max_entry_size", Option::TYPE_SIZE, Option::LEVEL_ADVANCED)
    .set_default(64_K)
    .add_service("mon")
    .set_description("Defines the number of bytes allowed to be held in a "
		     "single config-key entry"),

    Option("mon_sync_timeout", Option::TYPE_FLOAT, Option::LEVEL_ADVANCED)
    .set_default(60.0)
    .add_service("mon")
    .set_description("timeout before canceling sync if syncing mon does not respond"),

    Option("mon_sync_max_payload_size", Option::TYPE_SIZE, Option::LEVEL_ADVANCED)
    .set_default(1_M)
    .add_service("mon")
    .set_description("target max message payload for mon sync"),

    Option("mon_sync_debug", Option::TYPE_BOOL, Option::LEVEL_DEV)
    .set_default(false)
    .add_service("mon")
    .set_description("enable extra debugging during mon sync"),

    Option("mon_inject_sync_get_chunk_delay", Option::TYPE_FLOAT, Option::LEVEL_DEV)
    .set_default(0)
    .add_service("mon")
    .set_description("inject delay during sync (seconds)"),

    Option("mon_osd_min_down_reporters", Option::TYPE_UINT, Option::LEVEL_ADVANCED)
    .set_default(2)
    .add_service("mon")
    .set_description("number of OSDs from different subtrees who need to report a down OSD for it to count")
    .add_see_also("mon_osd_reporter_subtree_level"),

    Option("mon_osd_reporter_subtree_level", Option::TYPE_STR, Option::LEVEL_ADVANCED)
    .set_default("host")
    .add_service("mon")
    .set_flag(Option::FLAG_RUNTIME)
    .set_description("in which level of parent bucket the reporters are counted"),

    Option("mon_osd_snap_trim_queue_warn_on", Option::TYPE_INT, Option::LEVEL_ADVANCED)
    .set_default(32768)
    .add_service("mon")
    .set_description("Warn when snap trim queue is that large (or larger).")
    .set_long_description("Warn when snap trim queue length for at least one PG crosses this value, as this is indicator of snap trimmer not keeping up, wasting disk space"),

    Option("mon_osd_force_trim_to", Option::TYPE_INT, Option::LEVEL_DEV)
    .set_default(0)
    .add_service("mon")
    .set_description("force mons to trim osdmaps through this epoch"),

    Option("mon_mds_force_trim_to", Option::TYPE_INT, Option::LEVEL_DEV)
    .set_default(0)
    .add_service("mon")
    .set_description("force mons to trim mdsmaps/fsmaps through this epoch"),

    Option("mon_mds_skip_sanity", Option::TYPE_BOOL, Option::LEVEL_ADVANCED)
    .set_default(false)
    .add_service("mon")
    .set_description("skip sanity checks on fsmap/mdsmap"),

    Option("mon_debug_extra_checks", Option::TYPE_BOOL, Option::LEVEL_DEV)
    .set_default(false)
    .add_service("mon")
    .set_description("Enable some additional monitor checks")
    .set_long_description(
        "Enable some additional monitor checks that would be too expensive "
        "to run on production systems, or would only be relevant while "
        "testing or debugging."),

    Option("mon_debug_block_osdmap_trim", Option::TYPE_BOOL, Option::LEVEL_DEV)
    .set_default(false)
    .add_service("mon")
    .set_description("Block OSDMap trimming while the option is enabled.")
    .set_long_description(
        "Blocking OSDMap trimming may be quite helpful to easily reproduce "
        "states in which the monitor keeps (hundreds of) thousands of "
        "osdmaps."),

    Option("mon_debug_deprecated_as_obsolete", Option::TYPE_BOOL, Option::LEVEL_DEV)
    .set_default(false)
    .add_service("mon")
    .set_description("treat deprecated mon commands as obsolete"),

    Option("mon_debug_dump_transactions", Option::TYPE_BOOL, Option::LEVEL_DEV)
    .set_default(false)
    .add_service("mon")
    .set_description("dump paxos transactions to log")
    .add_see_also("mon_debug_dump_location"),

    Option("mon_debug_dump_json", Option::TYPE_BOOL, Option::LEVEL_DEV)
    .set_default(false)
    .add_service("mon")
    .set_description("dump paxos transasctions to log as json")
    .add_see_also("mon_debug_dump_transactions"),

    Option("mon_debug_dump_location", Option::TYPE_STR, Option::LEVEL_DEV)
    .set_default("/var/log/ceph/$cluster-$name.tdump")
    .add_service("mon")
    .set_description("file to dump paxos transactions to")
    .add_see_also("mon_debug_dump_transactions"),

    Option("mon_debug_no_require_nautilus", Option::TYPE_BOOL, Option::LEVEL_DEV)
    .set_default(false)
    .add_service("mon")
    .set_flag(Option::FLAG_CLUSTER_CREATE)
    .set_description("do not set nautilus feature for new mon clusters"),

    Option("mon_debug_no_require_octopus", Option::TYPE_BOOL, Option::LEVEL_DEV)
    .set_default(false)
    .add_service("mon")
    .set_flag(Option::FLAG_CLUSTER_CREATE)
    .set_description("do not set octopus feature for new mon clusters"),

    Option("mon_debug_no_require_bluestore_for_ec_overwrites", Option::TYPE_BOOL, Option::LEVEL_DEV)
    .set_default(false)
    .add_service("mon")
    .set_description("do not require bluestore OSDs to enable EC overwrites on a rados pool"),

    Option("mon_debug_no_initial_persistent_features", Option::TYPE_BOOL, Option::LEVEL_DEV)
    .set_default(false)
    .add_service("mon")
    .set_flag(Option::FLAG_CLUSTER_CREATE)
    .set_description("do not set any monmap features for new mon clusters"),

    Option("mon_inject_transaction_delay_max", Option::TYPE_FLOAT, Option::LEVEL_DEV)
    .set_default(10.0)
    .add_service("mon")
    .set_description("max duration of injected delay in paxos"),

    Option("mon_inject_transaction_delay_probability", Option::TYPE_FLOAT, Option::LEVEL_DEV)
    .set_default(0)
    .add_service("mon")
    .set_description("probability of injecting a delay in paxos"),

    Option("mon_inject_pg_merge_bounce_probability", Option::TYPE_FLOAT, Option::LEVEL_DEV)
    .set_default(0)
    .add_service("mon")
    .set_description("probability of failing and reverting a pg_num decrement"),

    Option("mon_sync_provider_kill_at", Option::TYPE_INT, Option::LEVEL_DEV)
    .set_default(0)
    .add_service("mon")
    .set_description("kill mon sync requester at specific point"),

    Option("mon_sync_requester_kill_at", Option::TYPE_INT, Option::LEVEL_DEV)
    .set_default(0)
    .add_service("mon")
    .set_description("kill mon sync requestor at specific point"),

    Option("mon_force_quorum_join", Option::TYPE_BOOL, Option::LEVEL_ADVANCED)
    .set_default(false)
    .add_service("mon")
    .set_description("force mon to rejoin quorum even though it was just removed"),

    Option("mon_keyvaluedb", Option::TYPE_STR, Option::LEVEL_ADVANCED)
    .set_default("rocksdb")
    .set_enum_allowed({"leveldb", "rocksdb"})
    .set_flag(Option::FLAG_CREATE)
    .add_service("mon")
    .set_description("database backend to use for the mon database"),

    Option("mon_debug_unsafe_allow_tier_with_nonempty_snaps", Option::TYPE_BOOL, Option::LEVEL_DEV)
    .set_default(false)
    .add_service("mon")
    .set_description(""),

    Option("mon_osd_blacklist_default_expire", Option::TYPE_FLOAT, Option::LEVEL_ADVANCED)
    .set_default(1_hr)
    .add_service("mon")
    .set_description("Duration in seconds that blacklist entries for clients "
                     "remain in the OSD map"),

    Option("mon_mds_blacklist_interval", Option::TYPE_FLOAT, Option::LEVEL_DEV)
    .set_default(1_day)
    .set_min(1_hr)
    .add_service("mon")
    .set_description("Duration in seconds that blacklist entries for MDS "
                     "daemons remain in the OSD map"),

    Option("mon_osd_crush_smoke_test", Option::TYPE_BOOL, Option::LEVEL_ADVANCED)
    .set_default(true)
    .add_service("mon")
    .set_description("perform a smoke test on any new CRUSH map before accepting changes"),

    Option("mon_smart_report_timeout", Option::TYPE_UINT, Option::LEVEL_ADVANCED)
    .set_default(5)
    .add_service("mon")
    .set_description("Timeout (in seconds) for smarctl to run, default is set to 5"),


    // PAXOS

    Option("paxos_stash_full_interval", Option::TYPE_INT, Option::LEVEL_ADVANCED)
    .set_default(25)
    .add_service("mon")
    .set_description(""),

    Option("paxos_max_join_drift", Option::TYPE_INT, Option::LEVEL_ADVANCED)
    .set_default(10)
    .add_service("mon")
    .set_description(""),

    Option("paxos_propose_interval", Option::TYPE_FLOAT, Option::LEVEL_ADVANCED)
    .set_default(1.0)
    .add_service("mon")
    .set_description(""),

    Option("paxos_min_wait", Option::TYPE_FLOAT, Option::LEVEL_ADVANCED)
    .set_default(0.05)
    .add_service("mon")
    .set_description(""),

    Option("paxos_min", Option::TYPE_INT, Option::LEVEL_ADVANCED)
    .set_default(500)
    .add_service("mon")
    .set_description(""),

    Option("paxos_trim_min", Option::TYPE_INT, Option::LEVEL_ADVANCED)
    .set_default(250)
    .add_service("mon")
    .set_description(""),

    Option("paxos_trim_max", Option::TYPE_INT, Option::LEVEL_ADVANCED)
    .set_default(500)
    .add_service("mon")
    .set_description(""),

    Option("paxos_service_trim_min", Option::TYPE_INT, Option::LEVEL_ADVANCED)
    .set_default(250)
    .add_service("mon")
    .set_description(""),

    Option("paxos_service_trim_max", Option::TYPE_INT, Option::LEVEL_ADVANCED)
    .set_default(500)
    .add_service("mon")
    .set_description(""),

    Option("paxos_kill_at", Option::TYPE_INT, Option::LEVEL_DEV)
    .set_default(0)
    .add_service("mon")
    .set_description(""),


    // AUTH

    Option("auth_cluster_required", Option::TYPE_STR, Option::LEVEL_ADVANCED)
    .set_default("cephx")
    .set_description("authentication methods required by the cluster"),

    Option("auth_service_required", Option::TYPE_STR, Option::LEVEL_ADVANCED)
    .set_default("cephx")
    .set_description("authentication methods required by service daemons"),

    Option("auth_client_required", Option::TYPE_STR, Option::LEVEL_ADVANCED)
    .set_default("cephx, none")
    .set_flag(Option::FLAG_MINIMAL_CONF)
    .set_description("authentication methods allowed by clients"),

    Option("auth_supported", Option::TYPE_STR, Option::LEVEL_ADVANCED)
    .set_default("")
    .set_description("authentication methods required (deprecated)"),

    Option("max_rotating_auth_attempts", Option::TYPE_INT, Option::LEVEL_ADVANCED)
    .set_default(10)
    .set_description("number of attempts to initialize rotating keys before giving up"),

    Option("rotating_keys_bootstrap_timeout", Option::TYPE_INT, Option::LEVEL_ADVANCED)
    .set_default(30)
    .set_description("timeout for obtaining rotating keys during bootstrap phase (seconds)"),

    Option("rotating_keys_renewal_timeout", Option::TYPE_INT, Option::LEVEL_ADVANCED)
    .set_default(10)
    .set_description("timeout for updating rotating keys (seconds)"),

    Option("cephx_require_signatures", Option::TYPE_BOOL, Option::LEVEL_ADVANCED)
    .set_default(false)
    .set_description(""),

    Option("cephx_require_version", Option::TYPE_INT, Option::LEVEL_ADVANCED)
    .set_default(1)
    .set_description("Cephx version required (1 = pre-mimic, 2 = mimic+)"),

    Option("cephx_cluster_require_signatures", Option::TYPE_BOOL, Option::LEVEL_ADVANCED)
    .set_default(false)
    .set_description(""),

    Option("cephx_cluster_require_version", Option::TYPE_INT, Option::LEVEL_ADVANCED)
    .set_default(1)
    .set_description("Cephx version required by the cluster from clients (1 = pre-mimic, 2 = mimic+)"),

    Option("cephx_service_require_signatures", Option::TYPE_BOOL, Option::LEVEL_ADVANCED)
    .set_default(false)
    .set_description(""),

    Option("cephx_service_require_version", Option::TYPE_INT, Option::LEVEL_ADVANCED)
    .set_default(1)
    .set_description("Cephx version required from ceph services (1 = pre-mimic, 2 = mimic+)"),

    Option("cephx_sign_messages", Option::TYPE_BOOL, Option::LEVEL_ADVANCED)
    .set_default(true)
    .set_description(""),

    Option("auth_mon_ticket_ttl", Option::TYPE_FLOAT, Option::LEVEL_ADVANCED)
    .set_default(12_hr)
    .set_description(""),

    Option("auth_service_ticket_ttl", Option::TYPE_FLOAT, Option::LEVEL_ADVANCED)
    .set_default(1_hr)
    .set_description(""),

    Option("auth_debug", Option::TYPE_BOOL, Option::LEVEL_DEV)
    .set_default(false)
    .set_description(""),

    Option("mon_client_hunt_parallel", Option::TYPE_UINT, Option::LEVEL_ADVANCED)
    .set_default(3)
    .set_description(""),

    Option("mon_client_hunt_interval", Option::TYPE_FLOAT, Option::LEVEL_ADVANCED)
    .set_default(3.0)
    .set_description(""),

    Option("mon_client_ping_interval", Option::TYPE_FLOAT, Option::LEVEL_ADVANCED)
    .set_default(10.0)
    .set_description(""),

    Option("mon_client_ping_timeout", Option::TYPE_FLOAT, Option::LEVEL_ADVANCED)
    .set_default(30.0)
    .set_description(""),

    Option("mon_client_hunt_interval_backoff", Option::TYPE_FLOAT, Option::LEVEL_ADVANCED)
    .set_default(1.5)
    .set_description(""),

    Option("mon_client_hunt_interval_min_multiple", Option::TYPE_FLOAT, Option::LEVEL_ADVANCED)
    .set_default(1.0)
    .set_description(""),

    Option("mon_client_hunt_interval_max_multiple", Option::TYPE_FLOAT, Option::LEVEL_ADVANCED)
    .set_default(10.0)
    .set_description(""),

    Option("mon_client_max_log_entries_per_message", Option::TYPE_INT, Option::LEVEL_ADVANCED)
    .set_default(1000)
    .set_description(""),

    Option("mon_client_directed_command_retry", Option::TYPE_INT, Option::LEVEL_DEV)
    .set_default(2)
    .set_description("Number of times to try sending a comamnd directed at a specific monitor"),

    Option("mon_max_pool_pg_num", Option::TYPE_UINT, Option::LEVEL_ADVANCED)
    .set_default(65536)
    .set_description(""),

    Option("mon_pool_quota_warn_threshold", Option::TYPE_INT, Option::LEVEL_ADVANCED)
    .set_default(0)
    .set_description("percent of quota at which to issue warnings")
    .add_service("mgr"),

    Option("mon_pool_quota_crit_threshold", Option::TYPE_INT, Option::LEVEL_ADVANCED)
    .set_default(0)
    .set_description("percent of quota at which to issue errors")
    .add_service("mgr"),

    Option("crush_location", Option::TYPE_STR, Option::LEVEL_ADVANCED)
    .set_default("")
    .set_description(""),

    Option("crush_location_hook", Option::TYPE_STR, Option::LEVEL_ADVANCED)
    .set_default("")
    .set_description(""),

    Option("crush_location_hook_timeout", Option::TYPE_INT, Option::LEVEL_ADVANCED)
    .set_default(10)
    .set_description(""),

    Option("objecter_tick_interval", Option::TYPE_FLOAT, Option::LEVEL_DEV)
    .set_default(5.0)
    .set_description(""),

    Option("objecter_timeout", Option::TYPE_FLOAT, Option::LEVEL_ADVANCED)
    .set_default(10.0)
    .set_description("Seconds before in-flight op is considered 'laggy' and we query mon for the latest OSDMap"),

    Option("objecter_inflight_op_bytes", Option::TYPE_SIZE, Option::LEVEL_ADVANCED)
    .set_default(100_M)
    .set_description("Max in-flight data in bytes (both directions)"),

    Option("objecter_inflight_ops", Option::TYPE_UINT, Option::LEVEL_ADVANCED)
    .set_default(1024)
    .set_description("Max in-flight operations"),

    Option("objecter_completion_locks_per_session", Option::TYPE_UINT, Option::LEVEL_DEV)
    .set_default(32)
    .set_description(""),

    Option("objecter_inject_no_watch_ping", Option::TYPE_BOOL, Option::LEVEL_DEV)
    .set_default(false)
    .set_description(""),

    Option("objecter_retry_writes_after_first_reply", Option::TYPE_BOOL, Option::LEVEL_DEV)
    .set_default(false)
    .set_description(""),

    Option("objecter_debug_inject_relock_delay", Option::TYPE_BOOL, Option::LEVEL_DEV)
    .set_default(false)
    .set_description(""),

    Option("filer_max_purge_ops", Option::TYPE_UINT, Option::LEVEL_ADVANCED)
    .set_default(10)
    .set_description("Max in-flight operations for purging a striped range (e.g., MDS journal)"),

    Option("filer_max_truncate_ops", Option::TYPE_UINT, Option::LEVEL_ADVANCED)
    .set_default(128)
    .set_description("Max in-flight operations for truncating/deleting a striped sequence (e.g., MDS journal)"),

    Option("journaler_write_head_interval", Option::TYPE_INT, Option::LEVEL_ADVANCED)
    .set_default(15)
    .set_description("Interval in seconds between journal header updates (to help bound replay time)"),

    // * journal object size
    Option("journaler_prefetch_periods", Option::TYPE_UINT, Option::LEVEL_ADVANCED)
    .set_default(10)
    .set_min(2)			// we need at least 2 periods to make progress.
    .set_description("Number of striping periods to prefetch while reading MDS journal"),

    // * journal object size
    Option("journaler_prezero_periods", Option::TYPE_UINT, Option::LEVEL_ADVANCED)
    .set_default(5)
    // we need to zero at least two periods, minimum, to ensure that we
    // have a full empty object/period in front of us.
    .set_min(2)
    .set_description("Number of striping periods to zero head of MDS journal write position"),

    // -- OSD --
    Option("osd_calc_pg_upmaps_aggressively", Option::TYPE_BOOL, Option::LEVEL_ADVANCED)
    .set_default(true)
    .set_flag(Option::FLAG_RUNTIME)
    .set_description("try to calculate PG upmaps more aggressively, e.g., "
                     "by doing a fairly exhaustive search of existing PGs "
                     "that can be unmapped or upmapped"),

    Option("osd_calc_pg_upmaps_local_fallback_retries", Option::TYPE_UINT, Option::LEVEL_ADVANCED)
    .set_default(100)
    .set_flag(Option::FLAG_RUNTIME)
    .set_description("Maximum number of PGs we can attempt to unmap or upmap "
                     "for a specific overfull or underfull osd per iteration "),

    Option("osd_numa_prefer_iface", Option::TYPE_BOOL, Option::LEVEL_ADVANCED)
    .set_default(true)
    .set_flag(Option::FLAG_STARTUP)
    .set_description("prefer IP on network interface on same numa node as storage")
    .add_see_also("osd_numa_auto_affinity"),

    Option("osd_numa_auto_affinity", Option::TYPE_BOOL, Option::LEVEL_ADVANCED)
    .set_default(true)
    .set_flag(Option::FLAG_STARTUP)
    .set_description("automatically set affinity to numa node when storage and network match"),

    Option("osd_numa_node", Option::TYPE_INT, Option::LEVEL_ADVANCED)
    .set_default(-1)
    .set_flag(Option::FLAG_STARTUP)
    .set_description("set affinity to a numa node (-1 for none)")
    .add_see_also("osd_numa_auto_affinity"),

    Option("osd_smart_report_timeout", Option::TYPE_UINT, Option::LEVEL_ADVANCED)
    .set_default(5)
    .set_description("Timeout (in seconds) for smarctl to run, default is set to 5"),

    Option("osd_check_max_object_name_len_on_startup", Option::TYPE_BOOL, Option::LEVEL_DEV)
    .set_default(true)
    .set_description(""),

    Option("osd_max_backfills", Option::TYPE_UINT, Option::LEVEL_ADVANCED)
    .set_default(1)
    .set_description("Maximum number of concurrent local and remote backfills or recoveries per OSD ")
    .set_long_description("There can be osd_max_backfills local reservations AND the same remote reservations per OSD. So a value of 1 lets this OSD participate as 1 PG primary in recovery and 1 shard of another recovering PG."),

    Option("osd_min_recovery_priority", Option::TYPE_INT, Option::LEVEL_ADVANCED)
    .set_default(0)
    .set_description("Minimum priority below which recovery is not performed")
    .set_long_description("The purpose here is to prevent the cluster from doing *any* lower priority work (e.g., rebalancing) below this threshold and focus solely on higher priority work (e.g., replicating degraded objects)."),

    Option("osd_backfill_retry_interval", Option::TYPE_FLOAT, Option::LEVEL_ADVANCED)
    .set_default(30.0)
    .set_description("how frequently to retry backfill reservations after being denied (e.g., due to a full OSD)"),

    Option("osd_recovery_retry_interval", Option::TYPE_FLOAT, Option::LEVEL_ADVANCED)
    .set_default(30.0)
    .set_description("how frequently to retry recovery reservations after being denied (e.g., due to a full OSD)"),

    Option("osd_agent_max_ops", Option::TYPE_INT, Option::LEVEL_ADVANCED)
    .set_default(4)
    .set_description("maximum concurrent tiering operations for tiering agent"),

    Option("osd_agent_max_low_ops", Option::TYPE_INT, Option::LEVEL_ADVANCED)
    .set_default(2)
    .set_description("maximum concurrent low-priority tiering operations for tiering agent"),

    Option("osd_agent_min_evict_effort", Option::TYPE_FLOAT, Option::LEVEL_ADVANCED)
    .set_default(.1)
    .set_min_max(0.0, .99)
    .set_description("minimum effort to expend evicting clean objects"),

    Option("osd_agent_quantize_effort", Option::TYPE_FLOAT, Option::LEVEL_ADVANCED)
    .set_default(.1)
    .set_description("size of quantize unit for eviction effort"),

    Option("osd_agent_delay_time", Option::TYPE_FLOAT, Option::LEVEL_ADVANCED)
    .set_default(5.0)
    .set_description("how long agent should sleep if it has no work to do"),

    Option("osd_find_best_info_ignore_history_les", Option::TYPE_BOOL, Option::LEVEL_DEV)
    .set_default(false)
    .set_description("ignore last_epoch_started value when peering AND PROBABLY LOSE DATA")
    .set_long_description("THIS IS AN EXTREMELY DANGEROUS OPTION THAT SHOULD ONLY BE USED AT THE DIRECTION OF A DEVELOPER.  It makes peering ignore the last_epoch_started value when peering, which can allow the OSD to believe an OSD has an authoritative view of a PG's contents even when it is in fact old and stale, typically leading to data loss (by believing a stale PG is up to date)."),

    Option("osd_agent_hist_halflife", Option::TYPE_INT, Option::LEVEL_ADVANCED)
    .set_default(1000)
    .set_description("halflife of agent atime and temp histograms"),

    Option("osd_agent_slop", Option::TYPE_FLOAT, Option::LEVEL_ADVANCED)
    .set_default(.02)
    .set_description("slop factor to avoid switching tiering flush and eviction mode"),

    Option("osd_uuid", Option::TYPE_UUID, Option::LEVEL_ADVANCED)
    .set_default(uuid_d())
    .set_flag(Option::FLAG_CREATE)
    .set_description("uuid label for a new OSD"),

    Option("osd_data", Option::TYPE_STR, Option::LEVEL_ADVANCED)
    .set_default("/var/lib/ceph/osd/$cluster-$id")
    .set_flag(Option::FLAG_NO_MON_UPDATE)
    .set_description("path to OSD data"),

    Option("osd_journal", Option::TYPE_STR, Option::LEVEL_ADVANCED)
    .set_default("/var/lib/ceph/osd/$cluster-$id/journal")
    .set_flag(Option::FLAG_NO_MON_UPDATE)
    .set_description("path to OSD journal (when FileStore backend is in use)"),

    Option("osd_journal_size", Option::TYPE_SIZE, Option::LEVEL_ADVANCED)
    .set_default(5120)
    .set_flag(Option::FLAG_CREATE)
    .set_description("size of FileStore journal (in MiB)"),

    Option("osd_journal_flush_on_shutdown", Option::TYPE_BOOL, Option::LEVEL_ADVANCED)
    .set_default(true)
    .set_description("flush FileStore journal contents during clean OSD shutdown"),

    Option("osd_os_flags", Option::TYPE_UINT, Option::LEVEL_DEV)
    .set_default(0)
    .set_description("flags to skip filestore omap or journal initialization"),

    Option("osd_max_write_size", Option::TYPE_SIZE, Option::LEVEL_ADVANCED)
    .set_min(4)
    .set_default(90)
    .set_description("Maximum size of a RADOS write operation in megabytes")
    .set_long_description("This setting prevents clients from doing "
        "very large writes to RADOS.  If you set this to a value "
        "below what clients expect, they will receive an error "
        "when attempting to write to the cluster."),

    Option("osd_max_pgls", Option::TYPE_UINT, Option::LEVEL_ADVANCED)
    .set_default(1024)
    .set_description("maximum number of results when listing objects in a pool"),

    Option("osd_client_message_size_cap", Option::TYPE_SIZE, Option::LEVEL_ADVANCED)
    .set_default(500_M)
    .set_description("maximum memory to devote to in-flight client requests")
    .set_long_description("If this value is exceeded, the OSD will not read any new client data off of the network until memory is freed."),

    Option("osd_client_message_cap", Option::TYPE_UINT, Option::LEVEL_ADVANCED)
    .set_default(100)
    .set_description("maximum number of in-flight client requests"),

    Option("osd_crush_update_weight_set", Option::TYPE_BOOL, Option::LEVEL_ADVANCED)
    .set_default(true)
    .set_description("update CRUSH weight-set weights when updating weights")
    .set_long_description("If this setting is true, we will update the weight-set weights when adjusting an item's weight, effectively making changes take effect immediately, and discarding any previous optimization in the weight-set value.  Setting this value to false will leave it to the balancer to (slowly, presumably) adjust weights to approach the new target value."),

    Option("osd_crush_chooseleaf_type", Option::TYPE_INT, Option::LEVEL_DEV)
    .set_default(1)
    .set_flag(Option::FLAG_CLUSTER_CREATE)
    .set_description("default chooseleaf type for osdmaptool --create"),

    Option("osd_pool_use_gmt_hitset", Option::TYPE_BOOL, Option::LEVEL_DEV)
    .set_default(true)
    .set_description("use UTC for hitset timestamps")
    .set_long_description("This setting only exists for compatibility with hammer (and older) clusters."),

    Option("osd_crush_update_on_start", Option::TYPE_BOOL, Option::LEVEL_ADVANCED)
    .set_default(true)
    .set_description("update OSD CRUSH location on startup"),

    Option("osd_class_update_on_start", Option::TYPE_BOOL, Option::LEVEL_ADVANCED)
    .set_default(true)
    .set_description("set OSD device class on startup"),

    Option("osd_crush_initial_weight", Option::TYPE_FLOAT, Option::LEVEL_ADVANCED)
    .set_default(-1)
    .set_description("if >= 0, initial CRUSH weight for newly created OSDs")
    .set_long_description("If this value is negative, the size of the OSD in TiB is used."),

    Option("osd_pool_default_ec_fast_read", Option::TYPE_BOOL, Option::LEVEL_ADVANCED)
    .set_default(false)
    .set_description("set ec_fast_read for new erasure-coded pools")
    .add_service("mon"),

    Option("osd_pool_default_crush_rule", Option::TYPE_INT, Option::LEVEL_ADVANCED)
    .set_default(-1)
    .set_description("CRUSH rule for newly created pools")
    .add_service("mon"),

    Option("osd_pool_erasure_code_stripe_unit", Option::TYPE_SIZE, Option::LEVEL_ADVANCED)
    .set_default(4_K)
    .set_description("the amount of data (in bytes) in a data chunk, per stripe")
    .add_service("mon"),

    Option("osd_pool_default_size", Option::TYPE_UINT, Option::LEVEL_ADVANCED)
    .set_default(3)
    .set_min_max(0, 10)
    .set_flag(Option::FLAG_RUNTIME)
    .set_description("the number of copies of an object for new replicated pools")
    .add_service("mon"),

    Option("osd_pool_default_min_size", Option::TYPE_UINT, Option::LEVEL_ADVANCED)
    .set_default(0)
    .set_min_max(0, 255)
    .set_flag(Option::FLAG_RUNTIME)
    .set_description("the minimal number of copies allowed to write to a degraded pool for new replicated pools")
    .set_long_description("0 means no specific default; ceph will use size-size/2")
    .add_see_also("osd_pool_default_size")
    .add_service("mon"),

    Option("osd_pool_default_pg_num", Option::TYPE_UINT, Option::LEVEL_ADVANCED)
    .set_default(16)
    .set_description("number of PGs for new pools")
    .set_flag(Option::FLAG_RUNTIME)
    .add_service("mon"),

    Option("osd_pool_default_pgp_num", Option::TYPE_UINT, Option::LEVEL_ADVANCED)
    .set_default(0)
    .set_description("number of PGs for placement purposes (0 to match pg_num)")
    .add_see_also("osd_pool_default_pg_num")
    .set_flag(Option::FLAG_RUNTIME)
    .add_service("mon"),

    Option("osd_pool_default_type", Option::TYPE_STR, Option::LEVEL_ADVANCED)
    .set_default("replicated")
    .set_enum_allowed({"replicated", "erasure"})
    .set_flag(Option::FLAG_RUNTIME)
    .set_description("default type of pool to create")
    .add_service("mon"),

    Option("osd_pool_default_erasure_code_profile", Option::TYPE_STR, Option::LEVEL_ADVANCED)
    .set_default("plugin=jerasure technique=reed_sol_van k=2 m=2")
    .set_flag(Option::FLAG_RUNTIME)
    .set_description("default erasure code profile for new erasure-coded pools")
    .add_service("mon"),

    Option("osd_erasure_code_plugins", Option::TYPE_STR, Option::LEVEL_ADVANCED)
    .set_default("jerasure lrc"
  #ifdef HAVE_BETTER_YASM_ELF64
         " isa"
  #endif
        )
    .set_flag(Option::FLAG_STARTUP)
    .set_description("erasure code plugins to load")
    .add_service("mon")
    .add_service("osd"),

    Option("osd_allow_recovery_below_min_size", Option::TYPE_BOOL, Option::LEVEL_DEV)
    .set_default(true)
    .set_description("allow replicated pools to recover with < min_size active members")
    .add_service("osd"),

    Option("osd_pool_default_flags", Option::TYPE_INT, Option::LEVEL_DEV)
    .set_default(0)
    .set_description("(integer) flags to set on new pools")
    .add_service("mon"),

    Option("osd_pool_default_flag_hashpspool", Option::TYPE_BOOL, Option::LEVEL_ADVANCED)
    .set_default(true)
    .set_description("set hashpspool (better hashing scheme) flag on new pools")
    .add_service("mon"),

    Option("osd_pool_default_flag_nodelete", Option::TYPE_BOOL, Option::LEVEL_ADVANCED)
    .set_default(false)
    .set_description("set nodelete flag on new pools")
    .add_service("mon"),

    Option("osd_pool_default_flag_nopgchange", Option::TYPE_BOOL, Option::LEVEL_ADVANCED)
    .set_default(false)
    .set_description("set nopgchange flag on new pools")
    .add_service("mon"),

    Option("osd_pool_default_flag_nosizechange", Option::TYPE_BOOL, Option::LEVEL_ADVANCED)
    .set_default(false)
    .set_description("set nosizechange flag on new pools")
    .add_service("mon"),

    Option("osd_pool_default_hit_set_bloom_fpp", Option::TYPE_FLOAT, Option::LEVEL_ADVANCED)
    .set_default(.05)
    .set_description("")
    .add_see_also("osd_tier_default_cache_hit_set_type")
    .add_service("mon"),

    Option("osd_pool_default_cache_target_dirty_ratio", Option::TYPE_FLOAT, Option::LEVEL_ADVANCED)
    .set_default(.4)
    .set_description(""),

    Option("osd_pool_default_cache_target_dirty_high_ratio", Option::TYPE_FLOAT, Option::LEVEL_ADVANCED)
    .set_default(.6)
    .set_description(""),

    Option("osd_pool_default_cache_target_full_ratio", Option::TYPE_FLOAT, Option::LEVEL_ADVANCED)
    .set_default(.8)
    .set_description(""),

    Option("osd_pool_default_cache_min_flush_age", Option::TYPE_INT, Option::LEVEL_ADVANCED)
    .set_default(0)
    .set_description(""),

    Option("osd_pool_default_cache_min_evict_age", Option::TYPE_INT, Option::LEVEL_ADVANCED)
    .set_default(0)
    .set_description(""),

    Option("osd_pool_default_cache_max_evict_check_size", Option::TYPE_INT, Option::LEVEL_ADVANCED)
    .set_default(10)
    .set_description(""),

    Option("osd_pool_default_pg_autoscale_mode", Option::TYPE_STR, Option::LEVEL_ADVANCED)
    .set_default("on")
    .set_flag(Option::FLAG_RUNTIME)
    .set_enum_allowed({"off", "warn", "on"})
    .set_description("Default PG autoscaling behavior for new pools"),

    Option("osd_pool_default_read_lease_ratio", Option::TYPE_FLOAT, Option::LEVEL_DEV)
    .set_default(.8)
    .set_flag(Option::FLAG_RUNTIME)
    .set_description("Default read_lease_ratio for a pool, as a multiple of osd_heartbeat_grace")
    .set_long_description("This should be <= 1.0 so that the read lease will have expired by the time we decide to mark a peer OSD down.")
    .add_see_also("osd_heartbeat_grace"),

    Option("osd_hit_set_min_size", Option::TYPE_INT, Option::LEVEL_ADVANCED)
    .set_default(1000)
    .set_description(""),

    Option("osd_hit_set_max_size", Option::TYPE_INT, Option::LEVEL_ADVANCED)
    .set_default(100000)
    .set_description(""),

    Option("osd_hit_set_namespace", Option::TYPE_STR, Option::LEVEL_ADVANCED)
    .set_default(".ceph-internal")
    .set_description(""),

    Option("osd_tier_promote_max_objects_sec", Option::TYPE_UINT, Option::LEVEL_ADVANCED)
    .set_default(25)
    .set_description(""),

    Option("osd_tier_promote_max_bytes_sec", Option::TYPE_SIZE, Option::LEVEL_ADVANCED)
    .set_default(5_M)
    .set_description(""),

    Option("osd_tier_default_cache_mode", Option::TYPE_STR, Option::LEVEL_ADVANCED)
    .set_default("writeback")
    .set_enum_allowed({"none", "writeback", "forward",
	               "readonly", "readforward", "readproxy", "proxy"})
    .set_flag(Option::FLAG_RUNTIME)
    .set_description(""),

    Option("osd_tier_default_cache_hit_set_count", Option::TYPE_UINT, Option::LEVEL_ADVANCED)
    .set_default(4)
    .set_description(""),

    Option("osd_tier_default_cache_hit_set_period", Option::TYPE_UINT, Option::LEVEL_ADVANCED)
    .set_default(1200)
    .set_description(""),

    Option("osd_tier_default_cache_hit_set_type", Option::TYPE_STR, Option::LEVEL_ADVANCED)
    .set_default("bloom")
    .set_enum_allowed({"bloom", "explicit_hash", "explicit_object"})
    .set_flag(Option::FLAG_RUNTIME)
    .set_description(""),

    Option("osd_tier_default_cache_min_read_recency_for_promote", Option::TYPE_UINT, Option::LEVEL_ADVANCED)
    .set_default(1)
    .set_description("number of recent HitSets the object must appear in to be promoted (on read)"),

    Option("osd_tier_default_cache_min_write_recency_for_promote", Option::TYPE_UINT, Option::LEVEL_ADVANCED)
    .set_default(1)
    .set_description("number of recent HitSets the object must appear in to be promoted (on write)"),

    Option("osd_tier_default_cache_hit_set_grade_decay_rate", Option::TYPE_UINT, Option::LEVEL_ADVANCED)
    .set_default(20)
    .set_description(""),

    Option("osd_tier_default_cache_hit_set_search_last_n", Option::TYPE_UINT, Option::LEVEL_ADVANCED)
    .set_default(1)
    .set_description(""),

    Option("osd_objecter_finishers", Option::TYPE_INT, Option::LEVEL_ADVANCED)
    .set_default(1)
    .set_flag(Option::FLAG_STARTUP)
    .set_description(""),

    Option("osd_map_dedup", Option::TYPE_BOOL, Option::LEVEL_ADVANCED)
    .set_default(true)
    .set_description(""),

    Option("osd_map_cache_size", Option::TYPE_INT, Option::LEVEL_ADVANCED)
    .set_default(50)
    .set_description(""),

    Option("osd_map_message_max", Option::TYPE_INT, Option::LEVEL_ADVANCED)
    .set_default(40)
    .set_description("maximum number of OSDMaps to include in a single message"),

    Option("osd_map_message_max_bytes", Option::TYPE_SIZE, Option::LEVEL_ADVANCED)
    .set_default(10_M)
    .set_description("maximum number of bytes worth of OSDMaps to include in a single message"),

    Option("osd_map_share_max_epochs", Option::TYPE_INT, Option::LEVEL_ADVANCED)
    .set_default(40)
    .set_description(""),

    Option("osd_pg_epoch_max_lag_factor", Option::TYPE_FLOAT, Option::LEVEL_ADVANCED)
    .set_default(2.0)
    .set_description("Max multiple of the map cache that PGs can lag before we throttle map injest")
    .add_see_also("osd_map_cache_size"),

    Option("osd_inject_bad_map_crc_probability", Option::TYPE_FLOAT, Option::LEVEL_DEV)
    .set_default(0)
    .set_description(""),

    Option("osd_inject_failure_on_pg_removal", Option::TYPE_BOOL, Option::LEVEL_DEV)
    .set_default(false)
    .set_description(""),

    Option("osd_max_markdown_period", Option::TYPE_INT, Option::LEVEL_ADVANCED)
    .set_default(600)
    .set_description(""),

    Option("osd_max_markdown_count", Option::TYPE_INT, Option::LEVEL_ADVANCED)
    .set_default(5)
    .set_description(""),

    Option("osd_op_pq_max_tokens_per_priority", Option::TYPE_UINT, Option::LEVEL_ADVANCED)
    .set_default(4194304)
    .set_description(""),

    Option("osd_op_pq_min_cost", Option::TYPE_SIZE, Option::LEVEL_ADVANCED)
    .set_default(65536)
    .set_description(""),

    Option("osd_recover_clone_overlap", Option::TYPE_BOOL, Option::LEVEL_ADVANCED)
    .set_default(true)
    .set_description(""),

    Option("osd_num_cache_shards", Option::TYPE_SIZE, Option::LEVEL_ADVANCED)
    .set_default(32)
    .set_flag(Option::FLAG_STARTUP)
    .set_description("The number of cache shards to use in the object store."),

    Option("osd_op_num_threads_per_shard", Option::TYPE_INT, Option::LEVEL_ADVANCED)
    .set_default(0)
    .set_flag(Option::FLAG_STARTUP)
    .set_description(""),

    Option("osd_op_num_threads_per_shard_hdd", Option::TYPE_INT, Option::LEVEL_ADVANCED)
    .set_default(1)
    .set_flag(Option::FLAG_STARTUP)
    .set_description("")
    .add_see_also("osd_op_num_threads_per_shard"),

    Option("osd_op_num_threads_per_shard_ssd", Option::TYPE_INT, Option::LEVEL_ADVANCED)
    .set_default(2)
    .set_flag(Option::FLAG_STARTUP)
    .set_description("")
    .add_see_also("osd_op_num_threads_per_shard"),

    Option("osd_op_num_shards", Option::TYPE_INT, Option::LEVEL_ADVANCED)
    .set_default(0)
    .set_flag(Option::FLAG_STARTUP)
    .set_description(""),

    Option("osd_op_num_shards_hdd", Option::TYPE_INT, Option::LEVEL_ADVANCED)
    .set_default(5)
    .set_flag(Option::FLAG_STARTUP)
    .set_description("")
    .add_see_also("osd_op_num_shards"),

    Option("osd_op_num_shards_ssd", Option::TYPE_INT, Option::LEVEL_ADVANCED)
    .set_default(8)
    .set_flag(Option::FLAG_STARTUP)
    .set_description("")
    .add_see_also("osd_op_num_shards"),

    Option("osd_skip_data_digest", Option::TYPE_BOOL, Option::LEVEL_DEV)
    .set_default(false)
    .set_description("Do not store full-object checksums if the backend (bluestore) does its own checksums.  Only usable with all BlueStore OSDs."),

    Option("osd_op_queue", Option::TYPE_STR, Option::LEVEL_ADVANCED)
    .set_default("wpq")
    .set_enum_allowed( { "wpq", "prioritized",
	  "mclock_opclass", "mclock_client", "mclock_scheduler",
	  "debug_random" } )
    .set_description("which operation priority queue algorithm to use")
    .set_long_description("which operation priority queue algorithm to use; "
			  "mclock_opclass mclock_client, and "
			  "mclock_client_profile are currently experimental")
    .add_see_also("osd_op_queue_cut_off"),

    Option("osd_op_queue_cut_off", Option::TYPE_STR, Option::LEVEL_ADVANCED)
    .set_default("high")
    .set_enum_allowed( { "low", "high", "debug_random" } )
    .set_description("the threshold between high priority ops and low priority ops")
    .set_long_description("the threshold between high priority ops that use strict priority ordering and low priority ops that use a fairness algorithm that may or may not incorporate priority")
    .add_see_also("osd_op_queue"),

    Option("osd_mclock_scheduler_client_res", Option::TYPE_UINT, Option::LEVEL_ADVANCED)
    .set_default(1)
    .set_description("IO proportion reserved for each client (default)")
    .set_long_description("Only considered for osd_op_queue = mClockScheduler")
    .add_see_also("osd_op_queue"),

    Option("osd_mclock_scheduler_client_wgt", Option::TYPE_UINT, Option::LEVEL_ADVANCED)
    .set_default(1)
    .set_description("IO share for each client (default) over reservation")
    .set_long_description("Only considered for osd_op_queue = mClockScheduler")
    .add_see_also("osd_op_queue"),

    Option("osd_mclock_scheduler_client_lim", Option::TYPE_UINT, Option::LEVEL_ADVANCED)
    .set_default(999999)
    .set_description("IO limit for each client (default) over reservation")
    .set_long_description("Only considered for osd_op_queue = mClockScheduler")
    .add_see_also("osd_op_queue"),

    Option("osd_mclock_scheduler_background_recovery_res", Option::TYPE_UINT, Option::LEVEL_ADVANCED)
    .set_default(1)
    .set_description("IO proportion reserved for background recovery (default)")
    .set_long_description("Only considered for osd_op_queue = mClockScheduler")
    .add_see_also("osd_op_queue"),

    Option("osd_mclock_scheduler_background_recovery_wgt", Option::TYPE_UINT, Option::LEVEL_ADVANCED)
    .set_default(1)
    .set_description("IO share for each background recovery over reservation")
    .set_long_description("Only considered for osd_op_queue = mClockScheduler")
    .add_see_also("osd_op_queue"),

    Option("osd_mclock_scheduler_background_recovery_lim", Option::TYPE_UINT, Option::LEVEL_ADVANCED)
    .set_default(999999)
    .set_description("IO limit for background recovery over reservation")
    .set_long_description("Only considered for osd_op_queue = mClockScheduler")
    .add_see_also("osd_op_queue"),

    Option("osd_mclock_scheduler_background_best_effort_res", Option::TYPE_UINT, Option::LEVEL_ADVANCED)
    .set_default(1)
    .set_description("IO proportion reserved for background best_effort (default)")
    .set_long_description("Only considered for osd_op_queue = mClockScheduler")
    .add_see_also("osd_op_queue"),

    Option("osd_mclock_scheduler_background_best_effort_wgt", Option::TYPE_UINT, Option::LEVEL_ADVANCED)
    .set_default(1)
    .set_description("IO share for each background best_effort over reservation")
    .set_long_description("Only considered for osd_op_queue = mClockScheduler")
    .add_see_also("osd_op_queue"),

    Option("osd_mclock_scheduler_background_best_effort_lim", Option::TYPE_UINT, Option::LEVEL_ADVANCED)
    .set_default(999999)
    .set_description("IO limit for background best_effort over reservation")
    .set_long_description("Only considered for osd_op_queue = mClockScheduler")
    .add_see_also("osd_op_queue"),

    Option("osd_mclock_scheduler_anticipation_timeout", Option::TYPE_FLOAT, Option::LEVEL_ADVANCED)
    .set_default(0.0)
    .set_description("mclock anticipation timeout in seconds")
    .set_long_description("the amount of time that mclock waits until the unused resource is forfeited"),

    Option("osd_ignore_stale_divergent_priors", Option::TYPE_BOOL, Option::LEVEL_ADVANCED)
    .set_default(false)
    .set_description(""),

    Option("osd_read_ec_check_for_errors", Option::TYPE_BOOL, Option::LEVEL_ADVANCED)
    .set_default(false)
    .set_description(""),

    Option("osd_recover_clone_overlap_limit", Option::TYPE_INT, Option::LEVEL_ADVANCED)
    .set_default(10)
    .set_description(""),

    Option("osd_debug_feed_pullee", Option::TYPE_INT, Option::LEVEL_DEV)
    .set_default(-1)
    .set_description("Feed a pullee, and force primary to pull "
                     "a currently missing object from it"),

    Option("osd_backfill_scan_min", Option::TYPE_INT, Option::LEVEL_ADVANCED)
    .set_default(64)
    .set_description(""),

    Option("osd_backfill_scan_max", Option::TYPE_INT, Option::LEVEL_ADVANCED)
    .set_default(512)
    .set_description(""),

    Option("osd_op_thread_timeout", Option::TYPE_INT, Option::LEVEL_ADVANCED)
    .set_default(15)
    .set_description(""),

    Option("osd_op_thread_suicide_timeout", Option::TYPE_INT, Option::LEVEL_ADVANCED)
    .set_default(150)
    .set_description(""),

    Option("osd_recovery_sleep", Option::TYPE_FLOAT, Option::LEVEL_ADVANCED)
    .set_default(0)
    .set_description("Time in seconds to sleep before next recovery or backfill op"),

    Option("osd_recovery_sleep_hdd", Option::TYPE_FLOAT, Option::LEVEL_ADVANCED)
    .set_default(0.1)
    .set_description("Time in seconds to sleep before next recovery or backfill op for HDDs"),

    Option("osd_recovery_sleep_ssd", Option::TYPE_FLOAT, Option::LEVEL_ADVANCED)
    .set_default(0)
    .set_description("Time in seconds to sleep before next recovery or backfill op for SSDs")
    .add_see_also("osd_recovery_sleep"),

    Option("osd_recovery_sleep_hybrid", Option::TYPE_FLOAT, Option::LEVEL_ADVANCED)
    .set_default(0.025)
    .set_description("Time in seconds to sleep before next recovery or backfill op when data is on HDD and journal is on SSD")
    .add_see_also("osd_recovery_sleep"),

    Option("osd_snap_trim_sleep", Option::TYPE_FLOAT, Option::LEVEL_ADVANCED)
    .set_default(0)
    .set_description("Time in seconds to sleep before next snap trim (overrides values below)"),

    Option("osd_snap_trim_sleep_hdd", Option::TYPE_FLOAT, Option::LEVEL_ADVANCED)
    .set_default(5)
    .set_description("Time in seconds to sleep before next snap trim for HDDs"),

    Option("osd_snap_trim_sleep_ssd", Option::TYPE_FLOAT, Option::LEVEL_ADVANCED)
    .set_default(0)
    .set_description("Time in seconds to sleep before next snap trim for SSDs"),

    Option("osd_snap_trim_sleep_hybrid", Option::TYPE_FLOAT, Option::LEVEL_ADVANCED)
    .set_default(2)
    .set_description("Time in seconds to sleep before next snap trim when data is on HDD and journal is on SSD"),

    Option("osd_scrub_invalid_stats", Option::TYPE_BOOL, Option::LEVEL_ADVANCED)
    .set_default(true)
    .set_description(""),

    Option("osd_command_thread_timeout", Option::TYPE_INT, Option::LEVEL_ADVANCED)
    .set_default(10_min)
    .set_description(""),

    Option("osd_command_thread_suicide_timeout", Option::TYPE_INT, Option::LEVEL_ADVANCED)
    .set_default(15_min)
    .set_description(""),

    Option("osd_heartbeat_interval", Option::TYPE_INT, Option::LEVEL_DEV)
    .set_default(6)
    .set_min_max(1, 60)
    .set_description("Interval (in seconds) between peer pings"),

    Option("osd_heartbeat_grace", Option::TYPE_INT, Option::LEVEL_ADVANCED)
    .set_default(20)
    .set_description(""),

    Option("osd_heartbeat_stale", Option::TYPE_INT, Option::LEVEL_ADVANCED)
    .set_default(600)
    .set_description("Interval (in seconds) we mark an unresponsive heartbeat peer as stale.")
    .set_long_description("Automatically mark unresponsive heartbeat sessions as stale and tear them down. "
		          "The primary benefit is that OSD doesn't need to keep a flood of "
			  "blocked heartbeat messages around in memory."),

    Option("osd_heartbeat_min_peers", Option::TYPE_INT, Option::LEVEL_ADVANCED)
    .set_default(10)
    .set_description(""),

    Option("osd_heartbeat_use_min_delay_socket", Option::TYPE_BOOL, Option::LEVEL_ADVANCED)
    .set_default(false)
    .set_description(""),

    Option("osd_heartbeat_min_size", Option::TYPE_SIZE, Option::LEVEL_ADVANCED)
    .set_default(2000)
    .set_description("Minimum heartbeat packet size in bytes. Will add dummy payload if heartbeat packet is smaller than this."),

    Option("osd_pg_max_concurrent_snap_trims", Option::TYPE_UINT, Option::LEVEL_ADVANCED)
    .set_default(2)
    .set_description(""),

    Option("osd_max_trimming_pgs", Option::TYPE_UINT, Option::LEVEL_ADVANCED)
    .set_default(2)
    .set_description(""),

    Option("osd_heartbeat_min_healthy_ratio", Option::TYPE_FLOAT, Option::LEVEL_ADVANCED)
    .set_default(.33)
    .set_description(""),

    Option("osd_mon_heartbeat_interval", Option::TYPE_INT, Option::LEVEL_ADVANCED)
    .set_default(30)
    .set_description(""),

    Option("osd_mon_heartbeat_stat_stale", Option::TYPE_INT, Option::LEVEL_ADVANCED)
    .set_default(1_hr)
    .set_description("Stop reporting on heartbeat ping times not updated for this many seconds.")
    .set_long_description("Stop reporting on old heartbeat information unless this is set to zero"),

    Option("osd_mon_report_interval", Option::TYPE_INT, Option::LEVEL_ADVANCED)
    .set_default(5)
    .set_description("Frequency of OSD reports to mon for peer failures, fullness status changes"),

    Option("osd_mon_report_max_in_flight", Option::TYPE_INT, Option::LEVEL_ADVANCED)
    .set_default(2)
    .set_description(""),

    Option("osd_beacon_report_interval", Option::TYPE_INT, Option::LEVEL_ADVANCED)
    .set_default(300)
    .set_description(""),

    Option("osd_pg_stat_report_interval_max", Option::TYPE_INT, Option::LEVEL_ADVANCED)
    .set_default(500)
    .set_description(""),

    Option("osd_mon_ack_timeout", Option::TYPE_FLOAT, Option::LEVEL_ADVANCED)
    .set_default(30.0)
    .set_description(""),

    Option("osd_stats_ack_timeout_factor", Option::TYPE_FLOAT, Option::LEVEL_ADVANCED)
    .set_default(2.0)
    .set_description(""),

    Option("osd_stats_ack_timeout_decay", Option::TYPE_FLOAT, Option::LEVEL_ADVANCED)
    .set_default(.9)
    .set_description(""),

    Option("osd_max_snap_prune_intervals_per_epoch", Option::TYPE_UINT, Option::LEVEL_DEV)
    .set_default(512)
    .set_description("Max number of snap intervals to report to mgr in pg_stat_t"),

    Option("osd_default_data_pool_replay_window", Option::TYPE_INT, Option::LEVEL_ADVANCED)
    .set_default(45)
    .set_description(""),

    Option("osd_auto_mark_unfound_lost", Option::TYPE_BOOL, Option::LEVEL_ADVANCED)
    .set_default(false)
    .set_description(""),

    Option("osd_recovery_delay_start", Option::TYPE_FLOAT, Option::LEVEL_ADVANCED)
    .set_default(0)
    .set_description(""),

    Option("osd_recovery_max_active", Option::TYPE_UINT, Option::LEVEL_ADVANCED)
    .set_default(0)
    .set_description("Number of simultaneous active recovery operations per OSD (overrides _ssd and _hdd if non-zero)")
    .add_see_also("osd_recovery_max_active_hdd")
    .add_see_also("osd_recovery_max_active_ssd"),

    Option("osd_recovery_max_active_hdd", Option::TYPE_UINT, Option::LEVEL_ADVANCED)
    .set_default(3)
    .set_description("Number of simultaneous active recovery oeprations per OSD (for rotational devices)")
    .add_see_also("osd_recovery_max_active")
    .add_see_also("osd_recovery_max_active_ssd"),

    Option("osd_recovery_max_active_ssd", Option::TYPE_UINT, Option::LEVEL_ADVANCED)
    .set_default(10)
    .set_description("Number of simultaneous active recovery oeprations per OSD (for non-rotational solid state devices)")
    .add_see_also("osd_recovery_max_active")
    .add_see_also("osd_recovery_max_active_hdd"),

    Option("osd_recovery_max_single_start", Option::TYPE_UINT, Option::LEVEL_ADVANCED)
    .set_default(1)
    .set_description(""),

    Option("osd_recovery_max_chunk", Option::TYPE_SIZE, Option::LEVEL_ADVANCED)
    .set_default(8_M)
    .set_description(""),

    Option("osd_recovery_max_omap_entries_per_chunk", Option::TYPE_UINT, Option::LEVEL_ADVANCED)
    .set_default(8096)
    .set_description(""),

    Option("osd_copyfrom_max_chunk", Option::TYPE_SIZE, Option::LEVEL_ADVANCED)
    .set_default(8_M)
    .set_description(""),

    Option("osd_push_per_object_cost", Option::TYPE_SIZE, Option::LEVEL_ADVANCED)
    .set_default(1000)
    .set_description(""),

    Option("osd_max_push_cost", Option::TYPE_SIZE, Option::LEVEL_ADVANCED)
    .set_default(8<<20)
    .set_description(""),

    Option("osd_max_push_objects", Option::TYPE_UINT, Option::LEVEL_ADVANCED)
    .set_default(10)
    .set_description(""),

    Option("osd_max_scrubs", Option::TYPE_INT, Option::LEVEL_ADVANCED)
    .set_default(1)
    .set_description("Maximum concurrent scrubs on a single OSD"),

    Option("osd_scrub_during_recovery", Option::TYPE_BOOL, Option::LEVEL_ADVANCED)
    .set_default(false)
    .set_description("Allow scrubbing when PGs on the OSD are undergoing recovery"),

    Option("osd_repair_during_recovery", Option::TYPE_BOOL, Option::LEVEL_ADVANCED)
    .set_default(false)
    .set_description("Allow requested repairing when PGs on the OSD are undergoing recovery"),

    Option("osd_scrub_begin_hour", Option::TYPE_INT, Option::LEVEL_ADVANCED)
    .set_default(0)
    .set_description("Restrict scrubbing to this hour of the day or later")
    .add_see_also("osd_scrub_end_hour"),

    Option("osd_scrub_end_hour", Option::TYPE_INT, Option::LEVEL_ADVANCED)
    .set_default(24)
    .set_description("Restrict scrubbing to hours of the day earlier than this")
    .add_see_also("osd_scrub_begin_hour"),

    Option("osd_scrub_begin_week_day", Option::TYPE_INT, Option::LEVEL_ADVANCED)
    .set_default(0)
    .set_description("Restrict scrubbing to this day of the week or later")
    .set_long_description("0 or 7 = Sunday, 1 = Monday, etc.")
    .add_see_also("osd_scrub_end_week_day"),

    Option("osd_scrub_end_week_day", Option::TYPE_INT, Option::LEVEL_ADVANCED)
    .set_default(7)
    .set_description("Restrict scrubbing to days of the week earlier than this")
    .set_long_description("0 or 7 = Sunday, 1 = Monday, etc.")
    .add_see_also("osd_scrub_begin_week_day"),

    Option("osd_scrub_load_threshold", Option::TYPE_FLOAT, Option::LEVEL_ADVANCED)
    .set_default(0.5)
    .set_description("Allow scrubbing when system load divided by number of CPUs is below this value"),

    Option("osd_scrub_min_interval", Option::TYPE_FLOAT, Option::LEVEL_ADVANCED)
    .set_default(1_day)
    .set_description("Scrub each PG no more often than this interval")
    .add_see_also("osd_scrub_max_interval"),

    Option("osd_scrub_max_interval", Option::TYPE_FLOAT, Option::LEVEL_ADVANCED)
    .set_default(7_day)
    .set_description("Scrub each PG no less often than this interval")
    .add_see_also("osd_scrub_min_interval"),

    Option("osd_scrub_interval_randomize_ratio", Option::TYPE_FLOAT, Option::LEVEL_ADVANCED)
    .set_default(0.5)
    .set_description("Ratio of scrub interval to randomly vary")
    .set_long_description("This prevents a scrub 'stampede' by randomly varying the scrub intervals so that they are soon uniformly distributed over the week")
    .add_see_also("osd_scrub_min_interval"),

    Option("osd_scrub_backoff_ratio", Option::TYPE_FLOAT, Option::LEVEL_DEV)
    .set_default(.66)
    .set_long_description("This is the precentage of ticks that do NOT schedule scrubs, 66% means that 1 out of 3 ticks will schedule scrubs")
    .set_description("Backoff ratio for scheduling scrubs"),

    Option("osd_scrub_chunk_min", Option::TYPE_INT, Option::LEVEL_ADVANCED)
    .set_default(5)
    .set_description("Minimum number of objects to scrub in a single chunk")
    .add_see_also("osd_scrub_chunk_max"),

    Option("osd_scrub_chunk_max", Option::TYPE_INT, Option::LEVEL_ADVANCED)
    .set_default(25)
    .set_description("Maximum number of objects to scrub in a single chunk")
    .add_see_also("osd_scrub_chunk_min"),

    Option("osd_scrub_sleep", Option::TYPE_FLOAT, Option::LEVEL_ADVANCED)
    .set_default(0)
    .set_description("Duration to inject a delay during scrubbing"),

    Option("osd_scrub_extended_sleep", Option::TYPE_FLOAT, Option::LEVEL_ADVANCED)
    .set_default(0)
    .set_description("Duration to inject a delay during scrubbing out of scrubbing hours")
    .add_see_also("osd_scrub_begin_hour")
    .add_see_also("osd_scrub_end_hour")
    .add_see_also("osd_scrub_begin_week_day")
    .add_see_also("osd_scrub_end_week_day"),

    Option("osd_scrub_auto_repair", Option::TYPE_BOOL, Option::LEVEL_ADVANCED)
    .set_default(false)
    .set_description("Automatically repair damaged objects detected during scrub"),

    Option("osd_scrub_auto_repair_num_errors", Option::TYPE_UINT, Option::LEVEL_ADVANCED)
    .set_default(5)
    .set_description("Maximum number of detected errors to automatically repair")
    .add_see_also("osd_scrub_auto_repair"),

    Option("osd_scrub_max_preemptions", Option::TYPE_UINT, Option::LEVEL_ADVANCED)
    .set_default(5)
    .set_description("Set the maximum number of times we will preempt a deep scrub due to a client operation before blocking client IO to complete the scrub"),

    Option("osd_deep_scrub_interval", Option::TYPE_FLOAT, Option::LEVEL_ADVANCED)
    .set_default(7_day)
    .set_description("Deep scrub each PG (i.e., verify data checksums) at least this often"),

    Option("osd_deep_scrub_randomize_ratio", Option::TYPE_FLOAT, Option::LEVEL_ADVANCED)
    .set_default(0.15)
    .set_description("Scrubs will randomly become deep scrubs at this rate (0.15 -> 15% of scrubs are deep)")
    .set_long_description("This prevents a deep scrub 'stampede' by spreading deep scrubs so they are uniformly distributed over the week"),

    Option("osd_deep_scrub_stride", Option::TYPE_SIZE, Option::LEVEL_ADVANCED)
    .set_default(512_K)
    .set_description("Number of bytes to read from an object at a time during deep scrub"),

    Option("osd_deep_scrub_keys", Option::TYPE_INT, Option::LEVEL_ADVANCED)
    .set_default(1024)
    .set_description("Number of keys to read from an object at a time during deep scrub"),

    Option("osd_deep_scrub_update_digest_min_age", Option::TYPE_INT, Option::LEVEL_ADVANCED)
    .set_default(2_hr)
    .set_description("Update overall object digest only if object was last modified longer ago than this"),

    Option("osd_deep_scrub_large_omap_object_key_threshold", Option::TYPE_UINT, Option::LEVEL_ADVANCED)
    .set_default(200000)
    .set_description("Warn when we encounter an object with more omap keys than this")
    .add_service("osd")
    .add_see_also("osd_deep_scrub_large_omap_object_value_sum_threshold"),

    Option("osd_deep_scrub_large_omap_object_value_sum_threshold", Option::TYPE_SIZE, Option::LEVEL_ADVANCED)
    .set_default(1_G)
    .set_description("Warn when we encounter an object with more omap key bytes than this")
    .add_service("osd")
    .add_see_also("osd_deep_scrub_large_omap_object_key_threshold"),

    Option("osd_class_dir", Option::TYPE_STR, Option::LEVEL_ADVANCED)
    .set_default(CEPH_LIBDIR "/rados-classes")
    .set_description(""),

    Option("osd_open_classes_on_start", Option::TYPE_BOOL, Option::LEVEL_ADVANCED)
    .set_default(true)
    .set_description(""),

    Option("osd_class_load_list", Option::TYPE_STR, Option::LEVEL_ADVANCED)
    .set_default("cephfs hello journal lock log numops " "otp rbd refcount rgw rgw_gc timeindex user version cas")
    .set_description(""),

    Option("osd_class_default_list", Option::TYPE_STR, Option::LEVEL_ADVANCED)
    .set_default("cephfs hello journal lock log numops " "otp rbd refcount rgw rgw_gc timeindex user version cas")
    .set_description(""),

    Option("osd_check_for_log_corruption", Option::TYPE_BOOL, Option::LEVEL_ADVANCED)
    .set_default(false)
    .set_description(""),

    Option("osd_use_stale_snap", Option::TYPE_BOOL, Option::LEVEL_ADVANCED)
    .set_default(false)
    .set_description(""),

    Option("osd_rollback_to_cluster_snap", Option::TYPE_STR, Option::LEVEL_ADVANCED)
    .set_default("")
    .set_description(""),

    Option("osd_default_notify_timeout", Option::TYPE_UINT, Option::LEVEL_ADVANCED)
    .set_default(30)
    .set_description(""),

    Option("osd_kill_backfill_at", Option::TYPE_INT, Option::LEVEL_DEV)
    .set_default(0)
    .set_description(""),

    Option("osd_pg_epoch_persisted_max_stale", Option::TYPE_UINT, Option::LEVEL_ADVANCED)
    .set_default(40)
    .set_description(""),

    Option("osd_min_pg_log_entries", Option::TYPE_UINT, Option::LEVEL_ADVANCED)
    .set_default(3000)
    .set_description("minimum number of entries to maintain in the PG log")
    .add_service("osd")
    .add_see_also("osd_max_pg_log_entries")
    .add_see_also("osd_pg_log_dups_tracked"),

    Option("osd_max_pg_log_entries", Option::TYPE_UINT, Option::LEVEL_ADVANCED)
    .set_default(3000)
    .set_description("maximum number of entries to maintain in the PG log when degraded before we trim")
    .add_service("osd")
    .add_see_also("osd_min_pg_log_entries")
    .add_see_also("osd_pg_log_dups_tracked"),

    Option("osd_pg_log_dups_tracked", Option::TYPE_UINT, Option::LEVEL_ADVANCED)
    .set_default(3000)
    .set_description("how many versions back to track in order to detect duplicate ops; this is combined with both the regular pg log entries and additional minimal dup detection entries")
    .add_service("osd")
    .add_see_also("osd_min_pg_log_entries")
    .add_see_also("osd_max_pg_log_entries"),

    Option("osd_object_clean_region_max_num_intervals", Option::TYPE_INT, Option::LEVEL_ADVANCED)
    .set_default(10)
    .set_description("number of intervals in clean_offsets")
    .set_long_description("partial recovery uses multiple intervals to record the clean part of the object"
        "when the number of intervals is greater than osd_object_clean_region_max_num_intervals, minimum interval will be trimmed"
        "(0 will recovery the entire object data interval)")
    .add_service("osd"),

    Option("osd_force_recovery_pg_log_entries_factor", Option::TYPE_FLOAT, Option::LEVEL_ADVANCED)
    .set_default(1.3)
    .set_description(""),

    Option("osd_pg_log_trim_min", Option::TYPE_UINT, Option::LEVEL_ADVANCED)
    .set_default(100)
    .set_description(""),

    Option("osd_force_auth_primary_missing_objects", Option::TYPE_UINT, Option::LEVEL_ADVANCED)
    .set_default(100)
    .set_description("Approximate missing objects above which to force auth_log_shard to be primary temporarily"),

    Option("osd_async_recovery_min_cost", Option::TYPE_UINT, Option::LEVEL_ADVANCED)
    .set_default(100)
    .set_description("A mixture measure of number of current log entries difference "
                     "and historical missing objects,  above which we switch to use "
                     "asynchronous recovery when appropriate"),

    Option("osd_max_pg_per_osd_hard_ratio", Option::TYPE_FLOAT, Option::LEVEL_ADVANCED)
    .set_default(3)
    .set_min(1)
    .set_description("Maximum number of PG per OSD, a factor of 'mon_max_pg_per_osd'")
    .set_long_description("OSD will refuse to instantiate PG if the number of PG it serves exceeds this number.")
    .add_see_also("mon_max_pg_per_osd"),

    Option("osd_pg_log_trim_max", Option::TYPE_UINT, Option::LEVEL_ADVANCED)
    .set_default(10000)
    .set_description("maximum number of entries to remove at once from the PG log")
    .add_service("osd")
    .add_see_also("osd_min_pg_log_entries")
    .add_see_also("osd_max_pg_log_entries"),

    Option("osd_op_complaint_time", Option::TYPE_FLOAT, Option::LEVEL_ADVANCED)
    .set_default(30)
    .set_description(""),

    Option("osd_command_max_records", Option::TYPE_INT, Option::LEVEL_ADVANCED)
    .set_default(256)
    .set_description(""),

    Option("osd_max_pg_blocked_by", Option::TYPE_UINT, Option::LEVEL_ADVANCED)
    .set_default(16)
    .set_description(""),

    Option("osd_op_log_threshold", Option::TYPE_INT, Option::LEVEL_ADVANCED)
    .set_default(5)
    .set_description(""),

    Option("osd_backoff_on_unfound", Option::TYPE_BOOL, Option::LEVEL_ADVANCED)
    .set_default(true)
    .set_description(""),

    Option("osd_backoff_on_degraded", Option::TYPE_BOOL, Option::LEVEL_ADVANCED)
    .set_default(false)
    .set_description(""),

    Option("osd_backoff_on_peering", Option::TYPE_BOOL, Option::LEVEL_ADVANCED)
    .set_default(false)
    .set_description(""),

    Option("osd_debug_shutdown", Option::TYPE_BOOL, Option::LEVEL_DEV)
    .set_default(false)
    .set_description("Turn up debug levels during shutdown"),

    Option("osd_debug_crash_on_ignored_backoff", Option::TYPE_BOOL, Option::LEVEL_DEV)
    .set_default(false)
    .set_description(""),

    Option("osd_debug_inject_dispatch_delay_probability", Option::TYPE_FLOAT, Option::LEVEL_DEV)
    .set_default(0)
    .set_description(""),

    Option("osd_debug_inject_dispatch_delay_duration", Option::TYPE_FLOAT, Option::LEVEL_DEV)
    .set_default(.1)
    .set_description(""),

    Option("osd_debug_drop_ping_probability", Option::TYPE_FLOAT, Option::LEVEL_DEV)
    .set_default(0)
    .set_description(""),

    Option("osd_debug_drop_ping_duration", Option::TYPE_INT, Option::LEVEL_DEV)
    .set_default(0)
    .set_description(""),

    Option("osd_debug_op_order", Option::TYPE_BOOL, Option::LEVEL_DEV)
    .set_default(false)
    .set_description(""),

    Option("osd_debug_verify_missing_on_start", Option::TYPE_BOOL, Option::LEVEL_DEV)
    .set_default(false)
    .set_description(""),

    Option("osd_debug_verify_snaps", Option::TYPE_BOOL, Option::LEVEL_DEV)
    .set_default(false)
    .set_description(""),

    Option("osd_debug_verify_stray_on_activate", Option::TYPE_BOOL, Option::LEVEL_DEV)
    .set_default(false)
    .set_description(""),

    Option("osd_debug_skip_full_check_in_backfill_reservation", Option::TYPE_BOOL, Option::LEVEL_DEV)
    .set_default(false)
    .set_description(""),

    Option("osd_debug_reject_backfill_probability", Option::TYPE_FLOAT, Option::LEVEL_DEV)
    .set_default(0)
    .set_description(""),

    Option("osd_debug_inject_copyfrom_error", Option::TYPE_BOOL, Option::LEVEL_DEV)
    .set_default(false)
    .set_description(""),

    Option("osd_debug_misdirected_ops", Option::TYPE_BOOL, Option::LEVEL_DEV)
    .set_default(false)
    .set_description(""),

    Option("osd_debug_skip_full_check_in_recovery", Option::TYPE_BOOL, Option::LEVEL_DEV)
    .set_default(false)
    .set_description(""),

    Option("osd_debug_random_push_read_error", Option::TYPE_FLOAT, Option::LEVEL_DEV)
    .set_default(0)
    .set_description(""),

    Option("osd_debug_verify_cached_snaps", Option::TYPE_BOOL, Option::LEVEL_DEV)
    .set_default(false)
    .set_description(""),

    Option("osd_debug_deep_scrub_sleep", Option::TYPE_FLOAT, Option::LEVEL_DEV)
    .set_default(0)
    .set_description("Inject an expensive sleep during deep scrub IO to make it easier to induce preemption"),

    Option("osd_debug_no_acting_change", Option::TYPE_BOOL, Option::LEVEL_DEV)
    .set_default(false),
    Option("osd_debug_no_purge_strays", Option::TYPE_BOOL, Option::LEVEL_DEV)
    .set_default(false),

    Option("osd_debug_pretend_recovery_active", Option::TYPE_BOOL, Option::LEVEL_DEV)
    .set_default(false)
    .set_description(""),

    Option("osd_enable_op_tracker", Option::TYPE_BOOL, Option::LEVEL_ADVANCED)
    .set_default(true)
    .set_description(""),

    Option("osd_num_op_tracker_shard", Option::TYPE_UINT, Option::LEVEL_ADVANCED)
    .set_default(32)
    .set_description(""),

    Option("osd_op_history_size", Option::TYPE_UINT, Option::LEVEL_ADVANCED)
    .set_default(20)
    .set_description(""),

    Option("osd_op_history_duration", Option::TYPE_UINT, Option::LEVEL_ADVANCED)
    .set_default(600)
    .set_description(""),

    Option("osd_op_history_slow_op_size", Option::TYPE_UINT, Option::LEVEL_ADVANCED)
    .set_default(20)
    .set_description(""),

    Option("osd_op_history_slow_op_threshold", Option::TYPE_FLOAT, Option::LEVEL_ADVANCED)
    .set_default(10.0)
    .set_description(""),

    Option("osd_target_transaction_size", Option::TYPE_INT, Option::LEVEL_ADVANCED)
    .set_default(30)
    .set_description(""),

    Option("osd_delete_sleep", Option::TYPE_FLOAT, Option::LEVEL_ADVANCED)
    .set_default(0)
    .set_description("Time in seconds to sleep before next removal transaction (overrides values below)"),

    Option("osd_delete_sleep_hdd", Option::TYPE_FLOAT, Option::LEVEL_ADVANCED)
    .set_default(5)
    .set_description("Time in seconds to sleep before next removal transaction for HDDs"),

    Option("osd_delete_sleep_ssd", Option::TYPE_FLOAT, Option::LEVEL_ADVANCED)
    .set_default(0)
    .set_description("Time in seconds to sleep before next removal transaction for SSDs"),

    Option("osd_delete_sleep_hybrid", Option::TYPE_FLOAT, Option::LEVEL_ADVANCED)
    .set_default(2)
    .set_description("Time in seconds to sleep before next removal transaction when data is on HDD and journal is on SSD"),

    Option("osd_failsafe_full_ratio", Option::TYPE_FLOAT, Option::LEVEL_ADVANCED)
    .set_default(.97)
    .set_description(""),

    Option("osd_fast_shutdown", Option::TYPE_BOOL, Option::LEVEL_ADVANCED)
    .set_default(true)
    .set_description("Fast, immediate shutdown")
    .set_long_description("Setting this to false makes the OSD do a slower teardown of all state when it receives a SIGINT or SIGTERM or when shutting down for any other reason.  That slow shutdown is primarilyy useful for doing memory leak checking with valgrind."),

    Option("osd_fast_fail_on_connection_refused", Option::TYPE_BOOL, Option::LEVEL_ADVANCED)
    .set_default(true)
    .set_description(""),

    Option("osd_pg_object_context_cache_count", Option::TYPE_INT, Option::LEVEL_ADVANCED)
    .set_default(64)
    .set_description(""),

    Option("osd_tracing", Option::TYPE_BOOL, Option::LEVEL_ADVANCED)
    .set_default(false)
    .set_description(""),

    Option("osd_function_tracing", Option::TYPE_BOOL, Option::LEVEL_ADVANCED)
    .set_default(false)
    .set_description(""),

    Option("osd_fast_info", Option::TYPE_BOOL, Option::LEVEL_ADVANCED)
    .set_default(true)
    .set_description(""),

    Option("osd_debug_pg_log_writeout", Option::TYPE_BOOL, Option::LEVEL_DEV)
    .set_default(false)
    .set_description(""),

    Option("osd_loop_before_reset_tphandle", Option::TYPE_UINT, Option::LEVEL_ADVANCED)
    .set_default(64)
    .set_description(""),

    Option("threadpool_default_timeout", Option::TYPE_INT, Option::LEVEL_ADVANCED)
    .set_default(60)
    .set_description(""),

    Option("threadpool_empty_queue_max_wait", Option::TYPE_INT, Option::LEVEL_ADVANCED)
    .set_default(2)
    .set_description(""),

    Option("leveldb_log_to_ceph_log", Option::TYPE_BOOL, Option::LEVEL_ADVANCED)
    .set_default(true)
    .set_description(""),

    Option("leveldb_write_buffer_size", Option::TYPE_SIZE, Option::LEVEL_ADVANCED)
    .set_default(8_M)
    .set_description(""),

    Option("leveldb_cache_size", Option::TYPE_SIZE, Option::LEVEL_ADVANCED)
    .set_default(128_M)
    .set_description(""),

    Option("leveldb_block_size", Option::TYPE_SIZE, Option::LEVEL_ADVANCED)
    .set_default(0)
    .set_description(""),

    Option("leveldb_bloom_size", Option::TYPE_INT, Option::LEVEL_ADVANCED)
    .set_default(0)
    .set_description(""),

    Option("leveldb_max_open_files", Option::TYPE_INT, Option::LEVEL_ADVANCED)
    .set_default(0)
    .set_description(""),

    Option("leveldb_compression", Option::TYPE_BOOL, Option::LEVEL_ADVANCED)
    .set_default(true)
    .set_description(""),

    Option("leveldb_paranoid", Option::TYPE_BOOL, Option::LEVEL_ADVANCED)
    .set_default(false)
    .set_description(""),

    Option("leveldb_log", Option::TYPE_STR, Option::LEVEL_ADVANCED)
    .set_default("/dev/null")
    .set_description(""),

    Option("leveldb_compact_on_mount", Option::TYPE_BOOL, Option::LEVEL_ADVANCED)
    .set_default(false)
    .set_description(""),

    Option("rocksdb_log_to_ceph_log", Option::TYPE_BOOL, Option::LEVEL_ADVANCED)
    .set_default(true)
    .set_description(""),

    Option("rocksdb_cache_size", Option::TYPE_SIZE, Option::LEVEL_ADVANCED)
    .set_default(512_M)
    .set_flag(Option::FLAG_RUNTIME)
    .set_description(""),

    Option("rocksdb_cache_row_ratio", Option::TYPE_FLOAT, Option::LEVEL_ADVANCED)
    .set_default(0)
    .set_description(""),

    Option("rocksdb_cache_shard_bits", Option::TYPE_INT, Option::LEVEL_ADVANCED)
    .set_default(4)
    .set_description(""),

    Option("rocksdb_cache_type", Option::TYPE_STR, Option::LEVEL_ADVANCED)
    .set_default("binned_lru")
    .set_description(""),

    Option("rocksdb_block_size", Option::TYPE_SIZE, Option::LEVEL_ADVANCED)
    .set_default(4_K)
    .set_description(""),

    Option("rocksdb_perf", Option::TYPE_BOOL, Option::LEVEL_ADVANCED)
    .set_default(false)
    .set_description(""),

    Option("rocksdb_collect_compaction_stats", Option::TYPE_BOOL, Option::LEVEL_ADVANCED)
    .set_default(false)
    .set_description(""),

    Option("rocksdb_collect_extended_stats", Option::TYPE_BOOL, Option::LEVEL_ADVANCED)
    .set_default(false)
    .set_description(""),

    Option("rocksdb_collect_memory_stats", Option::TYPE_BOOL, Option::LEVEL_ADVANCED)
    .set_default(false)
    .set_description(""),

    Option("rocksdb_delete_range_threshold", Option::TYPE_UINT, Option::LEVEL_ADVANCED)
    .set_default(1024)
    .set_description("The number of keys required to invoke DeleteRange when deleting muliple keys."),

    Option("rocksdb_bloom_bits_per_key", Option::TYPE_UINT, Option::LEVEL_ADVANCED)
    .set_default(20)
    .set_description("Number of bits per key to use for RocksDB's bloom filters.")
    .set_long_description("RocksDB bloom filters can be used to quickly answer the question of whether or not a key may exist or definitely does not exist in a given RocksDB SST file without having to read all keys into memory.  Using a higher bit value decreases the likelihood of false positives at the expense of additional disk space and memory consumption when the filter is loaded into RAM.  The current default value of 20 was found to provide significant performance gains when getattr calls are made (such as during new object creation in bluestore) without significant memory overhead or cache pollution when combined with rocksdb partitioned index filters.  See: https://github.com/facebook/rocksdb/wiki/Partitioned-Index-Filters for more information."),

    Option("rocksdb_cache_index_and_filter_blocks", Option::TYPE_BOOL, Option::LEVEL_DEV)
    .set_default(true)
    .set_description("Whether to cache indices and filters in block cache")
    .set_long_description("By default RocksDB will load an SST file's index and bloom filters into memory when it is opened and remove them from memory when an SST file is closed.  Thus, memory consumption by indices and bloom filters is directly tied to the number of concurrent SST files allowed to be kept open.  This option instead stores cached indicies and filters in the block cache where they directly compete with other cached data.  By default we set this option to true to better account for and bound rocksdb memory usage and keep filters in memory even when an SST file is closed."),

    Option("rocksdb_cache_index_and_filter_blocks_with_high_priority", Option::TYPE_BOOL, Option::LEVEL_DEV)
    .set_default(true)
    .set_description("Whether to cache indices and filters in the block cache with high priority")
    .set_long_description("A downside of setting rocksdb_cache_index_and_filter_blocks to true is that regular data can push indices and filters out of memory.  Setting this option to true means they are cached with higher priority than other data and should typically stay in the block cache."),

    Option("rocksdb_pin_l0_filter_and_index_blocks_in_cache", Option::TYPE_BOOL, Option::LEVEL_DEV)
    .set_default(false)
    .set_description("Whether to pin Level 0 indices and bloom filters in the block cache")
    .set_long_description("A downside of setting rocksdb_cache_index_and_filter_blocks to true is that regular data can push indices and filters out of memory.  Setting this option to true means that level 0 SST files will always have their indices and filters pinned in the block cache."),

    Option("rocksdb_index_type", Option::TYPE_STR, Option::LEVEL_DEV)
    .set_default("binary_search")
    .set_description("Type of index for SST files: binary_search, hash_search, two_level")
    .set_long_description("This option controls the table index type.  binary_search is a space efficient index block that is optimized for block-search-based index. hash_search may improve prefix lookup performance at the expense of higher disk and memory usage and potentially slower compactions.  two_level is an experimental index type that uses two binary search indexes and works in conjunction with partition filters.  See: http://rocksdb.org/blog/2017/05/12/partitioned-index-filter.html"),

    Option("rocksdb_partition_filters", Option::TYPE_BOOL, Option::LEVEL_DEV)
    .set_default(false)
    .set_description("(experimental) partition SST index/filters into smaller blocks")
    .set_long_description("This is an experimental option for rocksdb that works in conjunction with two_level indices to avoid having to keep the entire filter/index in cache when cache_index_and_filter_blocks is true.  The idea is to keep a much smaller top-level index in heap/cache and then opportunistically cache the lower level indices.  See: https://github.com/facebook/rocksdb/wiki/Partitioned-Index-Filters"),

    Option("rocksdb_metadata_block_size", Option::TYPE_SIZE, Option::LEVEL_DEV)
    .set_default(4_K)
    .set_description("The block size for index partitions. (0 = rocksdb default)"),

    Option("mon_rocksdb_options", Option::TYPE_STR, Option::LEVEL_ADVANCED)
    .set_default("write_buffer_size=33554432,"
		 "compression=kNoCompression,"
		 "level_compaction_dynamic_level_bytes=true")
    .set_description(""),

    Option("osd_client_op_priority", Option::TYPE_UINT, Option::LEVEL_ADVANCED)
    .set_default(63)
    .set_description(""),

    Option("osd_recovery_op_priority", Option::TYPE_UINT, Option::LEVEL_ADVANCED)
    .set_default(3)
    .set_description("Priority to use for recovery operations if not specified for the pool"),

    Option("osd_peering_op_priority", Option::TYPE_UINT, Option::LEVEL_DEV)
    .set_default(255)
    .set_description(""),

    Option("osd_snap_trim_priority", Option::TYPE_UINT, Option::LEVEL_ADVANCED)
    .set_default(5)
    .set_description(""),

    Option("osd_snap_trim_cost", Option::TYPE_SIZE, Option::LEVEL_ADVANCED)
    .set_default(1<<20)
    .set_description(""),

    Option("osd_pg_delete_priority", Option::TYPE_UINT, Option::LEVEL_ADVANCED)
    .set_default(5)
    .set_description(""),

    Option("osd_pg_delete_cost", Option::TYPE_SIZE, Option::LEVEL_ADVANCED)
    .set_default(1<<20)
    .set_description(""),

    Option("osd_scrub_priority", Option::TYPE_UINT, Option::LEVEL_ADVANCED)
    .set_default(5)
    .set_description("Priority for scrub operations in work queue"),

    Option("osd_scrub_cost", Option::TYPE_SIZE, Option::LEVEL_ADVANCED)
    .set_default(50<<20)
    .set_description("Cost for scrub operations in work queue"),

    Option("osd_requested_scrub_priority", Option::TYPE_UINT, Option::LEVEL_ADVANCED)
    .set_default(120)
    .set_description(""),

    Option("osd_recovery_priority", Option::TYPE_UINT, Option::LEVEL_ADVANCED)
    .set_default(5)
    .set_description("Priority of recovery in the work queue")
    .set_long_description("Not related to a pool's recovery_priority"),

    Option("osd_recovery_cost", Option::TYPE_SIZE, Option::LEVEL_ADVANCED)
    .set_default(20<<20)
    .set_description(""),

    Option("osd_recovery_op_warn_multiple", Option::TYPE_UINT, Option::LEVEL_ADVANCED)
    .set_default(16)
    .set_description(""),

    Option("osd_mon_shutdown_timeout", Option::TYPE_FLOAT, Option::LEVEL_ADVANCED)
    .set_default(5)
    .set_description(""),

    Option("osd_shutdown_pgref_assert", Option::TYPE_BOOL, Option::LEVEL_ADVANCED)
    .set_default(false)
    .set_description(""),

    Option("osd_max_object_size", Option::TYPE_SIZE, Option::LEVEL_ADVANCED)
    .set_default(128_M)
    .set_description(""),

    Option("osd_max_object_name_len", Option::TYPE_UINT, Option::LEVEL_ADVANCED)
    .set_default(2048)
    .set_description(""),

    Option("osd_max_object_namespace_len", Option::TYPE_UINT, Option::LEVEL_ADVANCED)
    .set_default(256)
    .set_description(""),

    Option("osd_max_attr_name_len", Option::TYPE_UINT, Option::LEVEL_ADVANCED)
    .set_default(100)
    .set_description(""),

    Option("osd_max_attr_size", Option::TYPE_UINT, Option::LEVEL_ADVANCED)
    .set_default(0)
    .set_description(""),

    Option("osd_max_omap_entries_per_request", Option::TYPE_UINT, Option::LEVEL_ADVANCED)
    .set_default(1024)
    .set_description(""),

    Option("osd_max_omap_bytes_per_request", Option::TYPE_SIZE, Option::LEVEL_ADVANCED)
    .set_default(1_G)
    .set_description(""),

    Option("osd_max_write_op_reply_len", Option::TYPE_SIZE, Option::LEVEL_ADVANCED)
    .set_default(32)
    .set_description("Max size of the per-op payload for requests with the RETURNVEC flag set")
    .set_long_description("This value caps the amount of data (per op; a request may have many ops) that will be sent back to the client and recorded in the PG log."),

    Option("osd_objectstore", Option::TYPE_STR, Option::LEVEL_ADVANCED)
    .set_default("bluestore")
    .set_enum_allowed({"bluestore", "filestore", "memstore", "kstore"})
    .set_flag(Option::FLAG_CREATE)
    .set_description("backend type for an OSD (like filestore or bluestore)"),

    Option("osd_objectstore_tracing", Option::TYPE_BOOL, Option::LEVEL_ADVANCED)
    .set_default(false)
    .set_description(""),

    Option("osd_objectstore_fuse", Option::TYPE_BOOL, Option::LEVEL_ADVANCED)
    .set_default(false)
    .set_description(""),

    Option("osd_bench_small_size_max_iops", Option::TYPE_UINT, Option::LEVEL_ADVANCED)
    .set_default(100)
    .set_description(""),

    Option("osd_bench_large_size_max_throughput", Option::TYPE_SIZE, Option::LEVEL_ADVANCED)
    .set_default(100_M)
    .set_description(""),

    Option("osd_bench_max_block_size", Option::TYPE_SIZE, Option::LEVEL_ADVANCED)
    .set_default(64_M)
    .set_description(""),

    Option("osd_bench_duration", Option::TYPE_UINT, Option::LEVEL_ADVANCED)
    .set_default(30)
    .set_description(""),

    Option("osd_blkin_trace_all", Option::TYPE_BOOL, Option::LEVEL_ADVANCED)
    .set_default(false)
    .set_description(""),

    Option("osdc_blkin_trace_all", Option::TYPE_BOOL, Option::LEVEL_ADVANCED)
    .set_default(false)
    .set_description(""),

    Option("osd_discard_disconnected_ops", Option::TYPE_BOOL, Option::LEVEL_ADVANCED)
    .set_default(true)
    .set_description(""),

    Option("osd_memory_target", Option::TYPE_SIZE, Option::LEVEL_BASIC)
    .set_default(4_G)
    .set_min(896_M)
    .set_flag(Option::FLAG_RUNTIME)
    .add_see_also("bluestore_cache_autotune")
    .add_see_also("osd_memory_cache_min")
    .add_see_also("osd_memory_base")
    .set_description("When tcmalloc and cache autotuning is enabled, try to keep this many bytes mapped in memory.")
    .set_long_description("The minimum value must be at least equal to osd_memory_base + osd_memory_cache_min."),

    Option("osd_memory_target_cgroup_limit_ratio", Option::TYPE_FLOAT, Option::LEVEL_ADVANCED)
    .set_default(0.8)
    .set_min_max(0.0, 1.0)
    .add_see_also("osd_memory_target")
    .set_description("Set the default value for osd_memory_target to the cgroup memory limit (if set) times this value")
    .set_long_description("A value of 0 disables this feature."),

    Option("osd_memory_base", Option::TYPE_SIZE, Option::LEVEL_DEV)
    .set_default(768_M)
    .set_flag(Option::FLAG_RUNTIME)
    .add_see_also("bluestore_cache_autotune")
    .set_description("When tcmalloc and cache autotuning is enabled, estimate the minimum amount of memory in bytes the OSD will need."),

    Option("osd_memory_expected_fragmentation", Option::TYPE_FLOAT, Option::LEVEL_DEV)
    .set_default(0.15)
    .set_min_max(0.0, 1.0)
    .set_flag(Option::FLAG_RUNTIME)
    .add_see_also("bluestore_cache_autotune")
    .set_description("When tcmalloc and cache autotuning is enabled, estimate the percent of memory fragmentation."),

    Option("osd_memory_cache_min", Option::TYPE_SIZE, Option::LEVEL_DEV)
    .set_default(128_M)
    .set_min(128_M)
    .set_flag(Option::FLAG_RUNTIME)
    .add_see_also("bluestore_cache_autotune")
    .set_description("When tcmalloc and cache autotuning is enabled, set the minimum amount of memory used for caches."),

    Option("osd_memory_cache_resize_interval", Option::TYPE_FLOAT, Option::LEVEL_DEV)
    .set_default(1)
    .add_see_also("bluestore_cache_autotune")
    .set_description("When tcmalloc and cache autotuning is enabled, wait this many seconds between resizing caches."),

    Option("memstore_device_bytes", Option::TYPE_SIZE, Option::LEVEL_ADVANCED)
    .set_default(1_G)
    .set_description(""),

    Option("memstore_page_set", Option::TYPE_BOOL, Option::LEVEL_ADVANCED)
    .set_default(false)
    .set_description(""),

    Option("memstore_page_size", Option::TYPE_SIZE, Option::LEVEL_ADVANCED)
    .set_default(64_K)
    .set_description(""),

    Option("memstore_debug_omit_block_device_write", Option::TYPE_BOOL, Option::LEVEL_DEV)
    .set_default(false)
    .add_see_also("bluestore_debug_omit_block_device_write")
    .set_description("write metadata only"),

    Option("objectstore_blackhole", Option::TYPE_BOOL, Option::LEVEL_ADVANCED)
    .set_default(false)
    .set_description(""),

    // --------------------------
    // bluestore

    Option("bdev_debug_inflight_ios", Option::TYPE_BOOL, Option::LEVEL_DEV)
    .set_default(false)
    .set_description(""),

    Option("bdev_inject_crash", Option::TYPE_INT, Option::LEVEL_DEV)
    .set_default(0)
    .set_description(""),

    Option("bdev_inject_crash_flush_delay", Option::TYPE_INT, Option::LEVEL_DEV)
    .set_default(2)
    .set_description(""),

    Option("bdev_aio", Option::TYPE_BOOL, Option::LEVEL_ADVANCED)
    .set_default(true)
    .set_description(""),

    Option("bdev_aio_poll_ms", Option::TYPE_INT, Option::LEVEL_ADVANCED)
    .set_default(250)
    .set_description(""),

    Option("bdev_aio_max_queue_depth", Option::TYPE_INT, Option::LEVEL_ADVANCED)
    .set_default(1024)
    .set_description(""),

    Option("bdev_aio_reap_max", Option::TYPE_INT, Option::LEVEL_ADVANCED)
    .set_default(16)
    .set_description(""),

    Option("bdev_block_size", Option::TYPE_SIZE, Option::LEVEL_ADVANCED)
    .set_default(4_K)
    .set_description(""),

    Option("bdev_debug_aio", Option::TYPE_BOOL, Option::LEVEL_DEV)
    .set_default(false)
    .set_description(""),

    Option("bdev_debug_aio_suicide_timeout", Option::TYPE_FLOAT, Option::LEVEL_DEV)
    .set_default(60.0)
    .set_description(""),

    Option("bdev_debug_aio_log_age", Option::TYPE_FLOAT, Option::LEVEL_DEV)
    .set_default(5.0)
    .set_description(""),

    Option("bdev_nvme_unbind_from_kernel", Option::TYPE_BOOL, Option::LEVEL_ADVANCED)
    .set_default(false)
    .set_description(""),

    Option("bdev_nvme_retry_count", Option::TYPE_INT, Option::LEVEL_ADVANCED)
    .set_default(-1)
    .set_description(""),

    Option("bdev_enable_discard", Option::TYPE_BOOL, Option::LEVEL_ADVANCED)
    .set_default(false)
    .set_description(""),

    Option("bdev_async_discard", Option::TYPE_BOOL, Option::LEVEL_ADVANCED)
    .set_default(false)
    .set_description(""),

    Option("bluefs_alloc_size", Option::TYPE_SIZE, Option::LEVEL_ADVANCED)
    .set_default(1_M)
    .set_description("Allocation unit size for DB and WAL devices"),

    Option("bluefs_shared_alloc_size", Option::TYPE_SIZE, Option::LEVEL_ADVANCED)
    .set_default(64_K)
    .set_description("Allocation unit size for primary/shared device"),

    Option("bluefs_max_prefetch", Option::TYPE_SIZE, Option::LEVEL_ADVANCED)
    .set_default(1_M)
    .set_description(""),

    Option("bluefs_min_log_runway", Option::TYPE_SIZE, Option::LEVEL_ADVANCED)
    .set_default(1_M)
    .set_description(""),

    Option("bluefs_max_log_runway", Option::TYPE_SIZE, Option::LEVEL_ADVANCED)
    .set_default(4194304)
    .set_description(""),

    Option("bluefs_log_compact_min_ratio", Option::TYPE_FLOAT, Option::LEVEL_ADVANCED)
    .set_default(5.0)
    .set_description(""),

    Option("bluefs_log_compact_min_size", Option::TYPE_SIZE, Option::LEVEL_ADVANCED)
    .set_default(16_M)
    .set_description(""),

    Option("bluefs_min_flush_size", Option::TYPE_SIZE, Option::LEVEL_ADVANCED)
    .set_default(512_K)
    .set_description(""),

    Option("bluefs_compact_log_sync", Option::TYPE_BOOL, Option::LEVEL_ADVANCED)
    .set_default(false)
    .set_description(""),

    Option("bluefs_buffered_io", Option::TYPE_BOOL, Option::LEVEL_ADVANCED)
    .set_default(true)
    .set_description(""),

    Option("bluefs_sync_write", Option::TYPE_BOOL, Option::LEVEL_ADVANCED)
    .set_default(false)
    .set_description(""),

    Option("bluefs_allocator", Option::TYPE_STR, Option::LEVEL_DEV)
    .set_default("bitmap")
    .set_description(""),

    Option("bluefs_preextend_wal_files", Option::TYPE_BOOL, Option::LEVEL_ADVANCED)
    .set_default(true)
    .set_description("Preextent rocksdb wal files on mkfs to avoid performance penalty"),

    Option("bluefs_log_replay_check_allocations", Option::TYPE_BOOL, Option::LEVEL_ADVANCED)
      .set_default(true)
      .set_description("Enables checks for allocations consistency during log replay"),

    Option("bluestore_bluefs", Option::TYPE_BOOL, Option::LEVEL_DEV)
    .set_default(true)
    .set_flag(Option::FLAG_CREATE)
    .set_description("Use BlueFS to back rocksdb")
    .set_long_description("BlueFS allows rocksdb to share the same physical device(s) as the rest of BlueStore.  It should be used in all cases unless testing/developing an alternative metadata database for BlueStore."),

    Option("bluestore_bluefs_env_mirror", Option::TYPE_BOOL, Option::LEVEL_DEV)
    .set_default(false)
    .set_flag(Option::FLAG_CREATE)
    .set_description("Mirror bluefs data to file system for testing/validation"),

    Option("bluestore_bluefs_min", Option::TYPE_SIZE, Option::LEVEL_ADVANCED)
    .set_default(1_G)
    .set_description("minimum disk space allocated to BlueFS (e.g., at mkfs)"),

    Option("bluestore_bluefs_min_free", Option::TYPE_SIZE, Option::LEVEL_ADVANCED)
    .set_default(1_G)
    .set_description("minimum free space allocated to BlueFS"),

    Option("bluestore_bluefs_max_free", Option::TYPE_SIZE, Option::LEVEL_ADVANCED)
    .set_default(10_G)
    .set_description("Maximum free space allocated to BlueFS"),

    Option("bluestore_bluefs_min_ratio", Option::TYPE_FLOAT, Option::LEVEL_ADVANCED)
    .set_default(.02)
    .set_description("Minimum fraction of free space devoted to BlueFS"),

    Option("bluestore_bluefs_max_ratio", Option::TYPE_FLOAT, Option::LEVEL_ADVANCED)
    .set_default(.90)
    .set_description("Maximum fraction of free storage devoted to BlueFS"),

    Option("bluestore_bluefs_gift_ratio", Option::TYPE_FLOAT, Option::LEVEL_ADVANCED)
    .set_default(.02)
    .set_description("Maximum fraction of free space to give to BlueFS at once"),

    Option("bluestore_bluefs_reclaim_ratio", Option::TYPE_FLOAT, Option::LEVEL_ADVANCED)
    .set_default(.20)
    .set_description("Maximum fraction of free space to reclaim from BlueFS at once"),

    Option("bluestore_bluefs_balance_interval", Option::TYPE_FLOAT, Option::LEVEL_ADVANCED)
    .set_default(1)
    .set_description("How frequently (in seconds) to balance free space between BlueFS and BlueStore"),

    Option("bluestore_bluefs_alloc_failure_dump_interval", Option::TYPE_FLOAT, Option::LEVEL_ADVANCED)
    .set_default(0)
    .set_description("How frequently (in seconds) to dump allocator on"
      "BlueFS space allocation failure"),

    Option("bluestore_bluefs_db_compatibility", Option::TYPE_BOOL, Option::LEVEL_DEV)
    .set_default(true)
    .set_description("Sync db with legacy bluefs extents info")
    .set_long_description("Enforces db sync with legacy bluefs extents information on close."
                          " Enables downgrades to pre-nautilus releases"),

    Option("bluestore_spdk_mem", Option::TYPE_SIZE, Option::LEVEL_DEV)
    .set_default(512)
    .set_description("Amount of dpdk memory size in MB")
    .set_long_description("If running multiple SPDK instances per node, you must specify the amount of dpdk memory size in MB each instance will use, to make sure each instance uses its own dpdk memory"),

    Option("bluestore_spdk_coremask", Option::TYPE_STR, Option::LEVEL_DEV)
    .set_default("0x1")
    .set_description("A hexadecimal bit mask of the cores to run on. Note the core numbering can change between platforms and should be determined beforehand"),

    Option("bluestore_spdk_max_io_completion", Option::TYPE_UINT, Option::LEVEL_DEV)
    .set_default(0)
    .set_description("Maximal I/Os to be batched completed while checking queue pair completions, 0 means let spdk library determine it"),

    Option("bluestore_spdk_io_sleep", Option::TYPE_UINT, Option::LEVEL_DEV)
    .set_default(5)
    .set_description("Time period to wait if there is no completed I/O from polling"),

    Option("bluestore_block_path", Option::TYPE_STR, Option::LEVEL_DEV)
    .set_default("")
    .set_flag(Option::FLAG_CREATE)
    .set_description("Path to block device/file"),

    Option("bluestore_block_size", Option::TYPE_SIZE, Option::LEVEL_DEV)
    .set_default(1_T)
    .set_flag(Option::FLAG_CREATE)
    .set_description("Size of file to create for backing bluestore"),

    Option("bluestore_block_create", Option::TYPE_BOOL, Option::LEVEL_DEV)
    .set_default(true)
    .set_flag(Option::FLAG_CREATE)
    .set_description("Create bluestore_block_path if it doesn't exist")
    .add_see_also("bluestore_block_path").add_see_also("bluestore_block_size"),

    Option("bluestore_block_db_path", Option::TYPE_STR, Option::LEVEL_DEV)
    .set_default("")
    .set_flag(Option::FLAG_CREATE)
    .set_description("Path for db block device"),

    Option("bluestore_block_db_size", Option::TYPE_UINT, Option::LEVEL_DEV)
    .set_default(0)
    .set_flag(Option::FLAG_CREATE)
    .set_description("Size of file to create for bluestore_block_db_path"),

    Option("bluestore_block_db_create", Option::TYPE_BOOL, Option::LEVEL_DEV)
    .set_default(false)
    .set_flag(Option::FLAG_CREATE)
    .set_description("Create bluestore_block_db_path if it doesn't exist")
    .add_see_also("bluestore_block_db_path")
    .add_see_also("bluestore_block_db_size"),

    Option("bluestore_block_wal_path", Option::TYPE_STR, Option::LEVEL_DEV)
    .set_default("")
    .set_flag(Option::FLAG_CREATE)
    .set_description("Path to block device/file backing bluefs wal"),

    Option("bluestore_block_wal_size", Option::TYPE_SIZE, Option::LEVEL_DEV)
    .set_default(96_M)
    .set_flag(Option::FLAG_CREATE)
    .set_description("Size of file to create for bluestore_block_wal_path"),

    Option("bluestore_block_wal_create", Option::TYPE_BOOL, Option::LEVEL_DEV)
    .set_default(false)
    .set_flag(Option::FLAG_CREATE)
    .set_description("Create bluestore_block_wal_path if it doesn't exist")
    .add_see_also("bluestore_block_wal_path")
    .add_see_also("bluestore_block_wal_size"),

    Option("bluestore_block_preallocate_file", Option::TYPE_BOOL, Option::LEVEL_DEV)
    .set_default(false)
    .set_flag(Option::FLAG_CREATE)
    .set_description("Preallocate file created via bluestore_block*_create"),

    Option("bluestore_ignore_data_csum", Option::TYPE_BOOL, Option::LEVEL_DEV)
    .set_default(false)
    .set_flag(Option::FLAG_RUNTIME)
    .set_description("Ignore checksum errors on read and do not generate an EIO error"),

    Option("bluestore_csum_type", Option::TYPE_STR, Option::LEVEL_ADVANCED)
    .set_default("crc32c")
    .set_enum_allowed({"none", "crc32c", "crc32c_16", "crc32c_8", "xxhash32", "xxhash64"})
    .set_flag(Option::FLAG_RUNTIME)
    .set_description("Default checksum algorithm to use")
    .set_long_description("crc32c, xxhash32, and xxhash64 are available.  The _16 and _8 variants use only a subset of the bits for more compact (but less reliable) checksumming."),

    Option("bluestore_retry_disk_reads", Option::TYPE_UINT, Option::LEVEL_ADVANCED)
    .set_default(3)
    .set_min_max(0, 255)
    .set_flag(Option::FLAG_RUNTIME)
    .set_description("Number of read retries on checksum validation error")
    .set_long_description("Retries to read data from the disk this many times when checksum validation fails to handle spurious read errors gracefully."),

    Option("bluestore_min_alloc_size", Option::TYPE_UINT, Option::LEVEL_ADVANCED)
    .set_default(0)
    .set_flag(Option::FLAG_CREATE)
    .set_description("Minimum allocation size to allocate for an object")
    .set_long_description("A smaller allocation size generally means less data is read and then rewritten when a copy-on-write operation is triggered (e.g., when writing to something that was recently snapshotted).  Similarly, less data is journaled before performing an overwrite (writes smaller than min_alloc_size must first pass through the BlueStore journal).  Larger values of min_alloc_size reduce the amount of metadata required to describe the on-disk layout and reduce overall fragmentation."),

    Option("bluestore_min_alloc_size_hdd", Option::TYPE_SIZE, Option::LEVEL_ADVANCED)
    .set_default(4_K)
    .set_flag(Option::FLAG_CREATE)
    .set_description("Default min_alloc_size value for rotational media")
    .add_see_also("bluestore_min_alloc_size"),

    Option("bluestore_min_alloc_size_ssd", Option::TYPE_SIZE, Option::LEVEL_ADVANCED)
    .set_default(4_K)
    .set_flag(Option::FLAG_CREATE)
    .set_description("Default min_alloc_size value for non-rotational (solid state)  media")
    .add_see_also("bluestore_min_alloc_size"),

    Option("bluestore_max_alloc_size", Option::TYPE_SIZE, Option::LEVEL_ADVANCED)
    .set_default(0)
    .set_flag(Option::FLAG_CREATE)
    .set_description("Maximum size of a single allocation (0 for no max)"),

    Option("bluestore_prefer_deferred_size", Option::TYPE_SIZE, Option::LEVEL_ADVANCED)
    .set_default(0)
    .set_flag(Option::FLAG_RUNTIME)
    .set_description("Writes smaller than this size will be written to the journal and then asynchronously written to the device.  This can be beneficial when using rotational media where seeks are expensive, and is helpful both with and without solid state journal/wal devices."),

    Option("bluestore_prefer_deferred_size_hdd", Option::TYPE_SIZE, Option::LEVEL_ADVANCED)
    .set_default(32768)
    .set_flag(Option::FLAG_RUNTIME)
    .set_description("Default bluestore_prefer_deferred_size for rotational media")
    .add_see_also("bluestore_prefer_deferred_size"),

    Option("bluestore_prefer_deferred_size_ssd", Option::TYPE_SIZE, Option::LEVEL_ADVANCED)
    .set_default(0)
    .set_flag(Option::FLAG_RUNTIME)
    .set_description("Default bluestore_prefer_deferred_size for non-rotational (solid state) media")
    .add_see_also("bluestore_prefer_deferred_size"),

    Option("bluestore_compression_mode", Option::TYPE_STR, Option::LEVEL_ADVANCED)
    .set_default("none")
    .set_enum_allowed({"none", "passive", "aggressive", "force"})
    .set_flag(Option::FLAG_RUNTIME)
    .set_description("Default policy for using compression when pool does not specify")
    .set_long_description("'none' means never use compression.  'passive' means use compression when clients hint that data is compressible.  'aggressive' means use compression unless clients hint that data is not compressible.  This option is used when the per-pool property for the compression mode is not present."),

    Option("bluestore_compression_algorithm", Option::TYPE_STR, Option::LEVEL_ADVANCED)
    .set_default("snappy")
    .set_enum_allowed({"", "snappy", "zlib", "zstd", "lz4"})
    .set_flag(Option::FLAG_RUNTIME)
    .set_description("Default compression algorithm to use when writing object data")
    .set_long_description("This controls the default compressor to use (if any) if the per-pool property is not set.  Note that zstd is *not* recommended for bluestore due to high CPU overhead when compressing small amounts of data."),

    Option("bluestore_compression_min_blob_size", Option::TYPE_SIZE, Option::LEVEL_ADVANCED)
    .set_default(0)
    .set_flag(Option::FLAG_RUNTIME)
    .set_description("Maximum chunk size to apply compression to when random access is expected for an object.")
    .set_long_description("Chunks larger than this are broken into smaller chunks before being compressed"),

    Option("bluestore_compression_min_blob_size_hdd", Option::TYPE_SIZE, Option::LEVEL_ADVANCED)
    .set_default(128_K)
    .set_flag(Option::FLAG_RUNTIME)
    .set_description("Default value of bluestore_compression_min_blob_size for rotational media")
    .add_see_also("bluestore_compression_min_blob_size"),

    Option("bluestore_compression_min_blob_size_ssd", Option::TYPE_SIZE, Option::LEVEL_ADVANCED)
    .set_default(8_K)
    .set_flag(Option::FLAG_RUNTIME)
    .set_description("Default value of bluestore_compression_min_blob_size for non-rotational (solid state) media")
    .add_see_also("bluestore_compression_min_blob_size"),

    Option("bluestore_compression_max_blob_size", Option::TYPE_SIZE, Option::LEVEL_ADVANCED)
    .set_default(0)
    .set_flag(Option::FLAG_RUNTIME)
    .set_description("Maximum chunk size to apply compression to when non-random access is expected for an object.")
    .set_long_description("Chunks larger than this are broken into smaller chunks before being compressed"),

    Option("bluestore_compression_max_blob_size_hdd", Option::TYPE_SIZE, Option::LEVEL_ADVANCED)
    .set_default(512_K)
    .set_flag(Option::FLAG_RUNTIME)
    .set_description("Default value of bluestore_compression_max_blob_size for rotational media")
    .add_see_also("bluestore_compression_max_blob_size"),

    Option("bluestore_compression_max_blob_size_ssd", Option::TYPE_SIZE, Option::LEVEL_ADVANCED)
    .set_default(64_K)
    .set_flag(Option::FLAG_RUNTIME)
    .set_description("Default value of bluestore_compression_max_blob_size for non-rotational (solid state) media")
    .add_see_also("bluestore_compression_max_blob_size"),

    Option("bluestore_gc_enable_blob_threshold", Option::TYPE_INT, Option::LEVEL_DEV)
    .set_default(0)
    .set_flag(Option::FLAG_RUNTIME)
    .set_description(""),

    Option("bluestore_gc_enable_total_threshold", Option::TYPE_INT, Option::LEVEL_DEV)
    .set_default(0)
    .set_flag(Option::FLAG_RUNTIME)
    .set_description(""),

    Option("bluestore_max_blob_size", Option::TYPE_SIZE, Option::LEVEL_DEV)
    .set_default(0)
    .set_flag(Option::FLAG_RUNTIME)
    .set_description("")
    .set_long_description("Bluestore blobs are collections of extents (ie on-disk data) originating from one or more objects.  Blobs can be compressed, typically have checksum data, may be overwritten, may be shared (with an extent ref map), or split.  This setting controls the maximum size a blob is allowed to be."),

    Option("bluestore_max_blob_size_hdd", Option::TYPE_SIZE, Option::LEVEL_DEV)
    .set_default(512_K)
    .set_flag(Option::FLAG_RUNTIME)
    .set_description("")
    .add_see_also("bluestore_max_blob_size"),

    Option("bluestore_max_blob_size_ssd", Option::TYPE_SIZE, Option::LEVEL_DEV)
    .set_default(64_K)
    .set_flag(Option::FLAG_RUNTIME)
    .set_description("")
    .add_see_also("bluestore_max_blob_size"),

    Option("bluestore_compression_required_ratio", Option::TYPE_FLOAT, Option::LEVEL_ADVANCED)
    .set_default(.875)
    .set_flag(Option::FLAG_RUNTIME)
    .set_description("Compression ratio required to store compressed data")
    .set_long_description("If we compress data and get less than this we discard the result and store the original uncompressed data."),

    Option("bluestore_extent_map_shard_max_size", Option::TYPE_SIZE, Option::LEVEL_DEV)
    .set_default(1200)
    .set_description("Max size (bytes) for a single extent map shard before splitting"),

    Option("bluestore_extent_map_shard_target_size", Option::TYPE_SIZE, Option::LEVEL_DEV)
    .set_default(500)
    .set_description("Target size (bytes) for a single extent map shard"),

    Option("bluestore_extent_map_shard_min_size", Option::TYPE_SIZE, Option::LEVEL_DEV)
    .set_default(150)
    .set_description("Min size (bytes) for a single extent map shard before merging"),

    Option("bluestore_extent_map_shard_target_size_slop", Option::TYPE_FLOAT, Option::LEVEL_DEV)
    .set_default(.2)
    .set_description("Ratio above/below target for a shard when trying to align to an existing extent or blob boundary"),

    Option("bluestore_extent_map_inline_shard_prealloc_size", Option::TYPE_SIZE, Option::LEVEL_DEV)
    .set_default(256)
    .set_description("Preallocated buffer for inline shards"),

    Option("bluestore_cache_trim_interval", Option::TYPE_FLOAT, Option::LEVEL_ADVANCED)
    .set_default(.05)
    .set_description("How frequently we trim the bluestore cache"),

    Option("bluestore_cache_trim_max_skip_pinned", Option::TYPE_UINT, Option::LEVEL_DEV)
    .set_default(64)
    .set_description("Max pinned cache entries we consider before giving up"),

    Option("bluestore_cache_type", Option::TYPE_STR, Option::LEVEL_DEV)
    .set_default("2q")
    .set_enum_allowed({"2q", "lru"})
    .set_description("Cache replacement algorithm"),

    Option("bluestore_2q_cache_kin_ratio", Option::TYPE_FLOAT, Option::LEVEL_DEV)
    .set_default(.5)
    .set_description("2Q paper suggests .5"),

    Option("bluestore_2q_cache_kout_ratio", Option::TYPE_FLOAT, Option::LEVEL_DEV)
    .set_default(.5)
    .set_description("2Q paper suggests .5"),

    Option("bluestore_cache_size", Option::TYPE_SIZE, Option::LEVEL_DEV)
    .set_default(0)
    .set_description("Cache size (in bytes) for BlueStore")
    .set_long_description("This includes data and metadata cached by BlueStore as well as memory devoted to rocksdb's cache(s)."),

    Option("bluestore_cache_size_hdd", Option::TYPE_SIZE, Option::LEVEL_DEV)
    .set_default(1_G)
    .set_description("Default bluestore_cache_size for rotational media")
    .add_see_also("bluestore_cache_size"),

    Option("bluestore_cache_size_ssd", Option::TYPE_SIZE, Option::LEVEL_DEV)
    .set_default(3_G)
    .set_description("Default bluestore_cache_size for non-rotational (solid state) media")
    .add_see_also("bluestore_cache_size"),

    Option("bluestore_cache_meta_ratio", Option::TYPE_FLOAT, Option::LEVEL_DEV)
    .set_default(.4)
    .add_see_also("bluestore_cache_size")
    .set_description("Ratio of bluestore cache to devote to metadata"),

    Option("bluestore_cache_kv_ratio", Option::TYPE_FLOAT, Option::LEVEL_DEV)
    .set_default(.4)
    .add_see_also("bluestore_cache_size")
    .set_description("Ratio of bluestore cache to devote to kv database (rocksdb)"),

    Option("bluestore_cache_autotune", Option::TYPE_BOOL, Option::LEVEL_DEV)
    .set_default(true)
    .add_see_also("bluestore_cache_size")
    .add_see_also("bluestore_cache_meta_ratio")
    .set_description("Automatically tune the ratio of caches while respecting min values."),

    Option("bluestore_cache_autotune_interval", Option::TYPE_FLOAT, Option::LEVEL_DEV)
    .set_default(5)
    .add_see_also("bluestore_cache_autotune")
    .set_description("The number of seconds to wait between rebalances when cache autotune is enabled."),

    Option("bluestore_kvbackend", Option::TYPE_STR, Option::LEVEL_DEV)
    .set_default("rocksdb")
    .set_flag(Option::FLAG_CREATE)
    .set_description("Key value database to use for bluestore"),

    Option("bluestore_allocator", Option::TYPE_STR, Option::LEVEL_ADVANCED)
    .set_default("bitmap")
    .set_enum_allowed({"bitmap", "stupid", "avl"})
    .set_description("Allocator policy")
    .set_long_description("Allocator to use for bluestore.  Stupid should only be used for testing."),

    Option("bluestore_freelist_blocks_per_key", Option::TYPE_SIZE, Option::LEVEL_DEV)
    .set_default(128)
    .set_description("Block (and bits) per database key"),

    Option("bluestore_bitmapallocator_blocks_per_zone", Option::TYPE_SIZE, Option::LEVEL_DEV)
    .set_default(1024)
    .set_description(""),

    Option("bluestore_bitmapallocator_span_size", Option::TYPE_SIZE, Option::LEVEL_DEV)
    .set_default(1024)
    .set_description(""),

    Option("bluestore_max_deferred_txc", Option::TYPE_UINT, Option::LEVEL_ADVANCED)
    .set_default(32)
    .set_description("Max transactions with deferred writes that can accumulate before we force flush deferred writes"),

    Option("bluestore_max_defer_interval", Option::TYPE_FLOAT, Option::LEVEL_ADVANCED)
    .set_default(3)
    .set_description("max duration to force deferred submit"),

    Option("bluestore_rocksdb_options", Option::TYPE_STR, Option::LEVEL_ADVANCED)
    .set_default("compression=kNoCompression,max_write_buffer_number=4,min_write_buffer_number_to_merge=1,recycle_log_file_num=4,write_buffer_size=268435456,writable_file_max_buffer_size=0,compaction_readahead_size=2097152,max_background_compactions=2")
    .set_description("Rocksdb options"),

    Option("bluestore_rocksdb_cf", Option::TYPE_BOOL, Option::LEVEL_ADVANCED)
    .set_default(false)
    .set_description("Enable use of rocksdb column families for bluestore metadata"),

    Option("bluestore_rocksdb_cfs", Option::TYPE_STR, Option::LEVEL_DEV)
    .set_default("M= P= L=")
    .set_description("List of whitespace-separate key/value pairs where key is CF name and value is CF options"),

    Option("bluestore_fsck_on_mount", Option::TYPE_BOOL, Option::LEVEL_DEV)
    .set_default(false)
    .set_description("Run fsck at mount"),

    Option("bluestore_fsck_on_mount_deep", Option::TYPE_BOOL, Option::LEVEL_DEV)
    .set_default(false)
    .set_description("Run deep fsck at mount when bluestore_fsck_on_mount is set to true"),

    Option("bluestore_fsck_quick_fix_on_mount", Option::TYPE_BOOL, Option::LEVEL_DEV)
      .set_default(true)
      .set_description("Do quick-fix for the store at mount"),

    Option("bluestore_fsck_on_umount", Option::TYPE_BOOL, Option::LEVEL_DEV)
    .set_default(false)
    .set_description("Run fsck at umount"),

    Option("bluestore_fsck_on_umount_deep", Option::TYPE_BOOL, Option::LEVEL_DEV)
    .set_default(false)
    .set_description("Run deep fsck at umount when bluestore_fsck_on_umount is set to true"),

    Option("bluestore_fsck_on_mkfs", Option::TYPE_BOOL, Option::LEVEL_DEV)
    .set_default(true)
    .set_description("Run fsck after mkfs"),

    Option("bluestore_fsck_on_mkfs_deep", Option::TYPE_BOOL, Option::LEVEL_DEV)
    .set_default(false)
    .set_description("Run deep fsck after mkfs"),

    Option("bluestore_sync_submit_transaction", Option::TYPE_BOOL, Option::LEVEL_DEV)
    .set_default(false)
    .set_description("Try to submit metadata transaction to rocksdb in queuing thread context"),

    Option("bluestore_fsck_read_bytes_cap", Option::TYPE_SIZE, Option::LEVEL_ADVANCED)
    .set_default(64_M)
    .set_flag(Option::FLAG_RUNTIME)
    .set_description("Maximum bytes read at once by deep fsck"),

    Option("bluestore_fsck_quick_fix_threads", Option::TYPE_INT, Option::LEVEL_ADVANCED)
      .set_default(2)
      .set_description("Number of additional threads to perform quick-fix (shallow fsck) command"),

    Option("bluestore_throttle_bytes", Option::TYPE_SIZE, Option::LEVEL_ADVANCED)
    .set_default(64_M)
    .set_flag(Option::FLAG_RUNTIME)
    .set_description("Maximum bytes in flight before we throttle IO submission"),

    Option("bluestore_throttle_deferred_bytes", Option::TYPE_SIZE, Option::LEVEL_ADVANCED)
    .set_default(128_M)
    .set_flag(Option::FLAG_RUNTIME)
    .set_description("Maximum bytes for deferred writes before we throttle IO submission"),

    Option("bluestore_throttle_cost_per_io", Option::TYPE_SIZE, Option::LEVEL_ADVANCED)
    .set_default(0)
    .set_flag(Option::FLAG_RUNTIME)
    .set_description("Overhead added to transaction cost (in bytes) for each IO"),

  Option("bluestore_throttle_cost_per_io_hdd", Option::TYPE_UINT, Option::LEVEL_ADVANCED)
    .set_default(670000)
    .set_flag(Option::FLAG_RUNTIME)
    .set_description("Default bluestore_throttle_cost_per_io for rotational media")
    .add_see_also("bluestore_throttle_cost_per_io"),

    Option("bluestore_throttle_cost_per_io_ssd", Option::TYPE_UINT, Option::LEVEL_ADVANCED)
    .set_default(4000)
    .set_flag(Option::FLAG_RUNTIME)
    .set_description("Default bluestore_throttle_cost_per_io for non-rotation (solid state) media")
    .add_see_also("bluestore_throttle_cost_per_io"),

    Option("bluestore_deferred_batch_ops", Option::TYPE_UINT, Option::LEVEL_ADVANCED)
    .set_default(0)
    .set_flag(Option::FLAG_RUNTIME)
    .set_description("Max number of deferred writes before we flush the deferred write queue"),

    Option("bluestore_deferred_batch_ops_hdd", Option::TYPE_UINT, Option::LEVEL_ADVANCED)
    .set_default(64)
    .set_flag(Option::FLAG_RUNTIME)
    .set_description("Default bluestore_deferred_batch_ops for rotational media")
    .add_see_also("bluestore_deferred_batch_ops"),

    Option("bluestore_deferred_batch_ops_ssd", Option::TYPE_UINT, Option::LEVEL_ADVANCED)
    .set_default(16)
    .set_flag(Option::FLAG_RUNTIME)
    .set_description("Default bluestore_deferred_batch_ops for non-rotational (solid state) media")
    .add_see_also("bluestore_deferred_batch_ops"),

    Option("bluestore_nid_prealloc", Option::TYPE_INT, Option::LEVEL_DEV)
    .set_default(1024)
    .set_description("Number of unique object ids to preallocate at a time"),

    Option("bluestore_blobid_prealloc", Option::TYPE_UINT, Option::LEVEL_DEV)
    .set_default(10240)
    .set_description("Number of unique blob ids to preallocate at a time"),

    Option("bluestore_clone_cow", Option::TYPE_BOOL, Option::LEVEL_ADVANCED)
    .set_default(true)
    .set_flag(Option::FLAG_RUNTIME)
    .set_description("Use copy-on-write when cloning objects (versus reading and rewriting them at clone time)"),

    Option("bluestore_default_buffered_read", Option::TYPE_BOOL, Option::LEVEL_ADVANCED)
    .set_default(true)
    .set_flag(Option::FLAG_RUNTIME)
    .set_description("Cache read results by default (unless hinted NOCACHE or WONTNEED)"),

    Option("bluestore_default_buffered_write", Option::TYPE_BOOL, Option::LEVEL_ADVANCED)
    .set_default(false)
    .set_flag(Option::FLAG_RUNTIME)
    .set_description("Cache writes by default (unless hinted NOCACHE or WONTNEED)"),

    Option("bluestore_debug_misc", Option::TYPE_BOOL, Option::LEVEL_DEV)
    .set_default(false)
    .set_description(""),

    Option("bluestore_debug_no_reuse_blocks", Option::TYPE_BOOL, Option::LEVEL_DEV)
    .set_default(false)
    .set_description(""),

    Option("bluestore_debug_small_allocations", Option::TYPE_INT, Option::LEVEL_DEV)
    .set_default(0)
    .set_description(""),

    Option("bluestore_debug_too_many_blobs_threshold", Option::TYPE_INT, Option::LEVEL_DEV)
    .set_default(24*1024)
    .set_description(""),

    Option("bluestore_debug_freelist", Option::TYPE_BOOL, Option::LEVEL_DEV)
    .set_default(false)
    .set_description(""),

    Option("bluestore_debug_prefill", Option::TYPE_FLOAT, Option::LEVEL_DEV)
    .set_default(0)
    .set_description("simulate fragmentation"),

    Option("bluestore_debug_prefragment_max", Option::TYPE_SIZE, Option::LEVEL_DEV)
    .set_default(1_M)
    .set_description(""),

    Option("bluestore_debug_inject_read_err", Option::TYPE_BOOL, Option::LEVEL_DEV)
    .set_default(false)
    .set_description(""),

    Option("bluestore_debug_randomize_serial_transaction", Option::TYPE_INT, Option::LEVEL_DEV)
    .set_default(0)
    .set_description(""),

    Option("bluestore_debug_omit_block_device_write", Option::TYPE_BOOL, Option::LEVEL_DEV)
    .set_default(false)
    .set_description(""),

    Option("bluestore_debug_fsck_abort", Option::TYPE_BOOL, Option::LEVEL_DEV)
    .set_default(false)
    .set_description(""),

    Option("bluestore_debug_omit_kv_commit", Option::TYPE_BOOL, Option::LEVEL_DEV)
    .set_default(false)
    .set_description(""),

    Option("bluestore_debug_permit_any_bdev_label", Option::TYPE_BOOL, Option::LEVEL_DEV)
    .set_default(false)
    .set_description(""),

    Option("bluestore_debug_random_read_err", Option::TYPE_FLOAT, Option::LEVEL_DEV)
    .set_default(0)
    .set_description(""),

    Option("bluestore_debug_inject_bug21040", Option::TYPE_BOOL, Option::LEVEL_DEV)
    .set_default(false)
    .set_description(""),

    Option("bluestore_debug_inject_csum_err_probability", Option::TYPE_FLOAT, Option::LEVEL_DEV)
    .set_default(0.0)
    .set_description("inject crc verification errors into bluestore device reads"),

    Option("bluestore_fsck_error_on_no_per_pool_stats", Option::TYPE_BOOL, Option::LEVEL_ADVANCED)
    .set_default(false)
    .set_description("Make fsck error (instead of warn) when bluestore lacks per-pool stats, e.g., after an upgrade"),

    Option("bluestore_warn_on_bluefs_spillover", Option::TYPE_BOOL, Option::LEVEL_ADVANCED)
    .set_default(true)
    .set_description("Enable health indication on bluefs slow device usage"),

    Option("bluestore_warn_on_legacy_statfs", Option::TYPE_BOOL, Option::LEVEL_ADVANCED)
    .set_default(true)
    .set_description("Enable health indication on lack of per-pool statfs reporting from bluestore"),

    Option("bluestore_fsck_error_on_no_per_pool_omap", Option::TYPE_BOOL, Option::LEVEL_ADVANCED)
    .set_default(false)
    .set_description("Make fsck error (instead of warn) when objects without per-pool omap are found"),

    Option("bluestore_warn_on_no_per_pool_omap", Option::TYPE_BOOL, Option::LEVEL_ADVANCED)
    .set_default(true)
    .set_description("Enable health indication on lack of per-pool omap"),

    Option("bluestore_log_op_age", Option::TYPE_FLOAT, Option::LEVEL_ADVANCED)
    .set_default(5)
    .set_description("log operation if it's slower than this age (seconds)"),

    Option("bluestore_log_omap_iterator_age", Option::TYPE_FLOAT, Option::LEVEL_ADVANCED)
    .set_default(5)
    .set_description("log omap iteration operation if it's slower than this age (seconds)"),

    Option("bluestore_log_collection_list_age", Option::TYPE_FLOAT, Option::LEVEL_ADVANCED)
    .set_default(60)
    .set_description("log collection list operation if it's slower than this age (seconds)"),

    Option("bluestore_debug_enforce_settings", Option::TYPE_STR, Option::LEVEL_DEV)
    .set_default("default")
    .set_enum_allowed({"default", "hdd", "ssd"})
    .set_description("Enforces specific hw profile settings")
    .set_long_description("'hdd' enforces settings intended for BlueStore above a rotational drive. 'ssd' enforces settings intended for BlueStore above a solid drive. 'default' - using settings for the actual hardware."),

    Option("bluestore_avl_alloc_bf_threshold", Option::TYPE_UINT, Option::LEVEL_DEV)
    .set_default(131072)
    .set_description(""),

    Option("bluestore_avl_alloc_bf_free_pct", Option::TYPE_UINT, Option::LEVEL_DEV)
    .set_default(4)
    .set_description(""),

<<<<<<< HEAD
    Option("bluestore_ioring", Option::TYPE_BOOL, Option::LEVEL_ADVANCED)
    .set_default(false)
    .set_description("Enables Linux io_uring API instead of libaio"),
=======
    Option("bluestore_volume_selection_policy", Option::TYPE_STR, Option::LEVEL_DEV)
    .set_default("rocksdb_original")
    .set_enum_allowed({ "rocksdb_original", "use_some_extra" })
    .set_description("Determines bluefs volume selection policy")
    .set_long_description("Determines bluefs volume selection policy. 'use_some_extra' policy allows to override RocksDB level granularity and put high level's data to faster device even when the level doesn't completely fit there"),

    Option("bluestore_volume_selection_reserved_factor", Option::TYPE_FLOAT, Option::LEVEL_ADVANCED)
      .set_flag(Option::FLAG_STARTUP)
      .set_default(2.0)
      .set_description("DB level size multiplier. Determines amount of space at DB device to bar from the usage when 'use some extra' policy is in action. Reserved size is determined as sum(L_max_size[0], L_max_size[L-1]) + L_max_size[L] * this_factor"),

    Option("bluestore_volume_selection_reserved", Option::TYPE_INT, Option::LEVEL_ADVANCED)
      .set_flag(Option::FLAG_STARTUP)
      .set_default(0)
      .set_description("Space reserved at DB device and not allowed for 'use some extra' policy usage. Overrides 'bluestore_volume_selection_reserved_factor' setting and introduces straightforward limit."),
>>>>>>> 57c6a791

    // -----------------------------------------
    // kstore

    Option("kstore_max_ops", Option::TYPE_UINT, Option::LEVEL_ADVANCED)
    .set_default(512)
    .set_description(""),

    Option("kstore_max_bytes", Option::TYPE_SIZE, Option::LEVEL_ADVANCED)
    .set_default(64_M)
    .set_description(""),

    Option("kstore_backend", Option::TYPE_STR, Option::LEVEL_ADVANCED)
    .set_default("rocksdb")
    .set_description(""),

    Option("kstore_rocksdb_options", Option::TYPE_STR, Option::LEVEL_ADVANCED)
    .set_default("compression=kNoCompression")
    .set_description("Options to pass through when RocksDB is used as the KeyValueDB for kstore."),

    Option("kstore_fsck_on_mount", Option::TYPE_BOOL, Option::LEVEL_ADVANCED)
    .set_default(false)
    .set_description("Whether or not to run fsck on mount for kstore."),

    Option("kstore_fsck_on_mount_deep", Option::TYPE_BOOL, Option::LEVEL_ADVANCED)
    .set_default(true)
    .set_description("Whether or not to run deep fsck on mount for kstore"),

    Option("kstore_nid_prealloc", Option::TYPE_UINT, Option::LEVEL_ADVANCED)
    .set_default(1024)
    .set_description(""),

    Option("kstore_sync_transaction", Option::TYPE_BOOL, Option::LEVEL_ADVANCED)
    .set_default(false)
    .set_description(""),

    Option("kstore_sync_submit_transaction", Option::TYPE_BOOL, Option::LEVEL_ADVANCED)
    .set_default(false)
    .set_description(""),

    Option("kstore_onode_map_size", Option::TYPE_UINT, Option::LEVEL_ADVANCED)
    .set_default(1024)
    .set_description(""),

    Option("kstore_default_stripe_size", Option::TYPE_SIZE, Option::LEVEL_ADVANCED)
    .set_default(65536)
    .set_description(""),

    // ---------------------
    // filestore

    Option("filestore_rocksdb_options", Option::TYPE_STR, Option::LEVEL_DEV)
    .set_default("max_background_jobs=10,compaction_readahead_size=2097152,compression=kNoCompression")
    .set_description("Options to pass through when RocksDB is used as the KeyValueDB for filestore."),

    Option("filestore_omap_backend", Option::TYPE_STR, Option::LEVEL_DEV)
    .set_default("rocksdb")
    .set_enum_allowed({"leveldb", "rocksdb"})
    .set_description("The KeyValueDB to use for filestore metadata (ie omap)."),

    Option("filestore_omap_backend_path", Option::TYPE_STR, Option::LEVEL_DEV)
    .set_default("")
    .set_description("The path where the filestore KeyValueDB should store it's database(s)."),

    Option("filestore_wbthrottle_enable", Option::TYPE_BOOL, Option::LEVEL_ADVANCED)
    .set_default(true)
    .set_description("Enabling throttling of operations to backing file system"),

    Option("filestore_wbthrottle_btrfs_bytes_start_flusher", Option::TYPE_SIZE, Option::LEVEL_ADVANCED)
    .set_default(41943040)
    .set_description("Start flushing (fsyncing) when this many bytes are written(btrfs)"),

    Option("filestore_wbthrottle_btrfs_bytes_hard_limit", Option::TYPE_SIZE, Option::LEVEL_ADVANCED)
    .set_default(419430400)
    .set_description("Block writes when this many bytes haven't been flushed (fsynced) (btrfs)"),

    Option("filestore_wbthrottle_btrfs_ios_start_flusher", Option::TYPE_UINT, Option::LEVEL_ADVANCED)
    .set_default(500)
    .set_description("Start flushing (fsyncing) when this many IOs are written (brtrfs)"),

    Option("filestore_wbthrottle_btrfs_ios_hard_limit", Option::TYPE_UINT, Option::LEVEL_ADVANCED)
    .set_default(5000)
    .set_description("Block writes when this many IOs haven't been flushed (fsynced) (btrfs)"),

    Option("filestore_wbthrottle_btrfs_inodes_start_flusher", Option::TYPE_UINT, Option::LEVEL_ADVANCED)
    .set_default(500)
    .set_description("Start flushing (fsyncing) when this many distinct inodes have been modified (btrfs)"),

    Option("filestore_wbthrottle_xfs_bytes_start_flusher", Option::TYPE_SIZE, Option::LEVEL_ADVANCED)
    .set_default(41943040)
    .set_description("Start flushing (fsyncing) when this many bytes are written(xfs)"),

    Option("filestore_wbthrottle_xfs_bytes_hard_limit", Option::TYPE_SIZE, Option::LEVEL_ADVANCED)
    .set_default(419430400)
    .set_description("Block writes when this many bytes haven't been flushed (fsynced) (xfs)"),

    Option("filestore_wbthrottle_xfs_ios_start_flusher", Option::TYPE_UINT, Option::LEVEL_ADVANCED)
    .set_default(500)
    .set_description("Start flushing (fsyncing) when this many IOs are written (xfs)"),

    Option("filestore_wbthrottle_xfs_ios_hard_limit", Option::TYPE_UINT, Option::LEVEL_ADVANCED)
    .set_default(5000)
    .set_description("Block writes when this many IOs haven't been flushed (fsynced) (xfs)"),

    Option("filestore_wbthrottle_xfs_inodes_start_flusher", Option::TYPE_UINT, Option::LEVEL_ADVANCED)
    .set_default(500)
    .set_description("Start flushing (fsyncing) when this many distinct inodes have been modified (xfs)"),

    Option("filestore_wbthrottle_btrfs_inodes_hard_limit", Option::TYPE_UINT, Option::LEVEL_ADVANCED)
    .set_default(5000)
    .set_description("Block writing when this many inodes have outstanding writes (btrfs)"),

    Option("filestore_wbthrottle_xfs_inodes_hard_limit", Option::TYPE_UINT, Option::LEVEL_ADVANCED)
    .set_default(5000)
    .set_description("Block writing when this many inodes have outstanding writes (xfs)"),

    Option("filestore_odsync_write", Option::TYPE_BOOL, Option::LEVEL_DEV)
    .set_default(false)
    .set_description("Write with O_DSYNC"),

    Option("filestore_index_retry_probability", Option::TYPE_FLOAT, Option::LEVEL_DEV)
    .set_default(0)
    .set_description(""),

    Option("filestore_debug_inject_read_err", Option::TYPE_BOOL, Option::LEVEL_DEV)
    .set_default(false)
    .set_description(""),

    Option("filestore_debug_random_read_err", Option::TYPE_FLOAT, Option::LEVEL_DEV)
    .set_default(0)
    .set_description(""),

    Option("filestore_debug_omap_check", Option::TYPE_BOOL, Option::LEVEL_DEV)
    .set_default(false)
    .set_description(""),

    Option("filestore_omap_header_cache_size", Option::TYPE_SIZE, Option::LEVEL_DEV)
    .set_default(1024)
    .set_description(""),

    Option("filestore_max_inline_xattr_size", Option::TYPE_SIZE, Option::LEVEL_DEV)
    .set_default(0)
    .set_description(""),

    Option("filestore_max_inline_xattr_size_xfs", Option::TYPE_SIZE, Option::LEVEL_DEV)
    .set_default(65536)
    .set_description(""),

    Option("filestore_max_inline_xattr_size_btrfs", Option::TYPE_SIZE, Option::LEVEL_DEV)
    .set_default(2048)
    .set_description(""),

    Option("filestore_max_inline_xattr_size_other", Option::TYPE_SIZE, Option::LEVEL_DEV)
    .set_default(512)
    .set_description(""),

    Option("filestore_max_inline_xattrs", Option::TYPE_UINT, Option::LEVEL_DEV)
    .set_default(0)
    .set_description(""),

    Option("filestore_max_inline_xattrs_xfs", Option::TYPE_UINT, Option::LEVEL_DEV)
    .set_default(10)
    .set_description(""),

    Option("filestore_max_inline_xattrs_btrfs", Option::TYPE_UINT, Option::LEVEL_DEV)
    .set_default(10)
    .set_description(""),

    Option("filestore_max_inline_xattrs_other", Option::TYPE_UINT, Option::LEVEL_DEV)
    .set_default(2)
    .set_description(""),

    Option("filestore_max_xattr_value_size", Option::TYPE_SIZE, Option::LEVEL_DEV)
    .set_default(0)
    .set_description(""),

    Option("filestore_max_xattr_value_size_xfs", Option::TYPE_SIZE, Option::LEVEL_DEV)
    .set_default(64_K)
    .set_description(""),

    Option("filestore_max_xattr_value_size_btrfs", Option::TYPE_SIZE, Option::LEVEL_DEV)
    .set_default(64_K)
    .set_description(""),

    Option("filestore_max_xattr_value_size_other", Option::TYPE_SIZE, Option::LEVEL_DEV)
    .set_default(1_K)
    .set_description(""),

    Option("filestore_sloppy_crc", Option::TYPE_BOOL, Option::LEVEL_DEV)
    .set_default(false)
    .set_description(""),

    Option("filestore_sloppy_crc_block_size", Option::TYPE_SIZE, Option::LEVEL_DEV)
    .set_default(65536)
    .set_description(""),

    Option("filestore_max_alloc_hint_size", Option::TYPE_SIZE, Option::LEVEL_DEV)
    .set_default(1ULL << 20)
    .set_description(""),

    Option("filestore_max_sync_interval", Option::TYPE_FLOAT, Option::LEVEL_ADVANCED)
    .set_default(5)
    .set_description("Period between calls to syncfs(2) and journal trims (seconds)"),

    Option("filestore_min_sync_interval", Option::TYPE_FLOAT, Option::LEVEL_DEV)
    .set_default(.01)
    .set_description("Minimum period between calls to syncfs(2)"),

    Option("filestore_btrfs_snap", Option::TYPE_BOOL, Option::LEVEL_DEV)
    .set_default(true)
    .set_description(""),

    Option("filestore_btrfs_clone_range", Option::TYPE_BOOL, Option::LEVEL_ADVANCED)
    .set_default(true)
    .set_description("Use btrfs clone_range ioctl to efficiently duplicate objects"),

    Option("filestore_zfs_snap", Option::TYPE_BOOL, Option::LEVEL_DEV)
    .set_default(false)
    .set_description(""),

    Option("filestore_fsync_flushes_journal_data", Option::TYPE_BOOL, Option::LEVEL_DEV)
    .set_default(false)
    .set_description(""),

    Option("filestore_fiemap", Option::TYPE_BOOL, Option::LEVEL_ADVANCED)
    .set_default(false)
    .set_description("Use fiemap ioctl(2) to determine which parts of objects are sparse"),

    Option("filestore_punch_hole", Option::TYPE_BOOL, Option::LEVEL_ADVANCED)
    .set_default(false)
    .set_description("Use fallocate(2) FALLOC_FL_PUNCH_HOLE to efficiently zero ranges of objects"),

    Option("filestore_seek_data_hole", Option::TYPE_BOOL, Option::LEVEL_ADVANCED)
    .set_default(false)
    .set_description("Use lseek(2) SEEK_HOLE and SEEK_DATA to determine which parts of objects are sparse"),

    Option("filestore_splice", Option::TYPE_BOOL, Option::LEVEL_ADVANCED)
    .set_default(false)
    .set_description("Use splice(2) to more efficiently copy data between files"),

    Option("filestore_fadvise", Option::TYPE_BOOL, Option::LEVEL_ADVANCED)
    .set_default(true)
    .set_description("Use posix_fadvise(2) to pass hints to file system"),

    Option("filestore_collect_device_partition_information", Option::TYPE_BOOL, Option::LEVEL_ADVANCED)
    .set_default(true)
    .set_description("Collect metadata about the backing file system on OSD startup"),

    Option("filestore_xfs_extsize", Option::TYPE_BOOL, Option::LEVEL_ADVANCED)
    .set_default(false)
    .set_description("Use XFS extsize ioctl(2) to hint allocator about expected write sizes"),

    Option("filestore_journal_parallel", Option::TYPE_BOOL, Option::LEVEL_DEV)
    .set_default(false)
    .set_description(""),

    Option("filestore_journal_writeahead", Option::TYPE_BOOL, Option::LEVEL_DEV)
    .set_default(false)
    .set_description(""),

    Option("filestore_journal_trailing", Option::TYPE_BOOL, Option::LEVEL_DEV)
    .set_default(false)
    .set_description(""),

    Option("filestore_queue_max_ops", Option::TYPE_UINT, Option::LEVEL_ADVANCED)
    .set_default(50)
    .set_description("Max IO operations in flight"),

    Option("filestore_queue_max_bytes", Option::TYPE_SIZE, Option::LEVEL_ADVANCED)
    .set_default(100_M)
    .set_description("Max (written) bytes in flight"),

    Option("filestore_caller_concurrency", Option::TYPE_INT, Option::LEVEL_DEV)
    .set_default(10)
    .set_description(""),

    Option("filestore_expected_throughput_bytes", Option::TYPE_FLOAT, Option::LEVEL_ADVANCED)
    .set_default(200_M)
    .set_description("Expected throughput of backend device (aids throttling calculations)"),

    Option("filestore_expected_throughput_ops", Option::TYPE_FLOAT, Option::LEVEL_ADVANCED)
    .set_default(200)
    .set_description("Expected through of backend device in IOPS (aids throttling calculations)"),

    Option("filestore_queue_max_delay_multiple", Option::TYPE_FLOAT, Option::LEVEL_DEV)
    .set_default(0)
    .set_description(""),

    Option("filestore_queue_high_delay_multiple", Option::TYPE_FLOAT, Option::LEVEL_DEV)
    .set_default(0)
    .set_description(""),

    Option("filestore_queue_max_delay_multiple_bytes", Option::TYPE_FLOAT, Option::LEVEL_DEV)
    .set_default(0)
    .set_description(""),

    Option("filestore_queue_high_delay_multiple_bytes", Option::TYPE_FLOAT, Option::LEVEL_DEV)
    .set_default(0)
    .set_description(""),

    Option("filestore_queue_max_delay_multiple_ops", Option::TYPE_FLOAT, Option::LEVEL_DEV)
    .set_default(0)
    .set_description(""),

    Option("filestore_queue_high_delay_multiple_ops", Option::TYPE_FLOAT, Option::LEVEL_DEV)
    .set_default(0)
    .set_description(""),

    Option("filestore_queue_low_threshhold", Option::TYPE_FLOAT, Option::LEVEL_DEV)
    .set_default(0.3)
    .set_description(""),

    Option("filestore_queue_high_threshhold", Option::TYPE_FLOAT, Option::LEVEL_DEV)
    .set_default(0.9)
    .set_description(""),

    Option("filestore_op_threads", Option::TYPE_INT, Option::LEVEL_ADVANCED)
    .set_default(2)
    .set_description("Threads used to apply changes to backing file system"),

    Option("filestore_op_thread_timeout", Option::TYPE_INT, Option::LEVEL_ADVANCED)
    .set_default(60)
    .set_description("Seconds before a worker thread is considered stalled"),

    Option("filestore_op_thread_suicide_timeout", Option::TYPE_INT, Option::LEVEL_ADVANCED)
    .set_default(180)
    .set_description("Seconds before a worker thread is considered dead"),

    Option("filestore_commit_timeout", Option::TYPE_FLOAT, Option::LEVEL_ADVANCED)
    .set_default(600)
    .set_description("Seconds before backing file system is considered hung"),

    Option("filestore_fiemap_threshold", Option::TYPE_SIZE, Option::LEVEL_DEV)
    .set_default(4_K)
    .set_description(""),

    Option("filestore_merge_threshold", Option::TYPE_INT, Option::LEVEL_DEV)
    .set_default(-10)
    .set_description(""),

    Option("filestore_split_multiple", Option::TYPE_INT, Option::LEVEL_DEV)
    .set_default(2)
    .set_description(""),

    Option("filestore_split_rand_factor", Option::TYPE_UINT, Option::LEVEL_DEV)
    .set_default(20)
    .set_description(""),

    Option("filestore_update_to", Option::TYPE_INT, Option::LEVEL_DEV)
    .set_default(1000)
    .set_description(""),

    Option("filestore_blackhole", Option::TYPE_BOOL, Option::LEVEL_DEV)
    .set_default(false)
    .set_description(""),

    Option("filestore_fd_cache_size", Option::TYPE_INT, Option::LEVEL_DEV)
    .set_default(128)
    .set_description(""),

    Option("filestore_fd_cache_shards", Option::TYPE_INT, Option::LEVEL_DEV)
    .set_default(16)
    .set_description(""),

    Option("filestore_ondisk_finisher_threads", Option::TYPE_INT, Option::LEVEL_DEV)
    .set_default(1)
    .set_description(""),

    Option("filestore_apply_finisher_threads", Option::TYPE_INT, Option::LEVEL_DEV)
    .set_default(1)
    .set_description(""),

    Option("filestore_dump_file", Option::TYPE_STR, Option::LEVEL_DEV)
    .set_default("")
    .set_description(""),

    Option("filestore_kill_at", Option::TYPE_INT, Option::LEVEL_DEV)
    .set_default(0)
    .set_description(""),

    Option("filestore_inject_stall", Option::TYPE_INT, Option::LEVEL_DEV)
    .set_default(0)
    .set_description(""),

    Option("filestore_fail_eio", Option::TYPE_BOOL, Option::LEVEL_DEV)
    .set_default(true)
    .set_description(""),

    Option("filestore_debug_verify_split", Option::TYPE_BOOL, Option::LEVEL_DEV)
    .set_default(false)
    .set_description(""),

    Option("journal_dio", Option::TYPE_BOOL, Option::LEVEL_DEV)
    .set_default(true)
    .set_description(""),

    Option("journal_aio", Option::TYPE_BOOL, Option::LEVEL_DEV)
    .set_default(true)
    .set_description(""),

    Option("journal_force_aio", Option::TYPE_BOOL, Option::LEVEL_DEV)
    .set_default(false)
    .set_description(""),

    Option("journal_block_size", Option::TYPE_SIZE, Option::LEVEL_DEV)
    .set_default(4_K)
    .set_description(""),

    Option("journal_block_align", Option::TYPE_BOOL, Option::LEVEL_DEV)
    .set_default(true)
    .set_description(""),

    Option("journal_write_header_frequency", Option::TYPE_UINT, Option::LEVEL_DEV)
    .set_default(0)
    .set_description(""),

    Option("journal_max_write_bytes", Option::TYPE_SIZE, Option::LEVEL_ADVANCED)
    .set_default(10_M)
    .set_description("Max bytes in flight to journal"),

    Option("journal_max_write_entries", Option::TYPE_INT, Option::LEVEL_ADVANCED)
    .set_default(100)
    .set_description("Max IOs in flight to journal"),

    Option("journal_throttle_low_threshhold", Option::TYPE_FLOAT, Option::LEVEL_DEV)
    .set_default(0.6)
    .set_description(""),

    Option("journal_throttle_high_threshhold", Option::TYPE_FLOAT, Option::LEVEL_DEV)
    .set_default(0.9)
    .set_description(""),

    Option("journal_throttle_high_multiple", Option::TYPE_FLOAT, Option::LEVEL_DEV)
    .set_default(0)
    .set_description(""),

    Option("journal_throttle_max_multiple", Option::TYPE_FLOAT, Option::LEVEL_DEV)
    .set_default(0)
    .set_description(""),

    Option("journal_align_min_size", Option::TYPE_SIZE, Option::LEVEL_DEV)
    .set_default(64_K)
    .set_description(""),

    Option("journal_replay_from", Option::TYPE_INT, Option::LEVEL_DEV)
    .set_default(0)
    .set_description(""),

    Option("mgr_stats_threshold", Option::TYPE_INT, Option::LEVEL_ADVANCED)
    .set_default((int64_t)PerfCountersBuilder::PRIO_USEFUL)
    .set_description("Lowest perfcounter priority collected by mgr")
    .set_long_description("Daemons only set perf counter data to the manager "
			  "daemon if the counter has a priority higher than this.")
    .set_min_max((int64_t)PerfCountersBuilder::PRIO_DEBUGONLY,
		 (int64_t)PerfCountersBuilder::PRIO_CRITICAL + 1),

    Option("journal_zero_on_create", Option::TYPE_BOOL, Option::LEVEL_DEV)
    .set_default(false)
    .set_description(""),

    Option("journal_ignore_corruption", Option::TYPE_BOOL, Option::LEVEL_DEV)
    .set_default(false)
    .set_description(""),

    Option("journal_discard", Option::TYPE_BOOL, Option::LEVEL_DEV)
    .set_default(false)
    .set_description(""),

    Option("fio_dir", Option::TYPE_STR, Option::LEVEL_ADVANCED)
    .set_default("/tmp/fio")
    .set_description(""),

    Option("rados_mon_op_timeout", Option::TYPE_FLOAT, Option::LEVEL_ADVANCED)
    .set_default(0)
    .set_description(""),

    Option("rados_osd_op_timeout", Option::TYPE_FLOAT, Option::LEVEL_ADVANCED)
    .set_default(0)
    .set_description(""),

    Option("rados_tracing", Option::TYPE_BOOL, Option::LEVEL_ADVANCED)
    .set_default(false)
    .set_description(""),

    Option("ceph_daemon_path", Option::TYPE_STR, Option::LEVEL_ADVANCED)
    .set_default("/usr/sbin/ceph-daemon")
    .add_service("mgr")
    .set_description("Path to ceph-daemon utility"),

    Option("mgr_module_path", Option::TYPE_STR, Option::LEVEL_ADVANCED)
    .set_default(CEPH_DATADIR "/mgr")
    .add_service("mgr")
    .set_description("Filesystem path to manager modules."),

    Option("mgr_initial_modules", Option::TYPE_STR, Option::LEVEL_BASIC)
    .set_default("restful iostat")
    .set_flag(Option::FLAG_NO_MON_UPDATE)
    .set_flag(Option::FLAG_CLUSTER_CREATE)
    .add_service("mon")
    .set_description("List of manager modules to enable when the cluster is "
                     "first started")
    .set_long_description("This list of module names is read by the monitor "
        "when the cluster is first started after installation, to populate "
        "the list of enabled manager modules.  Subsequent updates are done using "
        "the 'mgr module [enable|disable]' commands.  List may be comma "
        "or space separated."),

    Option("mgr_data", Option::TYPE_STR, Option::LEVEL_ADVANCED)
    .set_default("/var/lib/ceph/mgr/$cluster-$id")
    .set_flag(Option::FLAG_NO_MON_UPDATE)
    .add_service("mgr")
    .set_description("Filesystem path to the ceph-mgr data directory, used to "
                     "contain keyring."),

    Option("mgr_tick_period", Option::TYPE_SECS, Option::LEVEL_ADVANCED)
    .set_default(2)
    .add_service("mgr")
    .set_description("Period in seconds of beacon messages to monitor"),

    Option("mgr_stats_period", Option::TYPE_INT, Option::LEVEL_BASIC)
    .set_default(5)
    .add_service("mgr")
    .set_description("Period in seconds of OSD/MDS stats reports to manager")
    .set_long_description("Use this setting to control the granularity of "
                          "time series data collection from daemons.  Adjust "
                          "upwards if the manager CPU load is too high, or "
                          "if you simply do not require the most up to date "
                          "performance counter data."),

    Option("mgr_client_bytes", Option::TYPE_SIZE, Option::LEVEL_DEV)
    .set_default(128_M)
    .add_service("mgr"),

    Option("mgr_client_messages", Option::TYPE_UINT, Option::LEVEL_DEV)
    .set_default(512)
    .add_service("mgr"),

    Option("mgr_osd_bytes", Option::TYPE_SIZE, Option::LEVEL_DEV)
    .set_default(512_M)
    .add_service("mgr"),

    Option("mgr_osd_messages", Option::TYPE_UINT, Option::LEVEL_DEV)
    .set_default(8192)
    .add_service("mgr"),

    Option("mgr_mds_bytes", Option::TYPE_SIZE, Option::LEVEL_DEV)
    .set_default(128_M)
    .add_service("mgr"),

    Option("mgr_mds_messages", Option::TYPE_UINT, Option::LEVEL_DEV)
    .set_default(128)
    .add_service("mgr"),

    Option("mgr_mon_bytes", Option::TYPE_SIZE, Option::LEVEL_DEV)
    .set_default(128_M)
    .add_service("mgr"),

    Option("mgr_mon_messages", Option::TYPE_UINT, Option::LEVEL_DEV)
    .set_default(128)
    .add_service("mgr"),

    Option("mgr_connect_retry_interval", Option::TYPE_FLOAT, Option::LEVEL_DEV)
    .set_default(1.0)
    .add_service("common"),

    Option("mgr_service_beacon_grace", Option::TYPE_FLOAT, Option::LEVEL_ADVANCED)
    .set_default(60.0)
    .add_service("mgr")
    .set_description("Period in seconds from last beacon to manager dropping "
                     "state about a monitored service (RGW, rbd-mirror etc)"),

    Option("mgr_client_service_daemon_unregister_timeout", Option::TYPE_FLOAT, Option::LEVEL_DEV)
    .set_default(1.0)
    .set_description("Time to wait during shutdown to deregister service with mgr"),

    Option("mgr_debug_aggressive_pg_num_changes", Option::TYPE_BOOL, Option::LEVEL_DEV)
    .set_default(false)
    .set_description("Bypass most throttling and safety checks in pg[p]_num controller")
    .add_service("mgr"),

    Option("mon_mgr_digest_period", Option::TYPE_INT, Option::LEVEL_DEV)
    .set_default(5)
    .add_service("mon")
    .set_description("Period in seconds between monitor-to-manager "
                     "health/status updates"),

    Option("mon_mgr_beacon_grace", Option::TYPE_SECS, Option::LEVEL_ADVANCED)
    .set_default(30)
    .add_service("mon")
    .set_description("Period in seconds from last beacon to monitor marking "
                     "a manager daemon as failed"),

    Option("mon_mgr_inactive_grace", Option::TYPE_INT, Option::LEVEL_ADVANCED)
    .set_default(60)
    .add_service("mon")
    .set_description("Period in seconds after cluster creation during which "
                     "cluster may have no active manager")
    .set_long_description("This grace period enables the cluster to come "
                          "up cleanly without raising spurious health check "
                          "failures about managers that aren't online yet"),

    Option("mon_mgr_mkfs_grace", Option::TYPE_INT, Option::LEVEL_ADVANCED)
    .set_default(120)
    .add_service("mon")
    .set_description("Period in seconds that the cluster may have no active "
                     "manager before this is reported as an ERR rather than "
                     "a WARN"),

    Option("throttler_perf_counter", Option::TYPE_BOOL, Option::LEVEL_ADVANCED)
    .set_default(true)
    .set_description(""),

    Option("event_tracing", Option::TYPE_BOOL, Option::LEVEL_ADVANCED)
    .set_default(false)
    .set_description(""),

    Option("bluestore_tracing", Option::TYPE_BOOL, Option::LEVEL_ADVANCED)
    .set_default(false)
    .set_description("Enable bluestore event tracing."),

    Option("bluestore_throttle_trace_rate", Option::TYPE_FLOAT, Option::LEVEL_ADVANCED)
    .set_default(0)
    .set_description("Rate at which to sample bluestore transactions (per second)"),

    Option("debug_deliberately_leak_memory", Option::TYPE_BOOL, Option::LEVEL_DEV)
    .set_default(false)
    .set_description(""),

    Option("debug_asserts_on_shutdown", Option::TYPE_BOOL,Option::LEVEL_DEV)
    .set_default(false)
    .set_description("Enable certain asserts to check for refcounting bugs on shutdown; see http://tracker.ceph.com/issues/21738"),

    Option("debug_asok_assert_abort", Option::TYPE_BOOL, Option::LEVEL_DEV)
    .set_default(false)
    .set_description("allow commands 'assert' and 'abort' via asok for testing crash dumps etc"),

    Option("target_max_misplaced_ratio", Option::TYPE_FLOAT, Option::LEVEL_BASIC)
    .set_default(.05)
    .set_description("Max ratio of misplaced objects to target when throttling data rebalancing activity"),

    Option("device_failure_prediction_mode", Option::TYPE_STR, Option::LEVEL_BASIC)
    .set_default("none")
    .set_flag(Option::FLAG_RUNTIME)
    .set_enum_allowed({"none", "local", "cloud"})
    .set_description("Method used to predict device failures")
    .set_long_description("To disable prediction, use 'none',  'local' uses a prediction model that runs inside the mgr daemon.  'cloud' will share metrics with a cloud service and query the service for devicelife expectancy."),

    /*  KRB Authentication. */
    Option("gss_ktab_client_file", Option::TYPE_STR, Option::LEVEL_ADVANCED)
    .set_default("/var/lib/ceph/$name/gss_client_$name.ktab")
    .set_description("GSS/KRB5 Keytab file for client authentication")
    .add_service({"mon", "osd"})
    .set_long_description("This sets the full path for the GSS/Kerberos client keytab file location."),

    Option("gss_target_name", Option::TYPE_STR, Option::LEVEL_ADVANCED)
    .set_default("ceph")
    .set_description("")
    .add_service({"mon", "osd"})
    .set_long_description("This sets the gss target service name."),

    Option("debug_disable_randomized_ping", Option::TYPE_BOOL, Option::LEVEL_DEV)
    .set_default(false)
    .set_description("Disable heartbeat ping randomization for testing purposes"),

    Option("debug_heartbeat_testing_span", Option::TYPE_INT, Option::LEVEL_DEV)
    .set_default(0)
    .set_description("Override 60 second periods for testing only"),
  });
}

std::vector<Option> get_rgw_options() {
  return std::vector<Option>({
    Option("rgw_acl_grants_max_num", Option::TYPE_INT, Option::LEVEL_ADVANCED)
    .set_default(100)
    .set_description("Max number of ACL grants in a single request"),

    Option("rgw_cors_rules_max_num", Option::TYPE_INT, Option::LEVEL_ADVANCED)
    .set_default(100)
    .set_description("Max number of cors rules in a single request"),

    Option("rgw_delete_multi_obj_max_num", Option::TYPE_INT, Option::LEVEL_ADVANCED)
    .set_default(1000)
    .set_description("Max number of objects in a single multi-object delete request"),

    Option("rgw_website_routing_rules_max_num", Option::TYPE_INT, Option::LEVEL_ADVANCED)
    .set_default(50)
    .set_description("Max number of website routing rules in a single request"),

    Option("rgw_rados_tracing", Option::TYPE_BOOL, Option::LEVEL_ADVANCED)
    .set_default(false)
    .set_description("true if LTTng-UST tracepoints should be enabled"),

    Option("rgw_op_tracing", Option::TYPE_BOOL, Option::LEVEL_ADVANCED)
    .set_default(false)
    .set_description("true if LTTng-UST tracepoints should be enabled"),

    Option("rgw_max_chunk_size", Option::TYPE_SIZE, Option::LEVEL_ADVANCED)
    .set_default(4_M)
    .set_description("Set RGW max chunk size")
    .set_long_description(
        "The chunk size is the size of RADOS I/O requests that RGW sends when accessing "
        "data objects. RGW read and write operation will never request more than this amount "
        "in a single request. This also defines the rgw object head size, as head operations "
        "need to be atomic, and anything larger than this would require more than a single "
        "operation."),

    Option("rgw_put_obj_min_window_size", Option::TYPE_SIZE, Option::LEVEL_ADVANCED)
    .set_default(16_M)
    .set_description("The minimum RADOS write window size (in bytes).")
    .set_long_description(
        "The window size determines the total concurrent RADOS writes of a single rgw object. "
        "When writing an object RGW will send multiple chunks to RADOS. The total size of the "
        "writes does not exceed the window size. The window size can be automatically "
        "in order to better utilize the pipe.")
    .add_see_also({"rgw_put_obj_max_window_size", "rgw_max_chunk_size"}),

    Option("rgw_put_obj_max_window_size", Option::TYPE_SIZE, Option::LEVEL_ADVANCED)
    .set_default(64_M)
    .set_description("The maximum RADOS write window size (in bytes).")
    .set_long_description("The window size may be dynamically adjusted, but will not surpass this value.")
    .add_see_also({"rgw_put_obj_min_window_size", "rgw_max_chunk_size"}),

    Option("rgw_max_put_size", Option::TYPE_SIZE, Option::LEVEL_ADVANCED)
    .set_default(5_G)
    .set_description("Max size (in bytes) of regular (non multi-part) object upload.")
    .set_long_description(
        "Plain object upload is capped at this amount of data. In order to upload larger "
        "objects, a special upload mechanism is required. The S3 API provides the "
        "multi-part upload, and Swift provides DLO and SLO."),

    Option("rgw_max_put_param_size", Option::TYPE_SIZE, Option::LEVEL_ADVANCED)
    .set_default(1_M)
    .set_description("The maximum size (in bytes) of data input of certain RESTful requests."),

    Option("rgw_max_attr_size", Option::TYPE_SIZE, Option::LEVEL_ADVANCED)
    .set_default(0)
    .set_description("The maximum length of metadata value. 0 skips the check"),

    Option("rgw_max_attr_name_len", Option::TYPE_SIZE, Option::LEVEL_ADVANCED)
    .set_default(0)
    .set_description("The maximum length of metadata name. 0 skips the check"),

    Option("rgw_max_attrs_num_in_req", Option::TYPE_UINT, Option::LEVEL_ADVANCED)
    .set_default(0)
    .set_description("The maximum number of metadata items that can be put via single request"),

    Option("rgw_override_bucket_index_max_shards", Option::TYPE_UINT, Option::LEVEL_DEV)
    .set_default(0)
    .set_description(""),

    Option("rgw_bucket_index_max_aio", Option::TYPE_UINT, Option::LEVEL_ADVANCED)
    .set_default(128)
    .set_description("Max number of concurrent RADOS requests when handling bucket shards."),

    Option("rgw_enable_quota_threads", Option::TYPE_BOOL, Option::LEVEL_ADVANCED)
    .set_default(true)
    .set_description("Enables the quota maintenance thread.")
    .set_long_description(
        "The quota maintenance thread is responsible for quota related maintenance work. "
        "The thread itself can be disabled, but in order for quota to work correctly, at "
        "least one RGW in each zone needs to have this thread running. Having the thread "
        "enabled on multiple RGW processes within the same zone can spread "
        "some of the maintenance work between them.")
    .add_see_also({"rgw_enable_gc_threads", "rgw_enable_lc_threads"}),

    Option("rgw_enable_gc_threads", Option::TYPE_BOOL, Option::LEVEL_ADVANCED)
    .set_default(true)
    .set_description("Enables the garbage collection maintenance thread.")
    .set_long_description(
        "The garbage collection maintenance thread is responsible for garbage collector "
        "maintenance work. The thread itself can be disabled, but in order for garbage "
        "collection to work correctly, at least one RGW in each zone needs to have this "
        "thread running.  Having the thread enabled on multiple RGW processes within the "
        "same zone can spread some of the maintenance work between them.")
    .add_see_also({"rgw_enable_quota_threads", "rgw_enable_lc_threads"}),

    Option("rgw_enable_lc_threads", Option::TYPE_BOOL, Option::LEVEL_ADVANCED)
    .set_default(true)
    .set_description("Enables the lifecycle maintenance thread. This is required on at least one rgw for each zone.")
    .set_long_description(
        "The lifecycle maintenance thread is responsible for lifecycle related maintenance "
        "work. The thread itself can be disabled, but in order for lifecycle to work "
        "correctly, at least one RGW in each zone needs to have this thread running. Having"
        "the thread enabled on multiple RGW processes within the same zone can spread "
        "some of the maintenance work between them.")
    .add_see_also({"rgw_enable_gc_threads", "rgw_enable_quota_threads"}),

    Option("rgw_data", Option::TYPE_STR, Option::LEVEL_ADVANCED)
    .set_default("/var/lib/ceph/radosgw/$cluster-$id")
    .set_flag(Option::FLAG_NO_MON_UPDATE)
    .set_description("Alternative location for RGW configuration.")
    .set_long_description(
        "If this is set, the different Ceph system configurables (such as the keyring file "
        "will be located in the path that is specified here. "),

    Option("rgw_enable_apis", Option::TYPE_STR, Option::LEVEL_ADVANCED)
    .set_default("s3, s3website, swift, swift_auth, admin, sts, iam, pubsub")
    .set_description("A list of set of RESTful APIs that rgw handles."),

    Option("rgw_cache_enabled", Option::TYPE_BOOL, Option::LEVEL_ADVANCED)
    .set_default(true)
    .set_description("Enable RGW metadata cache.")
    .set_long_description(
        "The metadata cache holds metadata entries that RGW requires for processing "
        "requests. Metadata entries can be user info, bucket info, and bucket instance "
        "info. If not found in the cache, entries will be fetched from the backing "
        "RADOS store.")
    .add_see_also("rgw_cache_lru_size"),

    Option("rgw_cache_lru_size", Option::TYPE_INT, Option::LEVEL_ADVANCED)
    .set_default(10000)
    .set_description("Max number of items in RGW metadata cache.")
    .set_long_description(
        "When full, the RGW metadata cache evicts least recently used entries.")
    .add_see_also("rgw_cache_enabled"),

    Option("rgw_socket_path", Option::TYPE_STR, Option::LEVEL_ADVANCED)
    .set_default("")
    .set_description("RGW FastCGI socket path (for FastCGI over Unix domain sockets).")
    .add_see_also("rgw_fcgi_socket_backlog"),

    Option("rgw_host", Option::TYPE_STR, Option::LEVEL_ADVANCED)
    .set_default("")
    .set_description("RGW FastCGI host name (for FastCGI over TCP)")
    .add_see_also({"rgw_port", "rgw_fcgi_socket_backlog"}),

    Option("rgw_port", Option::TYPE_STR, Option::LEVEL_BASIC)
    .set_default("")
    .set_description("RGW FastCGI port number (for FastCGI over TCP)")
    .add_see_also({"rgw_host", "rgw_fcgi_socket_backlog"}),

    Option("rgw_dns_name", Option::TYPE_STR, Option::LEVEL_ADVANCED)
    .set_default("")
    .set_description("The host name that RGW uses.")
    .set_long_description(
        "This is Needed for virtual hosting of buckets to work properly, unless configured "
        "via zonegroup configuration."),

    Option("rgw_dns_s3website_name", Option::TYPE_STR, Option::LEVEL_ADVANCED)
    .set_default("")
    .set_description("The host name that RGW uses for static websites (S3)")
    .set_long_description(
        "This is needed for virtual hosting of buckets, unless configured via zonegroup "
        "configuration."),

    Option("rgw_service_provider_name", Option::TYPE_STR, Option::LEVEL_ADVANCED)
    .set_default("")
    .set_description("Service provider name which is contained in http response headers")
    .set_long_description(
        "As S3 or other cloud storage providers do, http response headers should contain the name of the provider. "
        "This name will be placed in http header 'Server'."),

    Option("rgw_content_length_compat", Option::TYPE_BOOL, Option::LEVEL_ADVANCED)
    .set_default(false)
    .set_description("Multiple content length headers compatibility")
    .set_long_description(
        "Try to handle requests with abiguous multiple content length headers "
        "(Content-Length, Http-Content-Length)."),

    Option("rgw_relaxed_region_enforcement", Option::TYPE_BOOL, Option::LEVEL_ADVANCED)
    .set_default(false)
    .set_description("Disable region constraint enforcement")
    .set_long_description(
        "Enable requests such as bucket creation to succeed irrespective of region restrictions (Jewel compat)."),

    Option("rgw_lifecycle_work_time", Option::TYPE_STR, Option::LEVEL_ADVANCED)
    .set_default("00:00-06:00")
    .set_description("Lifecycle allowed work time")
    .set_long_description("Local time window in which the lifecycle maintenance thread can work."),

    Option("rgw_lc_lock_max_time", Option::TYPE_INT, Option::LEVEL_DEV)
    .set_default(60)
    .set_description(""),

    Option("rgw_lc_thread_delay", Option::TYPE_INT, Option::LEVEL_ADVANCED)
    .set_default(0)
    .set_description("Delay after processing of bucket listing chunks (i.e., per 1000 entries) in milliseconds"),

    Option("rgw_lc_max_objs", Option::TYPE_INT, Option::LEVEL_ADVANCED)
    .set_default(32)
    .set_description("Number of lifecycle data shards")
    .set_long_description(
          "Number of RADOS objects to use for storing lifecycle index. This can affect "
          "concurrency of lifecycle maintenance, but requires multiple RGW processes "
          "running on the zone to be utilized."),

    Option("rgw_lc_max_rules", Option::TYPE_UINT, Option::LEVEL_ADVANCED)
    .set_default(1000)
    .set_description("Max number of lifecycle rules set on one bucket")
    .set_long_description("Number of lifecycle rules set on one bucket should be limited."),

    Option("rgw_lc_debug_interval", Option::TYPE_INT, Option::LEVEL_DEV)
    .set_default(-1)
    .set_description(""),

    Option("rgw_mp_lock_max_time", Option::TYPE_INT, Option::LEVEL_ADVANCED)
    .set_default(600)
    .set_description("Multipart upload max completion time")
    .set_long_description(
        "Time length to allow completion of a multipart upload operation. This is done "
        "to prevent concurrent completions on the same object with the same upload id."),

    Option("rgw_script_uri", Option::TYPE_STR, Option::LEVEL_DEV)
    .set_default("")
    .set_description(""),

    Option("rgw_request_uri", Option::TYPE_STR, Option::LEVEL_DEV)
    .set_default("")
    .set_description(""),

    Option("rgw_ignore_get_invalid_range", Option::TYPE_BOOL, Option::LEVEL_ADVANCED)
    .set_default(false)
    .set_description("Treat invalid (e.g., negative) range request as full")
    .set_long_description("Treat invalid (e.g., negative) range request "
			  "as request for the full object (AWS compatibility)"),

    Option("rgw_swift_url", Option::TYPE_STR, Option::LEVEL_ADVANCED)
    .set_default("")
    .set_description("Swift-auth storage URL")
    .set_long_description(
        "Used in conjunction with rgw internal swift authentication. This affects the "
        "X-Storage-Url response header value.")
    .add_see_also("rgw_swift_auth_entry"),

    Option("rgw_swift_url_prefix", Option::TYPE_STR, Option::LEVEL_ADVANCED)
    .set_default("swift")
    .set_description("Swift URL prefix")
    .set_long_description("The URL path prefix for swift requests."),

    Option("rgw_swift_auth_url", Option::TYPE_STR, Option::LEVEL_ADVANCED)
    .set_default("")
    .set_description("Swift auth URL")
    .set_long_description(
        "Default url to which RGW connects and verifies tokens for v1 auth (if not using "
        "internal swift auth)."),

    Option("rgw_swift_auth_entry", Option::TYPE_STR, Option::LEVEL_ADVANCED)
    .set_default("auth")
    .set_description("Swift auth URL prefix")
    .set_long_description("URL path prefix for internal swift auth requests.")
    .add_see_also("rgw_swift_url"),

    Option("rgw_swift_tenant_name", Option::TYPE_STR, Option::LEVEL_ADVANCED)
    .set_default("")
    .set_description("Swift tenant name")
    .set_long_description("Tenant name that is used when constructing the swift path.")
    .add_see_also("rgw_swift_account_in_url"),

    Option("rgw_swift_account_in_url", Option::TYPE_BOOL, Option::LEVEL_ADVANCED)
    .set_default(false)
    .set_description("Swift account encoded in URL")
    .set_long_description("Whether the swift account is encoded in the uri path (AUTH_<account>).")
    .add_see_also("rgw_swift_tenant_name"),

    Option("rgw_swift_enforce_content_length", Option::TYPE_BOOL, Option::LEVEL_ADVANCED)
    .set_default(false)
    .set_description("Send content length when listing containers (Swift)")
    .set_long_description(
        "Whether content length header is needed when listing containers. When this is "
        "set to false, RGW will send extra info for each entry in the response."),

    Option("rgw_keystone_url", Option::TYPE_STR, Option::LEVEL_BASIC)
    .set_default("")
    .set_description("The URL to the Keystone server."),

    Option("rgw_keystone_admin_token", Option::TYPE_STR, Option::LEVEL_ADVANCED)
    .set_default("")
    .set_description("DEPRECATED: The admin token (shared secret) that is used for the Keystone requests."),

    Option("rgw_keystone_admin_token_path", Option::TYPE_STR, Option::LEVEL_ADVANCED)
    .set_default("")
    .set_description("Path to a file containing the admin token (shared secret) that is used for the Keystone requests."),

    Option("rgw_keystone_admin_user", Option::TYPE_STR, Option::LEVEL_ADVANCED)
    .set_default("")
    .set_description("Keystone admin user."),

    Option("rgw_keystone_admin_password", Option::TYPE_STR, Option::LEVEL_ADVANCED)
    .set_default("")
    .set_description("DEPRECATED: Keystone admin password."),

    Option("rgw_keystone_admin_password_path", Option::TYPE_STR, Option::LEVEL_ADVANCED)
    .set_default("")
    .set_description("Path to a file containing the Keystone admin password."),

    Option("rgw_keystone_admin_tenant", Option::TYPE_STR, Option::LEVEL_ADVANCED)
    .set_default("")
    .set_description("Keystone admin user tenant."),

    Option("rgw_keystone_admin_project", Option::TYPE_STR, Option::LEVEL_ADVANCED)
    .set_default("")
    .set_description("Keystone admin user project (for Keystone v3)."),

    Option("rgw_keystone_admin_domain", Option::TYPE_STR, Option::LEVEL_ADVANCED)
    .set_default("")
    .set_description("Keystone admin user domain (for Keystone v3)."),

    Option("rgw_keystone_barbican_user", Option::TYPE_STR, Option::LEVEL_ADVANCED)
    .set_default("")
    .set_description("Keystone user to access barbican secrets."),

    Option("rgw_keystone_barbican_password", Option::TYPE_STR, Option::LEVEL_ADVANCED)
    .set_default("")
    .set_description("Keystone password for barbican user."),

    Option("rgw_keystone_barbican_tenant", Option::TYPE_STR, Option::LEVEL_ADVANCED)
    .set_default("")
    .set_description("Keystone barbican user tenant (Keystone v2.0)."),

    Option("rgw_keystone_barbican_project", Option::TYPE_STR, Option::LEVEL_ADVANCED)
    .set_default("")
    .set_description("Keystone barbican user project (Keystone v3)."),

    Option("rgw_keystone_barbican_domain", Option::TYPE_STR, Option::LEVEL_ADVANCED)
    .set_default("")
    .set_description("Keystone barbican user domain."),

    Option("rgw_keystone_api_version", Option::TYPE_INT, Option::LEVEL_ADVANCED)
    .set_default(2)
    .set_description("Version of Keystone API to use (2 or 3)."),

    Option("rgw_keystone_accepted_roles", Option::TYPE_STR, Option::LEVEL_ADVANCED)
    .set_default("Member, admin")
    .set_description("Only users with one of these roles will be served when doing Keystone authentication."),

    Option("rgw_keystone_accepted_admin_roles", Option::TYPE_STR, Option::LEVEL_ADVANCED)
    .set_default("")
    .set_description("List of roles allowing user to gain admin privileges (Keystone)."),

    Option("rgw_keystone_token_cache_size", Option::TYPE_INT, Option::LEVEL_ADVANCED)
    .set_default(10000)
    .set_description("Keystone token cache size")
    .set_long_description(
        "Max number of Keystone tokens that will be cached. Token that is not cached "
        "requires RGW to access the Keystone server when authenticating."),

    Option("rgw_keystone_verify_ssl", Option::TYPE_BOOL, Option::LEVEL_ADVANCED)
    .set_default(true)
    .set_description("Should RGW verify the Keystone server SSL certificate."),

    Option("rgw_keystone_implicit_tenants", Option::TYPE_STR, Option::LEVEL_ADVANCED)
    .set_default("false")
    .set_enum_allowed( { "false", "true", "swift", "s3", "both", "0", "1", "none" } )
    .set_description("RGW Keystone implicit tenants creation")
    .set_long_description(
        "Implicitly create new users in their own tenant with the same name when "
        "authenticating via Keystone.  Can be limited to s3 or swift only."),

    Option("rgw_cross_domain_policy", Option::TYPE_STR, Option::LEVEL_ADVANCED)
    .set_default("<allow-access-from domain=\"*\" secure=\"false\" />")
    .set_description("RGW handle cross domain policy")
    .set_long_description("Returned cross domain policy when accessing the crossdomain.xml "
                          "resource (Swift compatiility)."),

    Option("rgw_healthcheck_disabling_path", Option::TYPE_STR, Option::LEVEL_DEV)
    .set_default("")
    .set_description("Swift health check api can be disabled if a file can be accessed in this path."),

    Option("rgw_s3_auth_use_rados", Option::TYPE_BOOL, Option::LEVEL_ADVANCED)
    .set_default(true)
    .set_description("Should S3 authentication use credentials stored in RADOS backend."),

    Option("rgw_s3_auth_use_keystone", Option::TYPE_BOOL, Option::LEVEL_ADVANCED)
    .set_default(false)
    .set_description("Should S3 authentication use Keystone."),

    Option("rgw_s3_auth_order", Option::TYPE_STR, Option::LEVEL_ADVANCED)
     .set_default("sts, external, local")
     .set_description("Authentication strategy order to use for s3 authentication")
     .set_long_description(
	  "Order of authentication strategies to try for s3 authentication, the allowed "
	   "options are a comma separated list of engines external, local. The "
	   "default order is to try all the externally configured engines before "
	   "attempting local rados based authentication"),

    Option("rgw_barbican_url", Option::TYPE_STR, Option::LEVEL_ADVANCED)
    .set_default("")
    .set_description("URL to barbican server."),

    Option("rgw_ldap_uri", Option::TYPE_STR, Option::LEVEL_ADVANCED)
    .set_default("ldaps://<ldap.your.domain>")
    .set_description("Space-separated list of LDAP servers in URI format."),

    Option("rgw_ldap_binddn", Option::TYPE_STR, Option::LEVEL_ADVANCED)
    .set_default("uid=admin,cn=users,dc=example,dc=com")
    .set_description("LDAP entry RGW will bind with (user match)."),

    Option("rgw_ldap_searchdn", Option::TYPE_STR, Option::LEVEL_ADVANCED)
    .set_default("cn=users,cn=accounts,dc=example,dc=com")
    .set_description("LDAP search base (basedn)."),

    Option("rgw_ldap_dnattr", Option::TYPE_STR, Option::LEVEL_ADVANCED)
    .set_default("uid")
    .set_description("LDAP attribute containing RGW user names (to form binddns)."),

    Option("rgw_ldap_secret", Option::TYPE_STR, Option::LEVEL_ADVANCED)
    .set_default("/etc/openldap/secret")
    .set_description("Path to file containing credentials for rgw_ldap_binddn."),

    Option("rgw_s3_auth_use_ldap", Option::TYPE_BOOL, Option::LEVEL_ADVANCED)
    .set_default(false)
    .set_description("Should S3 authentication use LDAP."),

    Option("rgw_ldap_searchfilter", Option::TYPE_STR, Option::LEVEL_ADVANCED)
    .set_default("")
    .set_description("LDAP search filter."),

    Option("rgw_opa_url", Option::TYPE_STR, Option::LEVEL_ADVANCED)
    .set_default("")
    .set_description("URL to OPA server."),

    Option("rgw_opa_token", Option::TYPE_STR, Option::LEVEL_ADVANCED)
    .set_default("")
    .set_description("The Bearer token OPA uses to authenticate client requests."),

    Option("rgw_opa_verify_ssl", Option::TYPE_BOOL, Option::LEVEL_ADVANCED)
    .set_default(true)
    .set_description("Should RGW verify the OPA server SSL certificate."),

    Option("rgw_use_opa_authz", Option::TYPE_BOOL, Option::LEVEL_ADVANCED)
    .set_default(false)
    .set_description("Should OPA be used to authorize client requests."),

    Option("rgw_admin_entry", Option::TYPE_STR, Option::LEVEL_ADVANCED)
    .set_default("admin")
    .set_description("Path prefix to be used for accessing RGW RESTful admin API."),

    Option("rgw_enforce_swift_acls", Option::TYPE_BOOL, Option::LEVEL_ADVANCED)
    .set_default(true)
    .set_description("RGW enforce swift acls")
    .set_long_description(
        "Should RGW enforce special Swift-only ACLs. Swift has a special ACL that gives "
        "permission to access all objects in a container."),

    Option("rgw_swift_token_expiration", Option::TYPE_INT, Option::LEVEL_ADVANCED)
    .set_default(1_day)
    .set_description("Expiration time (in seconds) for token generated through RGW Swift auth."),

    Option("rgw_print_continue", Option::TYPE_BOOL, Option::LEVEL_ADVANCED)
    .set_default(true)
    .set_description("RGW support of 100-continue")
    .set_long_description(
        "Should RGW explicitly send 100 (continue) responses. This is mainly relevant when "
        "using FastCGI, as some FastCGI modules do not fully support this feature."),

    Option("rgw_print_prohibited_content_length", Option::TYPE_BOOL, Option::LEVEL_ADVANCED)
    .set_default(false)
    .set_description("RGW RFC-7230 compatibility")
    .set_long_description(
        "Specifies whether RGW violates RFC 7230 and sends Content-Length with 204 or 304 "
        "statuses."),

    Option("rgw_remote_addr_param", Option::TYPE_STR, Option::LEVEL_ADVANCED)
    .set_default("REMOTE_ADDR")
    .set_description("HTTP header that holds the remote address in incoming requests.")
    .set_long_description(
        "RGW will use this header to extract requests origin. When RGW runs behind "
        "a reverse proxy, the remote address header will point at the proxy's address "
        "and not at the originator's address. Therefore it is sometimes possible to "
        "have the proxy add the originator's address in a separate HTTP header, which "
        "will allow RGW to log it correctly."
        )
    .add_see_also("rgw_enable_ops_log"),

    Option("rgw_op_thread_timeout", Option::TYPE_INT, Option::LEVEL_DEV)
    .set_default(10*60)
    .set_description("Timeout for async rados coroutine operations."),

    Option("rgw_op_thread_suicide_timeout", Option::TYPE_INT, Option::LEVEL_DEV)
    .set_default(0)
    .set_description(""),

    Option("rgw_thread_pool_size", Option::TYPE_INT, Option::LEVEL_BASIC)
    .set_default(512)
    .set_description("RGW requests handling thread pool size.")
    .set_long_description(
        "This parameter determines the number of concurrent requests RGW can process "
        "when using either the civetweb, or the fastcgi frontends. The higher this "
        "number is, RGW will be able to deal with more concurrent requests at the "
        "cost of more resource utilization."),

    Option("rgw_num_control_oids", Option::TYPE_INT, Option::LEVEL_ADVANCED)
    .set_default(8)
    .set_description("Number of control objects used for cross-RGW communication.")
    .set_long_description(
        "RGW uses certain control objects to send messages between different RGW "
        "processes running on the same zone. These messages include metadata cache "
        "invalidation info that is being sent when metadata is modified (such as "
        "user or bucket information). A higher number of control objects allows "
        "better concurrency of these messages, at the cost of more resource "
        "utilization."),

    Option("rgw_num_rados_handles", Option::TYPE_UINT, Option::LEVEL_ADVANCED)
    .set_default(1)
    .set_description("Number of librados handles that RGW uses.")
    .set_long_description(
        "This param affects the number of separate librados handles it uses to "
        "connect to the RADOS backend, which directly affects the number of connections "
        "RGW will have to each OSD. A higher number affects resource utilization."),

    Option("rgw_verify_ssl", Option::TYPE_BOOL, Option::LEVEL_ADVANCED)
    .set_default(true)
    .set_description("Should RGW verify SSL when connecing to a remote HTTP server")
    .set_long_description(
        "RGW can send requests to other RGW servers (e.g., in multi-site sync work). "
        "This configurable selects whether RGW should verify the certificate for "
        "the remote peer and host.")
    .add_see_also("rgw_keystone_verify_ssl"),

    Option("rgw_nfs_lru_lanes", Option::TYPE_INT, Option::LEVEL_ADVANCED)
    .set_default(5)
    .set_description(""),

    Option("rgw_nfs_lru_lane_hiwat", Option::TYPE_INT, Option::LEVEL_ADVANCED)
    .set_default(911)
    .set_description(""),

    Option("rgw_nfs_fhcache_partitions", Option::TYPE_INT, Option::LEVEL_ADVANCED)
    .set_default(3)
    .set_description(""),

    Option("rgw_nfs_fhcache_size", Option::TYPE_INT, Option::LEVEL_ADVANCED)
    .set_default(2017)
    .set_description(""),

    Option("rgw_nfs_namespace_expire_secs", Option::TYPE_INT, Option::LEVEL_ADVANCED)
    .set_default(300)
    .set_min(1)
    .set_description(""),

    Option("rgw_nfs_max_gc", Option::TYPE_INT, Option::LEVEL_ADVANCED)
    .set_default(300)
    .set_min(1)
    .set_description(""),

    Option("rgw_nfs_write_completion_interval_s", Option::TYPE_INT, Option::LEVEL_ADVANCED)
    .set_default(10)
    .set_description(""),

    Option("rgw_nfs_s3_fast_attrs", Option::TYPE_BOOL, Option::LEVEL_ADVANCED)
    .set_default(false)
    .set_description("use fast S3 attrs from bucket index (immutable only)")
    .set_long_description("use fast S3 attrs from bucket index (assumes NFS "
			  "mounts are immutable)"),

    Option("rgw_rados_pool_autoscale_bias", Option::TYPE_FLOAT, Option::LEVEL_ADVANCED)
    .set_default(4.0)
    .set_min_max(0.01, 100000.0)
    .set_description("pg_autoscale_bias value for RGW metadata (omap-heavy) pools"),

    Option("rgw_rados_pool_pg_num_min", Option::TYPE_UINT, Option::LEVEL_ADVANCED)
    .set_default(8)
    .set_min_max(1, 1024)
    .set_description("pg_num_min value for RGW metadata (omap-heavy) pools"),

    Option("rgw_rados_pool_recovery_priority", Option::TYPE_UINT, Option::LEVEL_ADVANCED)
    .set_default(5)
    .set_min_max(-10, 10)
    .set_description("recovery_priority value for RGW metadata (omap-heavy) pools"),

    Option("rgw_zone", Option::TYPE_STR, Option::LEVEL_ADVANCED)
    .set_default("")
    .set_description("Zone name")
    .add_see_also({"rgw_zonegroup", "rgw_realm"}),

    Option("rgw_zone_root_pool", Option::TYPE_STR, Option::LEVEL_ADVANCED)
    .set_default(".rgw.root")
    .set_description("Zone root pool name")
    .set_long_description(
        "The zone root pool, is the pool where the RGW zone configuration located."
    )
    .add_see_also({"rgw_zonegroup_root_pool", "rgw_realm_root_pool", "rgw_period_root_pool"}),

    Option("rgw_default_zone_info_oid", Option::TYPE_STR, Option::LEVEL_ADVANCED)
    .set_default("default.zone")
    .set_description("Default zone info object id")
    .set_long_description(
        "Name of the RADOS object that holds the default zone information."
    ),

    Option("rgw_region", Option::TYPE_STR, Option::LEVEL_ADVANCED)
    .set_default("")
    .set_description("Region name")
    .set_long_description(
        "Obsolete config option. The rgw_zonegroup option should be used instead.")
    .add_see_also("rgw_zonegroup"),

    Option("rgw_region_root_pool", Option::TYPE_STR, Option::LEVEL_ADVANCED)
    .set_default(".rgw.root")
    .set_description("Region root pool")
    .set_long_description(
        "Obsolete config option. The rgw_zonegroup_root_pool should be used instead.")
    .add_see_also("rgw_zonegroup_root_pool"),

    Option("rgw_default_region_info_oid", Option::TYPE_STR, Option::LEVEL_ADVANCED)
    .set_default("default.region")
    .set_description("Default region info object id")
    .set_long_description(
        "Obsolete config option. The rgw_default_zonegroup_info_oid should be used instead.")
    .add_see_also("rgw_default_zonegroup_info_oid"),

    Option("rgw_zonegroup", Option::TYPE_STR, Option::LEVEL_ADVANCED)
    .set_default("")
    .set_description("Zonegroup name")
    .add_see_also({"rgw_zone", "rgw_realm"}),

    Option("rgw_zonegroup_root_pool", Option::TYPE_STR, Option::LEVEL_ADVANCED)
    .set_default(".rgw.root")
    .set_description("Zonegroup root pool")
    .set_long_description(
        "The zonegroup root pool, is the pool where the RGW zonegroup configuration located."
    )
    .add_see_also({"rgw_zone_root_pool", "rgw_realm_root_pool", "rgw_period_root_pool"}),

    Option("rgw_default_zonegroup_info_oid", Option::TYPE_STR, Option::LEVEL_ADVANCED)
    .set_default("default.zonegroup")
    .set_description(""),

    Option("rgw_realm", Option::TYPE_STR, Option::LEVEL_ADVANCED)
    .set_default("")
    .set_description(""),

    Option("rgw_realm_root_pool", Option::TYPE_STR, Option::LEVEL_ADVANCED)
    .set_default(".rgw.root")
    .set_description("Realm root pool")
    .set_long_description(
        "The realm root pool, is the pool where the RGW realm configuration located."
    )
    .add_see_also({"rgw_zonegroup_root_pool", "rgw_zone_root_pool", "rgw_period_root_pool"}),

    Option("rgw_default_realm_info_oid", Option::TYPE_STR, Option::LEVEL_ADVANCED)
    .set_default("default.realm")
    .set_description(""),

    Option("rgw_period_root_pool", Option::TYPE_STR, Option::LEVEL_ADVANCED)
    .set_default(".rgw.root")
    .set_description("Period root pool")
    .set_long_description(
        "The period root pool, is the pool where the RGW period configuration located."
    )
    .add_see_also({"rgw_zonegroup_root_pool", "rgw_zone_root_pool", "rgw_realm_root_pool"}),

    Option("rgw_period_latest_epoch_info_oid", Option::TYPE_STR, Option::LEVEL_DEV)
    .set_default(".latest_epoch")
    .set_description(""),

    Option("rgw_log_nonexistent_bucket", Option::TYPE_BOOL, Option::LEVEL_ADVANCED)
    .set_default(false)
    .set_description("Should RGW log operations on bucket that does not exist")
    .set_long_description(
        "This config option applies to the ops log. When this option is set, the ops log "
        "will log operations that are sent to non existing buckets. These operations "
        "inherently fail, and do not correspond to a specific user.")
    .add_see_also("rgw_enable_ops_log"),

    Option("rgw_log_object_name", Option::TYPE_STR, Option::LEVEL_ADVANCED)
    .set_default("%Y-%m-%d-%H-%i-%n")
    .set_description("Ops log object name format")
    .set_long_description(
        "Defines the format of the RADOS objects names that ops log uses to store ops "
        "log data")
    .add_see_also("rgw_enable_ops_log"),

    Option("rgw_log_object_name_utc", Option::TYPE_BOOL, Option::LEVEL_ADVANCED)
    .set_default(false)
    .set_description("Should ops log object name based on UTC")
    .set_long_description(
        "If set, the names of the RADOS objects that hold the ops log data will be based "
        "on UTC time zone. If not set, it will use the local time zone.")
    .add_see_also({"rgw_enable_ops_log", "rgw_log_object_name"}),

    Option("rgw_usage_max_shards", Option::TYPE_INT, Option::LEVEL_ADVANCED)
    .set_default(32)
    .set_description("Number of shards for usage log.")
    .set_long_description(
        "The number of RADOS objects that RGW will use in order to store the usage log "
        "data.")
    .add_see_also("rgw_enable_usage_log"),

    Option("rgw_usage_max_user_shards", Option::TYPE_INT, Option::LEVEL_ADVANCED)
    .set_default(1)
    .set_min(1)
    .set_description("Number of shards for single user in usage log")
    .set_long_description(
        "The number of shards that a single user will span over in the usage log.")
    .add_see_also("rgw_enable_usage_log"),

    Option("rgw_enable_ops_log", Option::TYPE_BOOL, Option::LEVEL_ADVANCED)
    .set_default(false)
    .set_description("Enable ops log")
    .add_see_also({"rgw_log_nonexistent_bucket", "rgw_log_object_name", "rgw_ops_log_rados",
               "rgw_ops_log_socket_path"}),

    Option("rgw_enable_usage_log", Option::TYPE_BOOL, Option::LEVEL_ADVANCED)
    .set_default(false)
    .set_description("Enable usage log")
    .add_see_also("rgw_usage_max_shards"),

    Option("rgw_ops_log_rados", Option::TYPE_BOOL, Option::LEVEL_ADVANCED)
    .set_default(true)
    .set_description("Use RADOS for ops log")
    .set_long_description(
       "If set, RGW will store ops log information in RADOS.")
    .add_see_also({"rgw_enable_ops_log"}),

    Option("rgw_ops_log_socket_path", Option::TYPE_STR, Option::LEVEL_ADVANCED)
    .set_default("")
    .set_description("Unix domain socket path for ops log.")
    .set_long_description(
        "Path to unix domain socket that RGW will listen for connection on. When connected, "
        "RGW will send ops log data through it.")
    .add_see_also({"rgw_enable_ops_log", "rgw_ops_log_data_backlog"}),

    Option("rgw_ops_log_data_backlog", Option::TYPE_SIZE, Option::LEVEL_ADVANCED)
    .set_default(5 << 20)
    .set_description("Ops log socket backlog")
    .set_long_description(
        "Maximum amount of data backlog that RGW can keep when ops log is configured to "
        "send info through unix domain socket. When data backlog is higher than this, "
        "ops log entries will be lost. In order to avoid ops log information loss, the "
        "listener needs to clear data (by reading it) quickly enough.")
    .add_see_also({"rgw_enable_ops_log", "rgw_ops_log_socket_path"}),

    Option("rgw_fcgi_socket_backlog", Option::TYPE_INT, Option::LEVEL_ADVANCED)
    .set_default(1024)
    .set_description("FastCGI socket connection backlog")
    .set_long_description(
        "Size of FastCGI connection backlog. This reflects the maximum number of new "
        "connection requests that RGW can handle concurrently without dropping any. ")
    .add_see_also({"rgw_host", "rgw_socket_path"}),

    Option("rgw_usage_log_flush_threshold", Option::TYPE_INT, Option::LEVEL_ADVANCED)
    .set_default(1024)
    .set_description("Number of entries in usage log before flushing")
    .set_long_description(
        "This is the max number of entries that will be held in the usage log, before it "
        "will be flushed to the backend. Note that the usage log is periodically flushed, "
        "even if number of entries does not reach this threshold. A usage log entry "
        "corresponds to one or more operations on a single bucket.i")
    .add_see_also({"rgw_enable_usage_log", "rgw_usage_log_tick_interval"}),

    Option("rgw_usage_log_tick_interval", Option::TYPE_INT, Option::LEVEL_ADVANCED)
    .set_default(30)
    .set_description("Number of seconds between usage log flush cycles")
    .set_long_description(
        "The number of seconds between consecutive usage log flushes. The usage log will "
        "also flush itself to the backend if the number of pending entries reaches a "
        "certain threshold.")
    .add_see_also({"rgw_enable_usage_log", "rgw_usage_log_flush_threshold"}),

    Option("rgw_init_timeout", Option::TYPE_INT, Option::LEVEL_BASIC)
    .set_default(300)
    .set_description("Initialization timeout")
    .set_long_description(
        "The time length (in seconds) that RGW will allow for its initialization. RGW "
        "process will give up and quit if initialization is not complete after this amount "
        "of time."),

    Option("rgw_mime_types_file", Option::TYPE_STR, Option::LEVEL_BASIC)
    .set_default("/etc/mime.types")
    .set_description("Path to local mime types file")
    .set_long_description(
        "The mime types file is needed in Swift when uploading an object. If object's "
        "content type is not specified, RGW will use data from this file to assign "
        "a content type to the object."),

    Option("rgw_gc_max_objs", Option::TYPE_INT, Option::LEVEL_ADVANCED)
    .set_default(32)
    .set_description("Number of shards for garbage collector data")
    .set_long_description(
        "The number of garbage collector data shards, is the number of RADOS objects that "
        "RGW will use to store the garbage collection information on.")
    .add_see_also({"rgw_gc_obj_min_wait", "rgw_gc_processor_max_time", "rgw_gc_processor_period", "rgw_gc_max_concurrent_io"}),

    Option("rgw_gc_obj_min_wait", Option::TYPE_INT, Option::LEVEL_ADVANCED)
    .set_default(2_hr)
    .set_description("Garbage collection object expiration time")
    .set_long_description(
       "The length of time (in seconds) that the RGW collector will wait before purging "
       "a deleted object's data. RGW will not remove object immediately, as object could "
       "still have readers. A mechanism exists to increase the object's expiration time "
       "when it's being read. The recommended value of its lower limit is 30 minutes")
    .add_see_also({"rgw_gc_max_objs", "rgw_gc_processor_max_time", "rgw_gc_processor_period", "rgw_gc_max_concurrent_io"}),

    Option("rgw_gc_processor_max_time", Option::TYPE_INT, Option::LEVEL_ADVANCED)
    .set_default(1_hr)
    .set_description("Length of time GC processor can lease shard")
    .set_long_description(
        "Garbage collection thread in RGW process holds a lease on its data shards. These "
        "objects contain the information about the objects that need to be removed. RGW "
        "takes a lease in order to prevent multiple RGW processes from handling the same "
        "objects concurrently. This time signifies that maximum amount of time (in seconds) that RGW "
        "is allowed to hold that lease. In the case where RGW goes down uncleanly, this "
        "is the amount of time where processing of that data shard will be blocked.")
    .add_see_also({"rgw_gc_max_objs", "rgw_gc_obj_min_wait", "rgw_gc_processor_period", "rgw_gc_max_concurrent_io"}),

    Option("rgw_gc_processor_period", Option::TYPE_INT, Option::LEVEL_ADVANCED)
    .set_default(1_hr)
    .set_description("Garbage collector cycle run time")
    .set_long_description(
        "The amount of time between the start of consecutive runs of the garbage collector "
        "threads. If garbage collector runs takes more than this period, it will not wait "
        "before running again.")
    .add_see_also({"rgw_gc_max_objs", "rgw_gc_obj_min_wait", "rgw_gc_processor_max_time", "rgw_gc_max_concurrent_io", "rgw_gc_max_trim_chunk"}),

    Option("rgw_gc_max_concurrent_io", Option::TYPE_INT, Option::LEVEL_ADVANCED)
    .set_default(10)
    .set_description("Max concurrent RADOS IO operations for garbage collection")
    .set_long_description(
        "The maximum number of concurrent IO operations that the RGW garbage collection "
        "thread will use when purging old data.")
    .add_see_also({"rgw_gc_max_objs", "rgw_gc_obj_min_wait", "rgw_gc_processor_max_time", "rgw_gc_max_trim_chunk"}),

    Option("rgw_gc_max_trim_chunk", Option::TYPE_INT, Option::LEVEL_ADVANCED)
    .set_default(16)
    .set_description("Max number of keys to remove from garbage collector log in a single operation")
    .add_see_also({"rgw_gc_max_objs", "rgw_gc_obj_min_wait", "rgw_gc_processor_max_time", "rgw_gc_max_concurrent_io"}),

    Option("rgw_gc_max_deferred_entries_size", Option::TYPE_UINT, Option::LEVEL_ADVANCED)
    .set_default(3072)
    .set_description("maximum allowed size of deferred entries in queue head for gc"),

    Option("rgw_gc_max_queue_size", Option::TYPE_UINT, Option::LEVEL_ADVANCED)
    .set_default(134213632)
    .set_description("Maximum allowed queue size for gc")
    .set_long_description(
        "The maximum allowed size of each gc queue, and its value should not "
        "be greater than (osd_max_object_size - rgw_gc_max_deferred_entries_size - 1K).")
    .add_see_also({"osd_max_object_size", "rgw_gc_max_deferred_entries_size"}),

    Option("rgw_gc_max_deferred", Option::TYPE_UINT, Option::LEVEL_ADVANCED)
    .set_default(50)
    .set_description("Number of maximum deferred data entries to be stored in queue for gc"),

    Option("rgw_s3_success_create_obj_status", Option::TYPE_INT, Option::LEVEL_ADVANCED)
    .set_default(0)
    .set_description("HTTP return code override for object creation")
    .set_long_description(
        "If not zero, this is the HTTP return code that will be returned on a successful S3 "
        "object creation."),

    Option("rgw_resolve_cname", Option::TYPE_BOOL, Option::LEVEL_ADVANCED)
    .set_default(false)
    .set_description("Support vanity domain names via CNAME")
    .set_long_description(
        "If true, RGW will query DNS when detecting that it's serving a request that was "
        "sent to a host in another domain. If a CNAME record is configured for that domain "
        "it will use it instead. This gives user to have the ability of creating a unique "
        "domain of their own to point at data in their bucket."),

    Option("rgw_obj_stripe_size", Option::TYPE_SIZE, Option::LEVEL_ADVANCED)
    .set_default(4_M)
    .set_description("RGW object stripe size")
    .set_long_description(
        "The size of an object stripe for RGW objects. This is the maximum size a backing "
        "RADOS object will have. RGW objects that are larger than this will span over "
        "multiple objects."),

    Option("rgw_extended_http_attrs", Option::TYPE_STR, Option::LEVEL_ADVANCED)
    .set_default("")
    .set_description("RGW support extended HTTP attrs")
    .set_long_description(
        "Add new set of attributes that could be set on an object. These extra attributes "
        "can be set through HTTP header fields when putting the objects. If set, these "
        "attributes will return as HTTP fields when doing GET/HEAD on the object."),

    Option("rgw_exit_timeout_secs", Option::TYPE_INT, Option::LEVEL_ADVANCED)
    .set_default(120)
    .set_description("RGW shutdown timeout")
    .set_long_description("Number of seconds to wait for a process before exiting unconditionally."),

    Option("rgw_get_obj_window_size", Option::TYPE_SIZE, Option::LEVEL_ADVANCED)
    .set_default(16_M)
    .set_description("RGW object read window size")
    .set_long_description("The window size in bytes for a single object read request"),

    Option("rgw_get_obj_max_req_size", Option::TYPE_SIZE, Option::LEVEL_ADVANCED)
    .set_default(4_M)
    .set_description("RGW object read chunk size")
    .set_long_description(
        "The maximum request size of a single object read operation sent to RADOS"),

    Option("rgw_relaxed_s3_bucket_names", Option::TYPE_BOOL, Option::LEVEL_ADVANCED)
    .set_default(false)
    .set_description("RGW enable relaxed S3 bucket names")
    .set_long_description("RGW enable relaxed S3 bucket name rules for US region buckets."),

    Option("rgw_defer_to_bucket_acls", Option::TYPE_STR, Option::LEVEL_ADVANCED)
    .set_default("")
    .set_description("Bucket ACLs override object ACLs")
    .set_long_description(
        "If not empty, a string that selects that mode of operation. 'recurse' will use "
        "bucket's ACL for the authorizaton. 'full-control' will allow users that users "
        "that have full control permission on the bucket have access to the object."),

    Option("rgw_list_buckets_max_chunk", Option::TYPE_INT, Option::LEVEL_ADVANCED)
    .set_default(1000)
    .set_description("Max number of buckets to retrieve in a single listing operation")
    .set_long_description(
        "When RGW fetches lists of user's buckets from the backend, this is the max number "
        "of entries it will try to retrieve in a single operation. Note that the backend "
        "may choose to return a smaller number of entries."),

    Option("rgw_md_log_max_shards", Option::TYPE_INT, Option::LEVEL_ADVANCED)
    .set_default(64)
    .set_description("RGW number of metadata log shards")
    .set_long_description(
        "The number of shards the RGW metadata log entries will reside in. This affects "
        "the metadata sync parallelism as a shard can only be processed by a single "
        "RGW at a time"),

    Option("rgw_curl_wait_timeout_ms", Option::TYPE_INT, Option::LEVEL_DEV)
    .set_default(1000)
    .set_description(""),

    Option("rgw_curl_low_speed_limit", Option::TYPE_INT, Option::LEVEL_ADVANCED)
    .set_default(1024)
    .set_long_description(
        "It contains the average transfer speed in bytes per second that the "
        "transfer should be below during rgw_curl_low_speed_time seconds for libcurl "
        "to consider it to be too slow and abort. Set it zero to disable this."),

    Option("rgw_curl_low_speed_time", Option::TYPE_INT, Option::LEVEL_ADVANCED)
    .set_default(300)
    .set_long_description(
        "It contains the time in number seconds that the transfer speed should be below "
        "the rgw_curl_low_speed_limit for the library to consider it too slow and abort. "
        "Set it zero to disable this."),

    Option("rgw_copy_obj_progress", Option::TYPE_BOOL, Option::LEVEL_ADVANCED)
    .set_default(true)
    .set_description("Send progress report through copy operation")
    .set_long_description(
        "If true, RGW will send progress information when copy operation is executed. "),

    Option("rgw_copy_obj_progress_every_bytes", Option::TYPE_SIZE, Option::LEVEL_ADVANCED)
    .set_default(1_M)
    .set_description("Send copy-object progress info after these many bytes"),

    Option("rgw_obj_tombstone_cache_size", Option::TYPE_INT, Option::LEVEL_ADVANCED)
    .set_default(1000)
    .set_description("Max number of entries to keep in tombstone cache")
    .set_long_description(
        "The tombstone cache is used when doing a multi-zone data sync. RGW keeps "
        "there information about removed objects which is needed in order to prevent "
        "re-syncing of objects that were already removed."),

    Option("rgw_data_log_window", Option::TYPE_INT, Option::LEVEL_ADVANCED)
    .set_default(30)
    .set_description("Data log time window")
    .set_long_description(
        "The data log keeps information about buckets that have objectst that were "
        "modified within a specific timeframe. The sync process then knows which buckets "
        "are needed to be scanned for data sync."),

    Option("rgw_data_log_changes_size", Option::TYPE_INT, Option::LEVEL_DEV)
    .set_default(1000)
    .set_description("Max size of pending changes in data log")
    .set_long_description(
        "RGW will trigger update to the data log if the number of pending entries reached "
        "this number."),

    Option("rgw_data_log_num_shards", Option::TYPE_INT, Option::LEVEL_ADVANCED)
    .set_default(128)
    .set_description("Number of data log shards")
    .set_long_description(
        "The number of shards the RGW data log entries will reside in. This affects the "
        "data sync parallelism as a shard can only be processed by a single RGW at a time."),

    Option("rgw_data_log_obj_prefix", Option::TYPE_STR, Option::LEVEL_DEV)
    .set_default("data_log")
    .set_description(""),

    Option("rgw_bucket_quota_ttl", Option::TYPE_INT, Option::LEVEL_ADVANCED)
    .set_default(600)
    .set_description("Bucket quota stats cache TTL")
    .set_long_description(
        "Length of time for bucket stats to be cached within RGW instance."),

    Option("rgw_bucket_quota_soft_threshold", Option::TYPE_FLOAT, Option::LEVEL_BASIC)
    .set_default(0.95)
    .set_description("RGW quota soft threshold")
    .set_long_description(
        "Threshold from which RGW doesn't rely on cached info for quota "
        "decisions. This is done for higher accuracy of the quota mechanism at "
        "cost of performance, when getting close to the quota limit. The value "
        "configured here is the ratio between the data usage to the max usage "
        "as specified by the quota."),

    Option("rgw_bucket_quota_cache_size", Option::TYPE_INT, Option::LEVEL_ADVANCED)
    .set_default(10000)
    .set_description("RGW quota stats cache size")
    .set_long_description(
        "Maximum number of entries in the quota stats cache."),

    Option("rgw_bucket_default_quota_max_objects", Option::TYPE_INT, Option::LEVEL_BASIC)
    .set_default(-1)
    .set_description("Default quota for max objects in a bucket")
    .set_long_description(
        "The default quota configuration for max number of objects in a bucket. A "
        "negative number means 'unlimited'."),

    Option("rgw_bucket_default_quota_max_size", Option::TYPE_INT, Option::LEVEL_ADVANCED)
    .set_default(-1)
    .set_description("Default quota for total size in a bucket")
    .set_long_description(
        "The default quota configuration for total size of objects in a bucket. A "
        "negative number means 'unlimited'."),

    Option("rgw_expose_bucket", Option::TYPE_BOOL, Option::LEVEL_ADVANCED)
    .set_default(false)
    .set_description("Send Bucket HTTP header with the response")
    .set_long_description(
        "If true, RGW will send a Bucket HTTP header with the responses. The header will "
        "contain the name of the bucket the operation happened on."),

    Option("rgw_frontends", Option::TYPE_STR, Option::LEVEL_BASIC)
    .set_default("beast port=7480")
    .set_description("RGW frontends configuration")
    .set_long_description(
        "A comma delimited list of frontends configuration. Each configuration contains "
        "the type of the frontend followed by an optional space delimited set of "
        "key=value config parameters."),

    Option("rgw_user_quota_bucket_sync_interval", Option::TYPE_INT, Option::LEVEL_ADVANCED)
    .set_default(180)
    .set_description("User quota bucket sync interval")
    .set_long_description(
        "Time period for accumulating modified buckets before syncing these stats."),

    Option("rgw_user_quota_sync_interval", Option::TYPE_INT, Option::LEVEL_ADVANCED)
    .set_default(1_day)
    .set_description("User quota sync interval")
    .set_long_description(
        "Time period for accumulating modified buckets before syncing entire user stats."),

    Option("rgw_user_quota_sync_idle_users", Option::TYPE_BOOL, Option::LEVEL_ADVANCED)
    .set_default(false)
    .set_description("Should sync idle users quota")
    .set_long_description(
        "Whether stats for idle users be fully synced."),

    Option("rgw_user_quota_sync_wait_time", Option::TYPE_INT, Option::LEVEL_ADVANCED)
    .set_default(1_day)
    .set_description("User quota full-sync wait time")
    .set_long_description(
        "Minimum time between two full stats sync for non-idle users."),

    Option("rgw_user_default_quota_max_objects", Option::TYPE_INT, Option::LEVEL_BASIC)
    .set_default(-1)
    .set_description("User quota max objects")
    .set_long_description(
        "The default quota configuration for total number of objects for a single user. A "
        "negative number means 'unlimited'."),

    Option("rgw_user_default_quota_max_size", Option::TYPE_INT, Option::LEVEL_BASIC)
    .set_default(-1)
    .set_description("User quota max size")
    .set_long_description(
        "The default quota configuration for total size of objects for a single user. A "
        "negative number means 'unlimited'."),

    Option("rgw_multipart_min_part_size", Option::TYPE_SIZE, Option::LEVEL_ADVANCED)
    .set_default(5_M)
    .set_description("Minimum S3 multipart-upload part size")
    .set_long_description(
        "When doing a multipart upload, each part (other than the last part) should be "
        "at least this size."),

    Option("rgw_multipart_part_upload_limit", Option::TYPE_INT, Option::LEVEL_ADVANCED)
    .set_default(10000)
    .set_description("Max number of parts in multipart upload"),

    Option("rgw_max_slo_entries", Option::TYPE_INT, Option::LEVEL_ADVANCED)
    .set_default(1000)
    .set_description("Max number of entries in Swift Static Large Object manifest"),

    Option("rgw_olh_pending_timeout_sec", Option::TYPE_INT, Option::LEVEL_DEV)
    .set_default(1_hr)
    .set_description("Max time for pending OLH change to complete")
    .set_long_description(
        "OLH is a versioned object's logical head. Operations on it are journaled and "
        "as pending before completion. If an operation doesn't complete with this amount "
        "of seconds, we remove the operation from the journal."),

    Option("rgw_user_max_buckets", Option::TYPE_INT, Option::LEVEL_BASIC)
    .set_default(1000)
    .set_description("Max number of buckets per user")
    .set_long_description(
        "A user can create this many buckets. Zero means unlimited, negative number means "
        "user cannot create any buckets (although user will retain buckets already created."),

    Option("rgw_objexp_gc_interval", Option::TYPE_UINT, Option::LEVEL_ADVANCED)
    .set_default(10_min)
    .set_description("Swift objects expirer garbage collector interval"),

    Option("rgw_objexp_hints_num_shards", Option::TYPE_UINT, Option::LEVEL_ADVANCED)
    .set_default(127)
    .set_description("Number of object expirer data shards")
    .set_long_description(
        "The number of shards the (Swift) object expirer will store its data on."),

    Option("rgw_objexp_chunk_size", Option::TYPE_UINT, Option::LEVEL_DEV)
    .set_default(100)
    .set_description(""),

    Option("rgw_enable_static_website", Option::TYPE_BOOL, Option::LEVEL_BASIC)
    .set_default(false)
    .set_description("Enable static website APIs")
    .set_long_description(
        "This configurable controls whether RGW handles the website control APIs. RGW can "
        "server static websites if s3website hostnames are configured, and unrelated to "
        "this configurable."),

     Option("rgw_user_unique_email", Option::TYPE_BOOL, Option::LEVEL_BASIC)
    .set_default(true)
    .set_description("Require local RGW users to have unique email addresses")
    .set_long_description(
        "Enforce builtin user accounts to have unique email addresses.  This "
	"setting is historical.  In future, non-enforcement of email address "
        "uniqueness is likely to become the default."),

    Option("rgw_log_http_headers", Option::TYPE_STR, Option::LEVEL_BASIC)
    .set_default("")
    .set_description("List of HTTP headers to log")
    .set_long_description(
        "A comma delimited list of HTTP headers to log when seen, ignores case (e.g., "
        "http_x_forwarded_for)."),

    Option("rgw_num_async_rados_threads", Option::TYPE_INT, Option::LEVEL_ADVANCED)
    .set_default(32)
    .set_description("Number of concurrent RADOS operations in multisite sync")
    .set_long_description(
        "The number of concurrent RADOS IO operations that will be triggered for handling "
        "multisite sync operations. This includes control related work, and not the actual "
        "sync operations."),

    Option("rgw_md_notify_interval_msec", Option::TYPE_INT, Option::LEVEL_ADVANCED)
    .set_default(200)
    .set_description("Length of time to aggregate metadata changes")
    .set_long_description(
        "Length of time (in milliseconds) in which the master zone aggregates all the "
        "metadata changes that occurred, before sending notifications to all the other "
        "zones."),

    Option("rgw_run_sync_thread", Option::TYPE_BOOL, Option::LEVEL_ADVANCED)
    .set_default(true)
    .set_description("Should run sync thread"),

    Option("rgw_sync_lease_period", Option::TYPE_INT, Option::LEVEL_DEV)
    .set_default(120)
    .set_description(""),

    Option("rgw_sync_log_trim_interval", Option::TYPE_INT, Option::LEVEL_ADVANCED)
    .set_default(1200)
    .set_description("Sync log trim interval")
    .set_long_description(
        "Time in seconds between attempts to trim sync logs."),

    Option("rgw_sync_log_trim_max_buckets", Option::TYPE_INT, Option::LEVEL_ADVANCED)
    .set_default(16)
    .set_description("Maximum number of buckets to trim per interval")
    .set_long_description("The maximum number of buckets to consider for bucket index log trimming each trim interval, regardless of the number of bucket index shards. Priority is given to buckets with the most sync activity over the last trim interval.")
    .add_see_also("rgw_sync_log_trim_interval")
    .add_see_also("rgw_sync_log_trim_min_cold_buckets")
    .add_see_also("rgw_sync_log_trim_concurrent_buckets"),

    Option("rgw_sync_log_trim_min_cold_buckets", Option::TYPE_INT, Option::LEVEL_ADVANCED)
    .set_default(4)
    .set_description("Minimum number of cold buckets to trim per interval")
    .set_long_description("Of the `rgw_sync_log_trim_max_buckets` selected for bucket index log trimming each trim interval, at least this many of them must be 'cold' buckets. These buckets are selected in order from the list of all bucket instances, to guarantee that all buckets will be visited eventually.")
    .add_see_also("rgw_sync_log_trim_interval")
    .add_see_also("rgw_sync_log_trim_max_buckets")
    .add_see_also("rgw_sync_log_trim_concurrent_buckets"),

    Option("rgw_sync_log_trim_concurrent_buckets", Option::TYPE_INT, Option::LEVEL_ADVANCED)
    .set_default(4)
    .set_description("Maximum number of buckets to trim in parallel")
    .add_see_also("rgw_sync_log_trim_interval")
    .add_see_also("rgw_sync_log_trim_max_buckets")
    .add_see_also("rgw_sync_log_trim_min_cold_buckets"),

    Option("rgw_sync_data_inject_err_probability", Option::TYPE_FLOAT, Option::LEVEL_DEV)
    .set_default(0)
    .set_description(""),

    Option("rgw_sync_meta_inject_err_probability", Option::TYPE_FLOAT, Option::LEVEL_DEV)
    .set_default(0)
    .set_description(""),

    Option("rgw_sync_trace_history_size", Option::TYPE_SIZE, Option::LEVEL_ADVANCED)
    .set_default(4096)
    .set_description("Sync trace history size")
    .set_long_description(
      "Maximum number of complete sync trace entries to keep."),

    Option("rgw_sync_trace_per_node_log_size", Option::TYPE_INT, Option::LEVEL_ADVANCED)
    .set_default(32)
    .set_description("Sync trace per-node log size")
    .set_long_description(
        "The number of log entries to keep per sync-trace node."),

    Option("rgw_sync_trace_servicemap_update_interval", Option::TYPE_INT, Option::LEVEL_ADVANCED)
    .set_default(10)
    .set_description("Sync-trace service-map update interval")
    .set_long_description(
        "Number of seconds between service-map updates of sync-trace events."),

    Option("rgw_period_push_interval", Option::TYPE_FLOAT, Option::LEVEL_ADVANCED)
    .set_default(2)
    .set_description("Period push interval")
    .set_long_description(
        "Number of seconds to wait before retrying 'period push' operation."),

    Option("rgw_period_push_interval_max", Option::TYPE_FLOAT, Option::LEVEL_ADVANCED)
    .set_default(30)
    .set_description("Period push maximum interval")
    .set_long_description(
        "The max number of seconds to wait before retrying 'period push' after exponential "
        "backoff."),

    Option("rgw_safe_max_objects_per_shard", Option::TYPE_INT, Option::LEVEL_ADVANCED)
    .set_default(100*1024)
    .set_description("Safe number of objects per shard")
    .set_long_description(
        "This is the max number of objects per bucket index shard that RGW considers "
        "safe. RGW will warn if it identifies a bucket where its per-shard count is "
        "higher than a percentage of this number.")
    .add_see_also("rgw_shard_warning_threshold"),

    Option("rgw_shard_warning_threshold", Option::TYPE_FLOAT, Option::LEVEL_ADVANCED)
    .set_default(90)
    .set_description("Warn about max objects per shard")
    .set_long_description(
        "Warn if number of objects per shard in a specific bucket passed this percentage "
        "of the safe number.")
    .add_see_also("rgw_safe_max_objects_per_shard"),

    Option("rgw_swift_versioning_enabled", Option::TYPE_BOOL, Option::LEVEL_ADVANCED)
    .set_default(false)
    .set_description("Enable Swift versioning"),

    Option("rgw_swift_custom_header", Option::TYPE_STR, Option::LEVEL_ADVANCED)
    .set_default("")
    .set_description("Enable swift custom header")
    .set_long_description(
        "If not empty, specifies a name of HTTP header that can include custom data. When "
        "uploading an object, if this header is passed RGW will store this header info "
        "and it will be available when listing the bucket."),

    Option("rgw_swift_need_stats", Option::TYPE_BOOL, Option::LEVEL_ADVANCED)
    .set_default(true)
    .set_description("Enable stats on bucket listing in Swift"),

    Option("rgw_reshard_num_logs", Option::TYPE_UINT, Option::LEVEL_ADVANCED)
    .set_default(16)
    .set_min(1)
    .set_description("")
    .add_service("rgw"),

    Option("rgw_reshard_bucket_lock_duration", Option::TYPE_UINT, Option::LEVEL_ADVANCED)
    .set_default(360)
    .set_min(30)
    .set_description("Number of seconds the timeout on the reshard locks (bucket reshard lock and reshard log lock) are set to. As a reshard proceeds these locks can be renewed/extended. If too short, reshards cannot complete and will fail, causing a future reshard attempt. If too long a hung or crashed reshard attempt will keep the bucket locked for an extended period, not allowing RGW to detect the failed reshard attempt and recover.")
    .add_tag("performance")
    .add_service("rgw"),

    Option("rgw_reshard_batch_size", Option::TYPE_UINT, Option::LEVEL_ADVANCED)
    .set_default(64)
    .set_min(8)
    .set_description("Number of reshard entries to batch together before sending the operations to the CLS back-end")
    .add_tag("performance")
    .add_service("rgw"),

    Option("rgw_reshard_max_aio", Option::TYPE_UINT, Option::LEVEL_ADVANCED)
    .set_default(128)
    .set_min(16)
    .set_description("Maximum number of outstanding asynchronous I/O operations to allow at a time during resharding")
    .add_tag("performance")
    .add_service("rgw"),

    Option("rgw_trust_forwarded_https", Option::TYPE_BOOL, Option::LEVEL_ADVANCED)
    .set_default(false)
    .set_description("Trust Forwarded and X-Forwarded-Proto headers")
    .set_long_description(
        "When a proxy in front of radosgw is used for ssl termination, radosgw "
        "does not know whether incoming http connections are secure. Enable "
        "this option to trust the Forwarded and X-Forwarded-Proto headers sent "
        "by the proxy when determining whether the connection is secure. This "
        "is required for some features, such as server side encryption.")
    .add_see_also("rgw_crypt_require_ssl"),

    Option("rgw_crypt_require_ssl", Option::TYPE_BOOL, Option::LEVEL_ADVANCED)
    .set_default(true)
    .set_description("Requests including encryption key headers must be sent over ssl"),

    Option("rgw_crypt_default_encryption_key", Option::TYPE_STR, Option::LEVEL_DEV)
    .set_default("")
    .set_description(""),

    Option("rgw_crypt_s3_kms_backend", Option::TYPE_STR, Option::LEVEL_ADVANCED)
    .set_default("barbican")
    .set_enum_allowed({"barbican", "vault", "testing"})
    .set_description(
        "Where the SSE-KMS encryption keys are stored. Supported KMS "
        "systems are OpenStack Barbican ('barbican', the default) and HashiCorp "
        "Vault ('vault')."),

    Option("rgw_crypt_s3_kms_encryption_keys", Option::TYPE_STR, Option::LEVEL_DEV)
    .set_default("")
    .set_description(""),

    Option("rgw_crypt_vault_auth", Option::TYPE_STR, Option::LEVEL_ADVANCED)
    .set_default("token")
    .set_enum_allowed({"token", "agent"})
    .set_description(
        "Type of authentication method to be used with Vault. ")
    .add_see_also({
        "rgw_crypt_s3_kms_backend",
        "rgw_crypt_vault_addr",
        "rgw_crypt_vault_token_file"}),

    Option("rgw_crypt_vault_token_file", Option::TYPE_STR, Option::LEVEL_ADVANCED)
    .set_default("")
    .set_description(
        "If authentication method is 'token', provide a path to the token file, "
        "which for security reasons should readable only by Rados Gateway.")
    .add_see_also({
      "rgw_crypt_s3_kms_backend",
      "rgw_crypt_vault_auth",
      "rgw_crypt_vault_addr"}),

    Option("rgw_crypt_vault_addr", Option::TYPE_STR, Option::LEVEL_ADVANCED)
    .set_default("")
    .set_description("Vault server base address.")
    .add_see_also({
      "rgw_crypt_s3_kms_backend",
      "rgw_crypt_vault_auth",
      "rgw_crypt_vault_prefix"}),

    Option("rgw_crypt_vault_prefix", Option::TYPE_STR, Option::LEVEL_ADVANCED)
    .set_default("")
    .set_description("Vault secret URL prefix, which can be used to restrict "
                     "access to a particular subset of the Vault secret space.")
    .add_see_also({
      "rgw_crypt_s3_kms_backend",
      "rgw_crypt_vault_addr",
      "rgw_crypt_vault_auth"}),


    Option("rgw_crypt_vault_secret_engine", Option::TYPE_STR, Option::LEVEL_ADVANCED)
    .set_enum_allowed({"kv", "transit"})
    .set_default("transit")
    .set_description(
        "Vault Secret Engine to be used to retrieve encryption keys.")
    .add_see_also({
      "rgw_crypt_s3_kms_backend",
      "rgw_crypt_vault_auth",
      "rgw_crypt_vault_addr"}),

    Option("rgw_crypt_vault_namespace", Option::TYPE_STR, Option::LEVEL_ADVANCED)
    .set_default("")
    .set_description("Vault Namespace to be used to select your tenant")
    .add_see_also({
      "rgw_crypt_s3_kms_backend",
      "rgw_crypt_vault_auth",
      "rgw_crypt_vault_addr"}),

    Option("rgw_crypt_suppress_logs", Option::TYPE_BOOL, Option::LEVEL_ADVANCED)
    .set_default(true)
    .set_description("Suppress logs that might print client key"),

    Option("rgw_list_bucket_min_readahead", Option::TYPE_INT, Option::LEVEL_ADVANCED)
    .set_default(1000)
    .set_description("Minimum number of entries to request from rados for bucket listing"),

    Option("rgw_rest_getusage_op_compat", Option::TYPE_BOOL, Option::LEVEL_ADVANCED)
    .set_default(false)
    .set_description("REST GetUsage request backward compatibility"),

    Option("rgw_torrent_flag", Option::TYPE_BOOL, Option::LEVEL_ADVANCED)
    .set_default(false)
    .set_description("When true, uploaded objects will calculate and store "
                     "a SHA256 hash of object data so the object can be "
                     "retrieved as a torrent file"),

    Option("rgw_torrent_tracker", Option::TYPE_STR, Option::LEVEL_ADVANCED)
    .set_default("")
    .set_description("Torrent field announce and announce list"),

    Option("rgw_torrent_createby", Option::TYPE_STR, Option::LEVEL_ADVANCED)
    .set_default("")
    .set_description("torrent field created by"),

    Option("rgw_torrent_comment", Option::TYPE_STR, Option::LEVEL_ADVANCED)
    .set_default("")
    .set_description("Torrent field comment"),

    Option("rgw_torrent_encoding", Option::TYPE_STR, Option::LEVEL_ADVANCED)
    .set_default("")
    .set_description("torrent field encoding"),

    Option("rgw_data_notify_interval_msec", Option::TYPE_INT, Option::LEVEL_ADVANCED)
    .set_default(200)
    .set_description("data changes notification interval to followers"),

    Option("rgw_torrent_origin", Option::TYPE_STR, Option::LEVEL_ADVANCED)
    .set_default("")
    .set_description("Torrent origin"),

    Option("rgw_torrent_sha_unit", Option::TYPE_SIZE, Option::LEVEL_ADVANCED)
    .set_default(512*1024)
    .set_description(""),

    Option("rgw_dynamic_resharding", Option::TYPE_BOOL, Option::LEVEL_BASIC)
    .set_default(true)
    .set_description("Enable dynamic resharding")
    .set_long_description(
        "If true, RGW will dynamicall increase the number of shards in buckets that have "
        "a high number of objects per shard.")
    .add_see_also("rgw_max_objs_per_shard")
    .add_see_also("rgw_max_dynamic_shards"),

    Option("rgw_max_objs_per_shard", Option::TYPE_UINT, Option::LEVEL_BASIC)
    .set_default(100000)
    .set_description("Max objects per shard for dynamic resharding")
    .set_long_description(
        "This is the max number of objects per bucket index shard that RGW will "
        "allow with dynamic resharding. RGW will trigger an automatic reshard operation "
        "on the bucket if it exceeds this number.")
    .add_see_also("rgw_dynamic_resharding")
    .add_see_also("rgw_max_dynamic_shards"),

    Option("rgw_max_dynamic_shards", Option::TYPE_UINT, Option::LEVEL_ADVANCED)
    .set_default(1999)
    .set_min(1)
    .set_description("Max shards that dynamic resharding can create")
    .set_long_description(
        "This is the maximum number of bucket index shards that dynamic "
	"sharding is able to create on its own. This does not limit user "
	"requested resharding. Ideally this value is a prime number.")
    .add_see_also("rgw_dynamic_resharding")
    .add_see_also("rgw_max_objs_per_shard"),

    Option("rgw_reshard_thread_interval", Option::TYPE_UINT, Option::LEVEL_ADVANCED)
    .set_default(10_min)
    .set_min(10)
    .set_description("Number of seconds between processing of reshard log entries"),

    Option("rgw_cache_expiry_interval", Option::TYPE_UINT,
	   Option::LEVEL_ADVANCED)
    .set_default(15_min)
    .set_description("Number of seconds before entries in the cache are "
		     "assumed stale and re-fetched. Zero is never.")
    .add_tag("performance")
    .add_service("rgw")
    .set_long_description("The Rados Gateway stores metadata and objects in "
			  "an internal cache. This should be kept consistent "
			  "by the OSD's relaying notify events between "
			  "multiple watching RGW processes. In the event "
			  "that this notification protocol fails, bounding "
			  "the length of time that any data in the cache will "
			  "be assumed valid will ensure that any RGW instance "
			  "that falls out of sync will eventually recover. "
			  "This seems to be an issue mostly for large numbers "
			  "of RGW instances under heavy use. If you would like "
			  "to turn off cache expiry, set this value to zero."),

    Option("rgw_inject_notify_timeout_probability", Option::TYPE_FLOAT,
	   Option::LEVEL_DEV)
    .set_default(0)
    .add_tag("fault injection")
    .add_tag("testing")
    .add_service("rgw")
    .set_min_max(0.0, 1.0)
    .set_description("Likelihood of ignoring a notify")
    .set_long_description("This is the probability that the RGW cache will "
			  "ignore a cache notify message. It exists to help "
			  "with the development and testing of cache "
			  "consistency and recovery improvements. Please "
			  "do not set it in a production cluster, as it "
			  "actively causes failures. Set this to a floating "
			  "point value between 0 and 1."),
    Option("rgw_max_notify_retries", Option::TYPE_UINT,
	   Option::LEVEL_ADVANCED)
    .set_default(3)
    .add_tag("error recovery")
    .add_service("rgw")
    .set_description("Number of attempts to notify peers before giving up.")
    .set_long_description("The number of times we will attempt to update "
			  "a peer's cache in the event of error before giving "
			  "up. This is unlikely to be an issue unless your "
			  "cluster is very heavily loaded. Beware that "
			  "increasing this value may cause some operations to "
			  "take longer in exceptional cases and thus may, "
			  "rarely, cause clients to time out."),
    Option("rgw_sts_entry", Option::TYPE_STR, Option::LEVEL_ADVANCED)
    .set_default("sts")
    .set_description("STS URL prefix")
    .set_long_description("URL path prefix for internal STS requests."),

    Option("rgw_sts_key", Option::TYPE_STR, Option::LEVEL_ADVANCED)
    .set_default("sts")
    .set_description("STS Key")
    .set_long_description("Key used for encrypting/ decrypting session token."),

    Option("rgw_s3_auth_use_sts", Option::TYPE_BOOL, Option::LEVEL_ADVANCED)
    .set_default(false)
    .set_description("Should S3 authentication use STS."),

    Option("rgw_sts_max_session_duration", Option::TYPE_UINT, Option::LEVEL_ADVANCED)
    .set_default(43200)
    .set_description("Session token max duration")
    .set_long_description("Max duration in seconds for which the session token is valid."),

    Option("rgw_max_listing_results", Option::TYPE_UINT,
	   Option::LEVEL_ADVANCED)
    .set_default(1000)
    .set_min_max(1, 100000)
    .add_service("rgw")
    .set_description("Upper bound on results in listing operations, ListBucket max-keys")
    .set_long_description("This caps the maximum permitted value for listing-like operations in RGW S3. "
			  "Affects ListBucket(max-keys), "
			  "ListBucketVersions(max-keys), "
			  "ListBucketMultipartUploads(max-uploads), "
			  "ListMultipartUploadParts(max-parts)"),

    Option("rgw_sts_token_introspection_url", Option::TYPE_STR, Option::LEVEL_ADVANCED)
    .set_default("")
    .set_description("STS Web Token introspection URL")
    .set_long_description("URL for introspecting an STS Web Token."),

    Option("rgw_sts_client_id", Option::TYPE_STR, Option::LEVEL_ADVANCED)
    .set_default("")
    .set_description("Client Id")
    .set_long_description("Client Id needed for introspecting a Web Token."),

    Option("rgw_sts_client_secret", Option::TYPE_STR, Option::LEVEL_ADVANCED)
    .set_default("")
    .set_description("Client Secret")
    .set_long_description("Client Secret needed for introspecting a Web Token."),

    Option("rgw_max_concurrent_requests", Option::TYPE_INT, Option::LEVEL_BASIC)
    .set_default(1024)
    .set_description("Maximum number of concurrent HTTP requests.")
    .set_long_description(
        "Maximum number of concurrent HTTP requests that the beast frontend "
        "will process. Tuning this can help to limit memory usage under heavy "
        "load.")
    .add_tag("performance")
    .add_see_also("rgw_frontends"),

    Option("rgw_scheduler_type", Option::TYPE_STR, Option::LEVEL_ADVANCED)
    .set_default("throttler")
    .set_description("Set the type of dmclock scheduler, defaults to throttler "
		     "Other valid values are dmclock which is experimental"),

    Option("rgw_dmclock_admin_res", Option::TYPE_FLOAT, Option::LEVEL_ADVANCED)
    .set_default(100.0)
    .set_description("mclock reservation for admin requests")
    .add_see_also("rgw_dmclock_admin_wgt")
    .add_see_also("rgw_dmclock_admin_lim"),

    Option("rgw_dmclock_admin_wgt", Option::TYPE_FLOAT, Option::LEVEL_ADVANCED)
    .set_default(100.0)
    .set_description("mclock weight for admin requests")
    .add_see_also("rgw_dmclock_admin_res")
    .add_see_also("rgw_dmclock_admin_lim"),

    Option("rgw_dmclock_admin_lim", Option::TYPE_FLOAT, Option::LEVEL_ADVANCED)
    .set_default(0.0)
    .set_description("mclock limit for admin requests")
    .add_see_also("rgw_dmclock_admin_res")
    .add_see_also("rgw_dmclock_admin_wgt"),

    Option("rgw_dmclock_auth_res", Option::TYPE_FLOAT, Option::LEVEL_ADVANCED)
    .set_default(200.0)
    .set_description("mclock reservation for object data requests")
    .add_see_also("rgw_dmclock_auth_wgt")
    .add_see_also("rgw_dmclock_auth_lim"),

    Option("rgw_dmclock_auth_wgt", Option::TYPE_FLOAT, Option::LEVEL_ADVANCED)
    .set_default(100.0)
    .set_description("mclock weight for object data requests")
    .add_see_also("rgw_dmclock_auth_res")
    .add_see_also("rgw_dmclock_auth_lim"),

    Option("rgw_dmclock_auth_lim", Option::TYPE_FLOAT, Option::LEVEL_ADVANCED)
    .set_default(0.0)
    .set_description("mclock limit for object data requests")
    .add_see_also("rgw_dmclock_auth_res")
    .add_see_also("rgw_dmclock_auth_wgt"),

    Option("rgw_dmclock_data_res", Option::TYPE_FLOAT, Option::LEVEL_ADVANCED)
    .set_default(500.0)
    .set_description("mclock reservation for object data requests")
    .add_see_also("rgw_dmclock_data_wgt")
    .add_see_also("rgw_dmclock_data_lim"),

    Option("rgw_dmclock_data_wgt", Option::TYPE_FLOAT, Option::LEVEL_ADVANCED)
    .set_default(500.0)
    .set_description("mclock weight for object data requests")
    .add_see_also("rgw_dmclock_data_res")
    .add_see_also("rgw_dmclock_data_lim"),

    Option("rgw_dmclock_data_lim", Option::TYPE_FLOAT, Option::LEVEL_ADVANCED)
    .set_default(0.0)
    .set_description("mclock limit for object data requests")
    .add_see_also("rgw_dmclock_data_res")
    .add_see_also("rgw_dmclock_data_wgt"),

    Option("rgw_dmclock_metadata_res", Option::TYPE_FLOAT, Option::LEVEL_ADVANCED)
    .set_default(500.0)
    .set_description("mclock reservation for metadata requests")
    .add_see_also("rgw_dmclock_metadata_wgt")
    .add_see_also("rgw_dmclock_metadata_lim"),

    Option("rgw_dmclock_metadata_wgt", Option::TYPE_FLOAT, Option::LEVEL_ADVANCED)
    .set_default(500.0)
    .set_description("mclock weight for metadata requests")
    .add_see_also("rgw_dmclock_metadata_res")
    .add_see_also("rgw_dmclock_metadata_lim"),

    Option("rgw_dmclock_metadata_lim", Option::TYPE_FLOAT, Option::LEVEL_ADVANCED)
    .set_default(0.0)
    .set_description("mclock limit for metadata requests")
    .add_see_also("rgw_dmclock_metadata_res")
    .add_see_also("rgw_dmclock_metadata_wgt"),
  });
}

static std::vector<Option> get_rbd_options() {
  return std::vector<Option>({
    Option("rbd_default_pool", Option::TYPE_STR, Option::LEVEL_ADVANCED)
    .set_default("rbd")
    .set_description("default pool for storing new images")
    .set_validator([](std::string *value, std::string *error_message){
      std::regex pattern("^[^@/]+$");
      if (!std::regex_match (*value, pattern)) {
        *value = "rbd";
        *error_message = "invalid RBD default pool, resetting to 'rbd'";
      }
      return 0;
    }),

    Option("rbd_default_data_pool", Option::TYPE_STR, Option::LEVEL_ADVANCED)
    .set_default("")
    .set_description("default pool for storing data blocks for new images")
    .set_validator([](std::string *value, std::string *error_message){
      std::regex pattern("^[^@/]*$");
      if (!std::regex_match (*value, pattern)) {
        *value = "";
        *error_message = "ignoring invalid RBD data pool";
      }
      return 0;
    }),

    Option("rbd_default_features", Option::TYPE_STR, Option::LEVEL_ADVANCED)
    .set_default("layering,exclusive-lock,object-map,fast-diff,deep-flatten")
    .set_description("default v2 image features for new images")
    .set_long_description(
        "RBD features are only applicable for v2 images. This setting accepts "
        "either an integer bitmask value or comma-delimited string of RBD "
        "feature names. This setting is always internally stored as an integer "
        "bitmask value. The mapping between feature bitmask value and feature "
        "name is as follows: +1 -> layering, +2 -> striping, "
        "+4 -> exclusive-lock, +8 -> object-map, +16 -> fast-diff, "
        "+32 -> deep-flatten, +64 -> journaling, +128 -> data-pool")
    .set_flag(Option::FLAG_RUNTIME)
    .set_validator([](std::string *value, std::string *error_message) {
	ostringstream ss;
	uint64_t features = librbd::rbd_features_from_string(*value, &ss);
	// Leave this in integer form to avoid breaking Cinder.  Someday
	// we would like to present this in string form instead...
	*value = stringify(features);
	if (ss.str().size()) {
	  return -EINVAL;
	}
	return 0;
      }),

    Option("rbd_op_threads", Option::TYPE_UINT, Option::LEVEL_ADVANCED)
    .set_default(1)
    .set_description("number of threads to utilize for internal processing"),

    Option("rbd_op_thread_timeout", Option::TYPE_UINT, Option::LEVEL_ADVANCED)
    .set_default(60)
    .set_description("time in seconds for detecting a hung thread"),

    Option("rbd_non_blocking_aio", Option::TYPE_BOOL, Option::LEVEL_ADVANCED)
    .set_default(true)
    .set_description("process AIO ops from a dispatch thread to prevent blocking"),

    Option("rbd_cache", Option::TYPE_BOOL, Option::LEVEL_ADVANCED)
    .set_default(true)
    .set_description("whether to enable caching (writeback unless rbd_cache_max_dirty is 0)"),

    Option("rbd_cache_policy", Option::TYPE_STR, Option::LEVEL_ADVANCED)
    .set_enum_allowed({"writethrough", "writeback", "writearound"})
    .set_default("writearound")
    .set_description("cache policy for handling writes."),

    Option("rbd_cache_writethrough_until_flush", Option::TYPE_BOOL, Option::LEVEL_ADVANCED)
    .set_default(true)
    .set_description("whether to make writeback caching writethrough until "
                     "flush is called, to be sure the user of librbd will send "
                     "flushes so that writeback is safe"),

    Option("rbd_cache_size", Option::TYPE_SIZE, Option::LEVEL_ADVANCED)
    .set_default(32_M)
    .set_description("cache size in bytes"),

    Option("rbd_cache_max_dirty", Option::TYPE_SIZE, Option::LEVEL_ADVANCED)
    .set_default(24_M)
    .set_description("dirty limit in bytes - set to 0 for write-through caching"),

    Option("rbd_cache_target_dirty", Option::TYPE_SIZE, Option::LEVEL_ADVANCED)
    .set_default(16_M)
    .set_description("target dirty limit in bytes"),

    Option("rbd_cache_max_dirty_age", Option::TYPE_FLOAT, Option::LEVEL_ADVANCED)
    .set_default(1.0)
    .set_description("seconds in cache before writeback starts"),

    Option("rbd_cache_max_dirty_object", Option::TYPE_UINT, Option::LEVEL_ADVANCED)
    .set_default(0)
    .set_description("dirty limit for objects - set to 0 for auto calculate from rbd_cache_size"),

    Option("rbd_cache_block_writes_upfront", Option::TYPE_BOOL, Option::LEVEL_ADVANCED)
    .set_default(false)
    .set_description("whether to block writes to the cache before the aio_write call completes"),

    Option("rbd_parent_cache_enabled", Option::TYPE_BOOL, Option::LEVEL_ADVANCED)
    .set_default(false)
    .set_description("whether to enable rbd shared ro cache"),

    Option("rbd_concurrent_management_ops", Option::TYPE_UINT, Option::LEVEL_ADVANCED)
    .set_default(10)
    .set_min(1)
    .set_description("how many operations can be in flight for a management operation like deleting or resizing an image"),

    Option("rbd_balance_snap_reads", Option::TYPE_BOOL, Option::LEVEL_ADVANCED)
    .set_default(false)
    .set_description("distribute snap read requests to random OSD"),

    Option("rbd_localize_snap_reads", Option::TYPE_BOOL, Option::LEVEL_ADVANCED)
    .set_default(false)
    .set_description("localize snap read requests to closest OSD"),

    Option("rbd_balance_parent_reads", Option::TYPE_BOOL, Option::LEVEL_ADVANCED)
    .set_default(false)
    .set_description("distribute parent read requests to random OSD"),

    Option("rbd_localize_parent_reads", Option::TYPE_BOOL, Option::LEVEL_ADVANCED)
    .set_default(false)
    .set_description("localize parent requests to closest OSD"),

    Option("rbd_sparse_read_threshold_bytes", Option::TYPE_SIZE,
           Option::LEVEL_ADVANCED)
    .set_default(64_K)
    .set_description("threshold for issuing a sparse-read")
    .set_long_description("minimum number of sequential bytes to read against "
                          "an object before issuing a sparse-read request to "
                          "the cluster. 0 implies it must be a full object read "
                          "to issue a sparse-read, 1 implies always use "
                          "sparse-read, and any value larger than the maximum "
                          "object size will disable sparse-read for all "
                          "requests"),

    Option("rbd_readahead_trigger_requests", Option::TYPE_UINT, Option::LEVEL_ADVANCED)
    .set_default(10)
    .set_description("number of sequential requests necessary to trigger readahead"),

    Option("rbd_readahead_max_bytes", Option::TYPE_SIZE, Option::LEVEL_ADVANCED)
    .set_default(512_K)
    .set_description("set to 0 to disable readahead"),

    Option("rbd_readahead_disable_after_bytes", Option::TYPE_SIZE, Option::LEVEL_ADVANCED)
    .set_default(50_M)
    .set_description("how many bytes are read in total before readahead is disabled"),

    Option("rbd_clone_copy_on_read", Option::TYPE_BOOL, Option::LEVEL_ADVANCED)
    .set_default(false)
    .set_description("copy-up parent image blocks to clone upon read request"),

    Option("rbd_blacklist_on_break_lock", Option::TYPE_BOOL, Option::LEVEL_ADVANCED)
    .set_default(true)
    .set_description("whether to blacklist clients whose lock was broken"),

    Option("rbd_blacklist_expire_seconds", Option::TYPE_UINT, Option::LEVEL_ADVANCED)
    .set_default(0)
    .set_description("number of seconds to blacklist - set to 0 for OSD default"),

    Option("rbd_request_timed_out_seconds", Option::TYPE_UINT, Option::LEVEL_ADVANCED)
    .set_default(30)
    .set_description("number of seconds before maintenance request times out"),

    Option("rbd_skip_partial_discard", Option::TYPE_BOOL, Option::LEVEL_ADVANCED)
    .set_default(true)
    .set_description("skip discard (zero) of unaligned extents within an object"),

    Option("rbd_discard_granularity_bytes", Option::TYPE_UINT,
           Option::LEVEL_ADVANCED)
    .set_default(64_K)
    .set_min_max(4_K, 32_M)
    .set_validator([](std::string *value, std::string *error_message){
        uint64_t f = strict_si_cast<uint64_t>(value->c_str(), error_message);
        if (!error_message->empty()) {
          return -EINVAL;
        } else if (!isp2(f)) {
          *error_message = "value must be a power of two";
          return -EINVAL;
        }
        return 0;
      })
    .set_description("minimum aligned size of discard operations"),

    Option("rbd_enable_alloc_hint", Option::TYPE_BOOL, Option::LEVEL_ADVANCED)
    .set_default(true)
    .set_description("when writing a object, it will issue a hint to osd backend to indicate the expected size object need"),

    Option("rbd_tracing", Option::TYPE_BOOL, Option::LEVEL_ADVANCED)
    .set_default(false)
    .set_description("true if LTTng-UST tracepoints should be enabled"),

    Option("rbd_blkin_trace_all", Option::TYPE_BOOL, Option::LEVEL_ADVANCED)
    .set_default(false)
    .set_description("create a blkin trace for all RBD requests"),

    Option("rbd_validate_pool", Option::TYPE_BOOL, Option::LEVEL_ADVANCED)
    .set_default(true)
    .set_description("validate empty pools for RBD compatibility"),

    Option("rbd_validate_names", Option::TYPE_BOOL, Option::LEVEL_ADVANCED)
    .set_default(true)
    .set_description("validate new image names for RBD compatibility"),

    Option("rbd_auto_exclusive_lock_until_manual_request", Option::TYPE_BOOL, Option::LEVEL_ADVANCED)
    .set_default(true)
    .set_description("automatically acquire/release exclusive lock until it is explicitly requested"),

    Option("rbd_move_to_trash_on_remove", Option::TYPE_BOOL, Option::LEVEL_BASIC)
    .set_default(false)
    .set_description("automatically move images to the trash when deleted"),

    Option("rbd_move_to_trash_on_remove_expire_seconds", Option::TYPE_UINT, Option::LEVEL_BASIC)
    .set_default(0)
    .set_description("default number of seconds to protect deleted images in the trash"),

    Option("rbd_move_parent_to_trash_on_remove", Option::TYPE_BOOL, Option::LEVEL_BASIC)
    .set_default(false)
    .set_description("move parent with clone format v2 children to the trash when deleted"),

    Option("rbd_mirroring_resync_after_disconnect", Option::TYPE_BOOL, Option::LEVEL_ADVANCED)
    .set_default(false)
    .set_description("automatically start image resync after mirroring is disconnected due to being laggy"),

    Option("rbd_mirroring_delete_delay", Option::TYPE_UINT, Option::LEVEL_ADVANCED)
    .set_default(0)
    .set_description("time-delay in seconds for rbd-mirror delete propagation"),

    Option("rbd_mirroring_replay_delay", Option::TYPE_UINT, Option::LEVEL_ADVANCED)
    .set_default(0)
    .set_description("time-delay in seconds for rbd-mirror asynchronous replication"),

    Option("rbd_default_format", Option::TYPE_UINT, Option::LEVEL_ADVANCED)
    .set_default(2)
    .set_description("default image format for new images"),

    Option("rbd_default_order", Option::TYPE_UINT, Option::LEVEL_ADVANCED)
    .set_default(22)
    .set_description("default order (data block object size) for new images"),

    Option("rbd_default_stripe_count", Option::TYPE_UINT, Option::LEVEL_ADVANCED)
    .set_default(0)
    .set_description("default stripe count for new images"),

    Option("rbd_default_stripe_unit", Option::TYPE_SIZE, Option::LEVEL_ADVANCED)
    .set_default(0)
    .set_description("default stripe width for new images"),

    Option("rbd_default_map_options", Option::TYPE_STR, Option::LEVEL_ADVANCED)
    .set_default("")
    .set_description("default krbd map options"),

    Option("rbd_default_clone_format", Option::TYPE_STR, Option::LEVEL_ADVANCED)
    .set_enum_allowed({"1", "2", "auto"})
    .set_default("auto")
    .set_description("default internal format for handling clones")
    .set_long_description("This sets the internal format for tracking cloned "
                          "images. The setting of '1' requires attaching to "
                          "protected snapshots that cannot be removed until "
                          "the clone is removed/flattened. The setting of '2' "
                          "will allow clones to be attached to any snapshot "
                          "and permits removing in-use parent snapshots but "
                          "requires Mimic or later clients. The default "
                          "setting of 'auto' will use the v2 format if the "
                          "cluster is configured to require mimic or later "
                          "clients.")
    .set_flag(Option::FLAG_RUNTIME),

    Option("rbd_journal_order", Option::TYPE_UINT, Option::LEVEL_ADVANCED)
    .set_min_max(12, 26)
    .set_default(24)
    .set_description("default order (object size) for journal data objects"),

    Option("rbd_journal_splay_width", Option::TYPE_UINT, Option::LEVEL_ADVANCED)
    .set_default(4)
    .set_description("number of active journal objects"),

    Option("rbd_journal_commit_age", Option::TYPE_FLOAT, Option::LEVEL_ADVANCED)
    .set_default(5)
    .set_description("commit time interval, seconds"),

    Option("rbd_journal_object_writethrough_until_flush", Option::TYPE_BOOL, Option::LEVEL_ADVANCED)
    .set_default(true)
    .set_description("when enabled, the rbd_journal_object_flush* configuration "
                     "options are ignored until the first flush so that batched "
                     "journal IO is known to be safe for consistency"),

    Option("rbd_journal_object_flush_interval", Option::TYPE_UINT, Option::LEVEL_ADVANCED)
    .set_default(0)
    .set_description("maximum number of pending commits per journal object"),

    Option("rbd_journal_object_flush_bytes", Option::TYPE_SIZE, Option::LEVEL_ADVANCED)
    .set_default(1_M)
    .set_description("maximum number of pending bytes per journal object"),

    Option("rbd_journal_object_flush_age", Option::TYPE_FLOAT, Option::LEVEL_ADVANCED)
    .set_default(0)
    .set_description("maximum age (in seconds) for pending commits"),

    Option("rbd_journal_object_max_in_flight_appends", Option::TYPE_UINT, Option::LEVEL_ADVANCED)
    .set_default(0)
    .set_description("maximum number of in-flight appends per journal object"),

    Option("rbd_journal_pool", Option::TYPE_STR, Option::LEVEL_ADVANCED)
    .set_default("")
    .set_description("pool for journal objects"),

    Option("rbd_journal_max_payload_bytes", Option::TYPE_SIZE, Option::LEVEL_ADVANCED)
    .set_default(16384)
    .set_description("maximum journal payload size before splitting"),

    Option("rbd_journal_max_concurrent_object_sets", Option::TYPE_UINT, Option::LEVEL_ADVANCED)
    .set_default(0)
    .set_description("maximum number of object sets a journal client can be behind before it is automatically unregistered"),

    Option("rbd_qos_iops_limit", Option::TYPE_UINT, Option::LEVEL_ADVANCED)
    .set_default(0)
    .set_description("the desired limit of IO operations per second"),

    Option("rbd_qos_bps_limit", Option::TYPE_UINT, Option::LEVEL_ADVANCED)
    .set_default(0)
    .set_description("the desired limit of IO bytes per second"),

    Option("rbd_qos_read_iops_limit", Option::TYPE_UINT, Option::LEVEL_ADVANCED)
    .set_default(0)
    .set_description("the desired limit of read operations per second"),

    Option("rbd_qos_write_iops_limit", Option::TYPE_UINT, Option::LEVEL_ADVANCED)
    .set_default(0)
    .set_description("the desired limit of write operations per second"),

    Option("rbd_qos_read_bps_limit", Option::TYPE_UINT, Option::LEVEL_ADVANCED)
    .set_default(0)
    .set_description("the desired limit of read bytes per second"),

    Option("rbd_qos_write_bps_limit", Option::TYPE_UINT, Option::LEVEL_ADVANCED)
    .set_default(0)
    .set_description("the desired limit of write bytes per second"),

    Option("rbd_qos_iops_burst", Option::TYPE_UINT, Option::LEVEL_ADVANCED)
    .set_default(0)
    .set_description("the desired burst limit of IO operations"),

    Option("rbd_qos_bps_burst", Option::TYPE_UINT, Option::LEVEL_ADVANCED)
    .set_default(0)
    .set_description("the desired burst limit of IO bytes"),

    Option("rbd_qos_read_iops_burst", Option::TYPE_UINT, Option::LEVEL_ADVANCED)
    .set_default(0)
    .set_description("the desired burst limit of read operations"),

    Option("rbd_qos_write_iops_burst", Option::TYPE_UINT, Option::LEVEL_ADVANCED)
    .set_default(0)
    .set_description("the desired burst limit of write operations"),

    Option("rbd_qos_read_bps_burst", Option::TYPE_UINT, Option::LEVEL_ADVANCED)
    .set_default(0)
    .set_description("the desired burst limit of read bytes"),

    Option("rbd_qos_write_bps_burst", Option::TYPE_UINT, Option::LEVEL_ADVANCED)
    .set_default(0)
    .set_description("the desired burst limit of write bytes"),

    Option("rbd_qos_schedule_tick_min", Option::TYPE_UINT, Option::LEVEL_ADVANCED)
    .set_default(50)
    .set_min(1)
    .set_description("minimum schedule tick (in milliseconds) for QoS"),

    Option("rbd_discard_on_zeroed_write_same", Option::TYPE_BOOL, Option::LEVEL_ADVANCED)
    .set_default(true)
    .set_description("discard data on zeroed write same instead of writing zero"),

    Option("rbd_mtime_update_interval", Option::TYPE_UINT, Option::LEVEL_ADVANCED)
    .set_default(60)
    .set_min(0)
    .set_description("RBD Image modify timestamp refresh interval. Set to 0 to disable modify timestamp update."),

    Option("rbd_atime_update_interval", Option::TYPE_UINT, Option::LEVEL_ADVANCED)
    .set_default(60)
    .set_min(0)
    .set_description("RBD Image access timestamp refresh interval. Set to 0 to disable access timestamp update."),

    Option("rbd_io_scheduler", Option::TYPE_STR, Option::LEVEL_ADVANCED)
    .set_default("simple")
    .set_enum_allowed({"none", "simple"})
    .set_description("RBD IO scheduler"),

    Option("rbd_io_scheduler_simple_max_delay", Option::TYPE_UINT, Option::LEVEL_ADVANCED)
    .set_default(0)
    .set_min(0)
    .set_description("maximum io delay (in milliseconds) for simple io scheduler (if set to 0 dalay is calculated based on latency stats)"),

    Option("rbd_rwl_enabled", Option::TYPE_BOOL, Option::LEVEL_ADVANCED)
    .set_default(false)
    .set_description("enable persistent write back cache for this volume"),

    Option("rbd_rwl_log_periodic_stats", Option::TYPE_BOOL, Option::LEVEL_ADVANCED)
    .set_default(false)
    .set_description("emit periodic perf stats to debug log"),

    Option("rbd_rwl_size", Option::TYPE_UINT, Option::LEVEL_ADVANCED)
    .set_default(1073741824)
    .set_min(1073741824)
    .set_description("size of the persistent write back cache for this volume"),

    Option("rbd_rwl_path", Option::TYPE_STR, Option::LEVEL_ADVANCED)
    .set_default("/tmp")
    .set_description("location of the persistent write back cache in a DAX-enabled filesystem on persistent memory"),
  });
}

static std::vector<Option> get_rbd_mirror_options() {
  return std::vector<Option>({
    Option("rbd_mirror_journal_commit_age", Option::TYPE_FLOAT, Option::LEVEL_ADVANCED)
    .set_default(5)
    .set_description("commit time interval, seconds"),

    Option("rbd_mirror_journal_poll_age", Option::TYPE_FLOAT, Option::LEVEL_ADVANCED)
    .set_default(5)
    .set_description("maximum age (in seconds) between successive journal polls"),

    Option("rbd_mirror_sync_point_update_age", Option::TYPE_FLOAT, Option::LEVEL_ADVANCED)
    .set_default(30)
    .set_description("number of seconds between each update of the image sync point object number"),

    Option("rbd_mirror_concurrent_image_syncs", Option::TYPE_UINT, Option::LEVEL_ADVANCED)
    .set_default(5)
    .set_description("maximum number of image syncs in parallel"),

    Option("rbd_mirror_pool_replayers_refresh_interval", Option::TYPE_UINT, Option::LEVEL_ADVANCED)
    .set_default(30)
    .set_description("interval to refresh peers in rbd-mirror daemon"),

    Option("rbd_mirror_concurrent_image_deletions", Option::TYPE_UINT, Option::LEVEL_ADVANCED)
    .set_default(1)
    .set_min(1)
    .set_description("maximum number of image deletions in parallel"),

    Option("rbd_mirror_delete_retry_interval", Option::TYPE_FLOAT, Option::LEVEL_ADVANCED)
    .set_default(30)
    .set_description("interval to check and retry the failed deletion requests"),

    Option("rbd_mirror_image_state_check_interval", Option::TYPE_UINT, Option::LEVEL_ADVANCED)
    .set_default(30)
    .set_min(1)
    .set_description("interval to get images from pool watcher and set sources in replayer"),

    Option("rbd_mirror_leader_heartbeat_interval", Option::TYPE_UINT, Option::LEVEL_ADVANCED)
    .set_default(5)
    .set_min(1)
    .set_description("interval (in seconds) between mirror leader heartbeats"),

    Option("rbd_mirror_leader_max_missed_heartbeats", Option::TYPE_UINT, Option::LEVEL_ADVANCED)
    .set_default(2)
    .set_description("number of missed heartbeats for non-lock owner to attempt to acquire lock"),

    Option("rbd_mirror_leader_max_acquire_attempts_before_break", Option::TYPE_UINT, Option::LEVEL_ADVANCED)
    .set_default(3)
    .set_description("number of failed attempts to acquire lock after missing heartbeats before breaking lock"),

    Option("rbd_mirror_image_policy_type", Option::TYPE_STR, Option::LEVEL_ADVANCED)
    .set_default("simple")
    .set_enum_allowed({"none", "simple"})
    .set_description("active/active policy type for mapping images to instances"),

    Option("rbd_mirror_image_policy_migration_throttle", Option::TYPE_UINT, Option::LEVEL_ADVANCED)
    .set_default(300)
    .set_description("number of seconds after which an image can be reshuffled (migrated) again"),

    Option("rbd_mirror_image_policy_update_throttle_interval", Option::TYPE_FLOAT, Option::LEVEL_ADVANCED)
    .set_default(1)
    .set_min(1)
    .set_description("interval (in seconds) to throttle images for mirror daemon peer updates"),

    Option("rbd_mirror_image_policy_rebalance_timeout", Option::TYPE_FLOAT, Option::LEVEL_ADVANCED)
    .set_default(0)
    .set_description("number of seconds policy should be idle before trigerring reshuffle (rebalance) of images"),

    Option("rbd_mirror_perf_stats_prio", Option::TYPE_INT, Option::LEVEL_ADVANCED)
    .set_default((int64_t)PerfCountersBuilder::PRIO_USEFUL)
    .set_description("Priority level for mirror daemon replication perf counters")
    .set_long_description("The daemon will send perf counter data to the "
                          "manager daemon if the priority is not lower than "
                          "mgr_stats_threshold.")
    .set_min_max((int64_t)PerfCountersBuilder::PRIO_DEBUGONLY,
                 (int64_t)PerfCountersBuilder::PRIO_CRITICAL + 1),

    Option("rbd_mirror_memory_autotune", Option::TYPE_BOOL, Option::LEVEL_DEV)
    .set_default(true)
    .add_see_also("rbd_mirror_memory_target")
    .set_description("Automatically tune the ratio of caches while respecting min values."),

    Option("rbd_mirror_memory_target", Option::TYPE_SIZE, Option::LEVEL_BASIC)
    .set_default(4_G)
    .add_see_also("rbd_mirror_memory_autotune")
    .set_description("When tcmalloc and cache autotuning is enabled, try to keep this many bytes mapped in memory."),

    Option("rbd_mirror_memory_base", Option::TYPE_SIZE, Option::LEVEL_DEV)
    .set_default(768_M)
    .add_see_also("rbd_mirror_memory_autotune")
    .set_description("When tcmalloc and cache autotuning is enabled, estimate the minimum amount of memory in bytes the rbd-mirror daemon will need."),

    Option("rbd_mirror_memory_expected_fragmentation", Option::TYPE_FLOAT, Option::LEVEL_DEV)
    .set_default(0.15)
    .set_min_max(0.0, 1.0)
    .add_see_also("rbd_mirror_memory_autotune")
    .set_description("When tcmalloc and cache autotuning is enabled, estimate the percent of memory fragmentation."),

    Option("rbd_mirror_memory_cache_min", Option::TYPE_SIZE, Option::LEVEL_DEV)
    .set_default(128_M)
    .add_see_also("rbd_mirror_memory_autotune")
    .set_description("When tcmalloc and cache autotuning is enabled, set the minimum amount of memory used for cache."),

    Option("rbd_mirror_memory_cache_resize_interval", Option::TYPE_FLOAT, Option::LEVEL_DEV)
    .set_default(5)
    .add_see_also("rbd_mirror_memory_autotune")
    .set_description("When tcmalloc and cache autotuning is enabled, wait this many seconds between resizing caches."),

    Option("rbd_mirror_memory_cache_autotune_interval", Option::TYPE_FLOAT, Option::LEVEL_DEV)
    .set_default(30)
    .add_see_also("rbd_mirror_memory_autotune")
    .set_description("The number of seconds to wait between rebalances when cache autotune is enabled."),
  });
}

static std::vector<Option> get_immutable_object_cache_options() {
  return std::vector<Option>({
    Option("immutable_object_cache_path", Option::TYPE_STR, Option::LEVEL_ADVANCED)
    .set_default("/tmp")
    .set_description("immutable object cache data dir"),

    Option("immutable_object_cache_sock", Option::TYPE_STR, Option::LEVEL_ADVANCED)
    .set_default("/var/run/ceph/immutable_object_cache_sock")
    .set_description("immutable object cache domain socket"),

    Option("immutable_object_cache_max_size", Option::TYPE_SIZE, Option::LEVEL_ADVANCED)
    .set_default(1_G)
    .set_description("max immutable object cache data size"),

    Option("immutable_object_cache_max_inflight_ops", Option::TYPE_UINT, Option::LEVEL_ADVANCED)
    .set_default(128)
    .set_description("max inflight promoting requests for immutable object cache daemon"),

    Option("immutable_object_cache_client_dedicated_thread_num", Option::TYPE_UINT, Option::LEVEL_ADVANCED)
    .set_default(2)
    .set_description("immutable object cache client dedicated thread number"),

    Option("immutable_object_cache_watermark", Option::TYPE_FLOAT, Option::LEVEL_ADVANCED)
    .set_default(0.1)
    .set_description("immutable object cache water mark"),
  });
}

std::vector<Option> get_mds_options() {
  return std::vector<Option>({
    Option("mds_data", Option::TYPE_STR, Option::LEVEL_ADVANCED)
    .set_default("/var/lib/ceph/mds/$cluster-$id")
    .set_flag(Option::FLAG_NO_MON_UPDATE)
    .set_description("path to MDS data and keyring"),

    Option("mds_max_xattr_pairs_size", Option::TYPE_SIZE, Option::LEVEL_ADVANCED)
    .set_default(64_K)
    .set_description("maximum aggregate size of extended attributes on a file"),

    Option("mds_cache_trim_interval", Option::TYPE_SECS, Option::LEVEL_ADVANCED)
    .set_default(1)
    .set_description("interval in seconds between cache trimming")
    .set_flag(Option::FLAG_RUNTIME),

    Option("mds_cache_release_free_interval", Option::TYPE_SECS, Option::LEVEL_DEV)
    .set_default(10)
    .set_description("interval in seconds between heap releases")
    .set_flag(Option::FLAG_RUNTIME),

    Option("mds_cache_size", Option::TYPE_INT, Option::LEVEL_ADVANCED)
    .set_default(0)
    .set_description("maximum number of inodes in MDS cache (<=0 is unlimited)")
    .set_long_description("This tunable is no longer recommended. Use mds_cache_memory_limit."),

    Option("mds_cache_memory_limit", Option::TYPE_SIZE, Option::LEVEL_BASIC)
    .set_default(1*(1LL<<30))
    .set_description("target maximum memory usage of MDS cache")
    .set_long_description("This sets a target maximum memory usage of the MDS cache and is the primary tunable to limit the MDS memory usage. The MDS will try to stay under a reservation of this limit (by default 95%; 1 - mds_cache_reservation) by trimming unused metadata in its cache and recalling cached items in the client caches. It is possible for the MDS to exceed this limit due to slow recall from clients. The mds_health_cache_threshold (150%) sets a cache full threshold for when the MDS signals a cluster health warning."),

    Option("mds_cache_reservation", Option::TYPE_FLOAT, Option::LEVEL_ADVANCED)
    .set_default(.05)
    .set_description("amount of memory to reserve for future cached objects"),

    Option("mds_health_cache_threshold", Option::TYPE_FLOAT, Option::LEVEL_ADVANCED)
    .set_default(1.5)
    .set_description("threshold for cache size to generate health warning"),

    Option("mds_cache_mid", Option::TYPE_FLOAT, Option::LEVEL_ADVANCED)
    .set_default(.7)
    .set_description("midpoint for MDS cache LRU"),

    Option("mds_cache_trim_decay_rate", Option::TYPE_FLOAT, Option::LEVEL_ADVANCED)
    .set_default(1)
    .set_description("decay rate for trimming MDS cache throttle"),

    Option("mds_cache_trim_threshold", Option::TYPE_SIZE, Option::LEVEL_ADVANCED)
    .set_default(64_K)
    .set_description("threshold for number of dentries that can be trimmed"),

    Option("mds_max_file_recover", Option::TYPE_UINT, Option::LEVEL_ADVANCED)
    .set_default(32)
    .set_description("maximum number of files to recover file sizes in parallel"),

    Option("mds_dir_max_commit_size", Option::TYPE_INT, Option::LEVEL_ADVANCED)
    .set_default(10)
    .set_description("maximum size in megabytes for a RADOS write to a directory"),

    Option("mds_dir_keys_per_op", Option::TYPE_INT, Option::LEVEL_ADVANCED)
    .set_default(16384)
    .set_description("number of directory entries to read in one RADOS operation"),

    Option("mds_decay_halflife", Option::TYPE_FLOAT, Option::LEVEL_ADVANCED)
    .set_default(5)
    .set_description("rate of decay for temperature counters on each directory for balancing"),

    Option("mds_beacon_interval", Option::TYPE_FLOAT, Option::LEVEL_ADVANCED)
    .set_default(4)
    .set_description("interval in seconds between MDS beacons to monitors"),

    Option("mds_beacon_grace", Option::TYPE_FLOAT, Option::LEVEL_ADVANCED)
    .set_default(15)
    .set_description("tolerance in seconds for missed MDS beacons to monitors"),

    Option("mds_heartbeat_grace", Option::TYPE_FLOAT, Option::LEVEL_ADVANCED)
    .set_default(15)
    .set_description("tolerance in seconds for MDS internal heartbeat"),

    Option("mds_enforce_unique_name", Option::TYPE_BOOL, Option::LEVEL_ADVANCED)
    .set_default(true)
    .set_description("require MDS name is unique in the cluster"),

    Option("mds_session_blacklist_on_timeout", Option::TYPE_BOOL, Option::LEVEL_ADVANCED)
    .set_default(true)
    .set_description("blacklist clients whose sessions have become stale"),

    Option("mds_session_blacklist_on_evict", Option::TYPE_BOOL, Option::LEVEL_ADVANCED)
    .set_default(true)
    .set_description("blacklist clients that have been evicted"),

    Option("mds_sessionmap_keys_per_op", Option::TYPE_UINT, Option::LEVEL_ADVANCED)
    .set_default(1024)
    .set_description("number of omap keys to read from the SessionMap in one operation"),

    Option("mds_recall_max_caps", Option::TYPE_SIZE, Option::LEVEL_ADVANCED)
    .set_default(5000)
    .set_description("maximum number of caps to recall from client session in single recall"),

    Option("mds_recall_max_decay_rate", Option::TYPE_FLOAT, Option::LEVEL_ADVANCED)
    .set_default(2.5)
    .set_description("decay rate for throttle on recalled caps on a session"),

    Option("mds_recall_max_decay_threshold", Option::TYPE_SIZE, Option::LEVEL_ADVANCED)
    .set_default(16_K)
    .set_description("decay threshold for throttle on recalled caps on a session"),

    Option("mds_recall_global_max_decay_threshold", Option::TYPE_SIZE, Option::LEVEL_ADVANCED)
    .set_default(64_K)
    .set_description("decay threshold for throttle on recalled caps globally"),

    Option("mds_recall_warning_threshold", Option::TYPE_SIZE, Option::LEVEL_ADVANCED)
    .set_default(32_K)
    .set_description("decay threshold for warning on slow session cap recall"),

    Option("mds_recall_warning_decay_rate", Option::TYPE_FLOAT, Option::LEVEL_ADVANCED)
    .set_default(60.0)
    .set_description("decay rate for warning on slow session cap recall"),

    Option("mds_session_cache_liveness_decay_rate", Option::TYPE_FLOAT, Option::LEVEL_ADVANCED)
    .add_see_also("mds_session_cache_liveness_magnitude")
    .set_default(5_min)
    .set_description("decay rate for session liveness leading to preemptive cap recall")
    .set_long_description("This determines how long a session needs to be quiescent before the MDS begins preemptively recalling capabilities. The default of 5 minutes will cause 10 halvings of the decay counter after 1 hour, or 1/1024. The default magnitude of 10 (1^10 or 1024) is chosen so that the MDS considers a previously chatty session (approximately) to be quiescent after 1 hour."),

    Option("mds_session_cache_liveness_magnitude", Option::TYPE_SIZE, Option::LEVEL_ADVANCED)
    .add_see_also("mds_session_cache_liveness_decay_rate")
    .set_default(10)
    .set_description("decay magnitude for preemptively recalling caps on quiet client")
    .set_long_description("This is the order of magnitude difference (in base 2) of the internal liveness decay counter and the number of capabilities the session holds. When this difference occurs, the MDS treats the session as quiescent and begins recalling capabilities."),

    Option("mds_freeze_tree_timeout", Option::TYPE_FLOAT, Option::LEVEL_DEV)
    .set_default(30)
    .set_description(""),

    Option("mds_health_summarize_threshold", Option::TYPE_INT, Option::LEVEL_ADVANCED)
    .set_default(10)
    .set_description("threshold of number of clients to summarize late client recall"),

    Option("mds_reconnect_timeout", Option::TYPE_FLOAT, Option::LEVEL_ADVANCED)
    .set_default(45)
    .set_description("timeout in seconds to wait for clients to reconnect during MDS reconnect recovery state"),

    Option("mds_tick_interval", Option::TYPE_FLOAT, Option::LEVEL_ADVANCED)
    .set_default(5)
    .set_description("time in seconds between upkeep tasks"),

    Option("mds_dirstat_min_interval", Option::TYPE_FLOAT, Option::LEVEL_DEV)
    .set_default(1)
    .set_description(""),

    Option("mds_scatter_nudge_interval", Option::TYPE_FLOAT, Option::LEVEL_ADVANCED)
    .set_default(5)
    .set_description("minimum interval between scatter lock updates"),

    Option("mds_client_prealloc_inos", Option::TYPE_INT, Option::LEVEL_ADVANCED)
    .set_default(1000)
    .set_description("number of unused inodes to pre-allocate to clients for file creation"),

    Option("mds_early_reply", Option::TYPE_BOOL, Option::LEVEL_ADVANCED)
    .set_default(true)
    .set_description("additional reply to clients that metadata requests are complete but not yet durable"),

    Option("mds_default_dir_hash", Option::TYPE_INT, Option::LEVEL_ADVANCED)
    .set_default(CEPH_STR_HASH_RJENKINS)
    .set_description("hash function to select directory fragment for dentry name"),

    Option("mds_log_pause", Option::TYPE_BOOL, Option::LEVEL_DEV)
    .set_default(false)
    .set_description(""),

    Option("mds_log_skip_corrupt_events", Option::TYPE_BOOL, Option::LEVEL_DEV)
    .set_default(false)
    .set_description(""),

    Option("mds_log_max_events", Option::TYPE_INT, Option::LEVEL_ADVANCED)
    .set_default(-1)
    .set_description("maximum number of events in the MDS journal (-1 is unlimited)"),

    Option("mds_log_events_per_segment", Option::TYPE_INT, Option::LEVEL_ADVANCED)
    .set_default(1024)
    .set_description("maximum number of events in an MDS journal segment"),

    Option("mds_log_segment_size", Option::TYPE_SIZE, Option::LEVEL_ADVANCED)
    .set_default(0)
    .set_description("size in bytes of each MDS log segment"),

    Option("mds_log_max_segments", Option::TYPE_UINT, Option::LEVEL_ADVANCED)
    .set_default(128)
    .set_description("maximum number of segments which may be untrimmed"),

    Option("mds_bal_export_pin", Option::TYPE_BOOL, Option::LEVEL_ADVANCED)
    .set_default(true)
    .set_description("allow setting directory export pins to particular ranks"),

    Option("mds_bal_sample_interval", Option::TYPE_FLOAT, Option::LEVEL_ADVANCED)
    .set_default(3.0)
    .set_description("interval in seconds between balancer ticks"),

    Option("mds_bal_replicate_threshold", Option::TYPE_FLOAT, Option::LEVEL_ADVANCED)
    .set_default(8000)
    .set_description("hot popularity threshold to replicate a subtree"),

    Option("mds_bal_unreplicate_threshold", Option::TYPE_FLOAT, Option::LEVEL_ADVANCED)
    .set_default(0)
    .set_description("cold popularity threshold to merge subtrees"),

    Option("mds_bal_split_size", Option::TYPE_INT, Option::LEVEL_ADVANCED)
    .set_default(10000)
    .set_description("minimum size of directory fragment before splitting"),

    Option("mds_bal_split_rd", Option::TYPE_FLOAT, Option::LEVEL_ADVANCED)
    .set_default(25000)
    .set_description("hot read popularity threshold for splitting a directory fragment"),

    Option("mds_bal_split_wr", Option::TYPE_FLOAT, Option::LEVEL_ADVANCED)
    .set_default(10000)
    .set_description("hot write popularity threshold for splitting a directory fragment"),

    Option("mds_bal_split_bits", Option::TYPE_INT, Option::LEVEL_ADVANCED)
    .set_default(3)
    .set_min_max(1, 24)
    .set_description("power of two child fragments for a fragment on split"),

    Option("mds_bal_merge_size", Option::TYPE_INT, Option::LEVEL_ADVANCED)
    .set_default(50)
    .set_description("size of fragments where merging should occur"),

    Option("mds_bal_interval", Option::TYPE_INT, Option::LEVEL_ADVANCED)
    .set_default(10)
    .set_description("interval between MDS balancer cycles"),

    Option("mds_bal_fragment_interval", Option::TYPE_INT, Option::LEVEL_ADVANCED)
    .set_default(5)
    .set_description("delay in seconds before interrupting client IO to perform splits"),

    Option("mds_bal_fragment_size_max", Option::TYPE_INT, Option::LEVEL_ADVANCED)
    .set_default(10000*10)
    .set_description("maximum size of a directory fragment before new creat/links fail"),

    Option("mds_bal_fragment_fast_factor", Option::TYPE_FLOAT, Option::LEVEL_ADVANCED)
    .set_default(1.5)
    .set_description("ratio of mds_bal_split_size at which fast fragment splitting occurs"),

    Option("mds_bal_fragment_dirs", Option::TYPE_BOOL, Option::LEVEL_ADVANCED)
    .set_default(true)
    .set_description("enable directory fragmentation")
    .set_long_description("Directory fragmentation is a standard feature of CephFS that allows sharding directories across multiple objects for performance and stability. Additionally, this allows fragments to be distributed across multiple active MDSs to increase throughput. Disabling (new) fragmentation should only be done in exceptional circumstances and may lead to performance issues."),

    Option("mds_bal_idle_threshold", Option::TYPE_FLOAT, Option::LEVEL_ADVANCED)
    .set_default(0)
    .set_description("idle metadata popularity threshold before rebalancing"),

    Option("mds_bal_max", Option::TYPE_INT, Option::LEVEL_DEV)
    .set_default(-1)
    .set_description(""),

    Option("mds_bal_max_until", Option::TYPE_INT, Option::LEVEL_DEV)
    .set_default(-1)
    .set_description(""),

    Option("mds_bal_mode", Option::TYPE_INT, Option::LEVEL_DEV)
    .set_default(0)
    .set_description(""),

    Option("mds_bal_min_rebalance", Option::TYPE_FLOAT, Option::LEVEL_DEV)
    .set_default(.1)
    .set_description("amount overloaded over internal target before balancer begins offloading"),

    Option("mds_bal_min_start", Option::TYPE_FLOAT, Option::LEVEL_DEV)
    .set_default(.2)
    .set_description(""),

    Option("mds_bal_need_min", Option::TYPE_FLOAT, Option::LEVEL_DEV)
    .set_default(.8)
    .set_description(""),

    Option("mds_bal_need_max", Option::TYPE_FLOAT, Option::LEVEL_DEV)
    .set_default(1.2)
    .set_description(""),

    Option("mds_bal_midchunk", Option::TYPE_FLOAT, Option::LEVEL_DEV)
    .set_default(.3)
    .set_description(""),

    Option("mds_bal_minchunk", Option::TYPE_FLOAT, Option::LEVEL_DEV)
    .set_default(.001)
    .set_description(""),

    Option("mds_bal_target_decay", Option::TYPE_FLOAT, Option::LEVEL_ADVANCED)
    .set_default(10.0)
    .set_description("rate of decay for export targets communicated to clients"),

    Option("mds_replay_interval", Option::TYPE_FLOAT, Option::LEVEL_ADVANCED)
    .set_default(1.0)
    .set_description("time in seconds between replay of updates to journal by standby replay MDS"),

    Option("mds_shutdown_check", Option::TYPE_INT, Option::LEVEL_DEV)
    .set_default(0)
    .set_description(""),

    Option("mds_thrash_exports", Option::TYPE_INT, Option::LEVEL_DEV)
    .set_default(0)
    .set_description(""),

    Option("mds_thrash_fragments", Option::TYPE_INT, Option::LEVEL_DEV)
    .set_default(0)
    .set_description(""),

    Option("mds_dump_cache_on_map", Option::TYPE_BOOL, Option::LEVEL_DEV)
    .set_default(false)
    .set_description(""),

    Option("mds_dump_cache_after_rejoin", Option::TYPE_BOOL, Option::LEVEL_DEV)
    .set_default(false)
    .set_description(""),

    Option("mds_verify_scatter", Option::TYPE_BOOL, Option::LEVEL_DEV)
    .set_default(false)
    .set_description(""),

    Option("mds_debug_scatterstat", Option::TYPE_BOOL, Option::LEVEL_DEV)
    .set_default(false)
    .set_description(""),

    Option("mds_debug_frag", Option::TYPE_BOOL, Option::LEVEL_DEV)
    .set_default(false)
    .set_description(""),

    Option("mds_debug_auth_pins", Option::TYPE_BOOL, Option::LEVEL_DEV)
    .set_default(false)
    .set_description(""),

    Option("mds_debug_subtrees", Option::TYPE_BOOL, Option::LEVEL_DEV)
    .set_default(false)
    .set_description(""),

    Option("mds_kill_mdstable_at", Option::TYPE_INT, Option::LEVEL_DEV)
    .set_default(0)
    .set_description(""),

    Option("mds_max_export_size", Option::TYPE_SIZE, Option::LEVEL_DEV)
    .set_default(20_M)
    .set_description(""),

    Option("mds_kill_export_at", Option::TYPE_INT, Option::LEVEL_DEV)
    .set_default(0)
    .set_description(""),

    Option("mds_kill_import_at", Option::TYPE_INT, Option::LEVEL_DEV)
    .set_default(0)
    .set_description(""),

    Option("mds_kill_link_at", Option::TYPE_INT, Option::LEVEL_DEV)
    .set_default(0)
    .set_description(""),

    Option("mds_kill_rename_at", Option::TYPE_INT, Option::LEVEL_DEV)
    .set_default(0)
    .set_description(""),

    Option("mds_kill_openc_at", Option::TYPE_INT, Option::LEVEL_DEV)
    .set_default(0)
    .set_description(""),

    Option("mds_kill_journal_at", Option::TYPE_INT, Option::LEVEL_DEV)
    .set_default(0)
    .set_description(""),

    Option("mds_kill_journal_expire_at", Option::TYPE_INT, Option::LEVEL_DEV)
    .set_default(0)
    .set_description(""),

    Option("mds_kill_journal_replay_at", Option::TYPE_INT, Option::LEVEL_DEV)
    .set_default(0)
    .set_description(""),

    Option("mds_journal_format", Option::TYPE_UINT, Option::LEVEL_DEV)
    .set_default(1)
    .set_description(""),

    Option("mds_kill_create_at", Option::TYPE_INT, Option::LEVEL_DEV)
    .set_default(0)
    .set_description(""),

    Option("mds_inject_traceless_reply_probability", Option::TYPE_FLOAT, Option::LEVEL_DEV)
    .set_default(0)
    .set_description(""),

    Option("mds_wipe_sessions", Option::TYPE_BOOL, Option::LEVEL_DEV)
    .set_default(0)
    .set_description(""),

    Option("mds_wipe_ino_prealloc", Option::TYPE_BOOL, Option::LEVEL_DEV)
    .set_default(0)
    .set_description(""),

    Option("mds_skip_ino", Option::TYPE_INT, Option::LEVEL_DEV)
    .set_default(0)
    .set_description(""),

    Option("mds_enable_op_tracker", Option::TYPE_BOOL, Option::LEVEL_ADVANCED)
    .set_default(true)
    .set_description("track remote operation progression and statistics"),

    Option("mds_op_history_size", Option::TYPE_UINT, Option::LEVEL_ADVANCED)
    .set_default(20)
    .set_description("maximum size for list of historical operations"),

    Option("mds_op_history_duration", Option::TYPE_UINT, Option::LEVEL_ADVANCED)
    .set_default(600)
    .set_description("expiration time in seconds of historical operations"),

    Option("mds_op_complaint_time", Option::TYPE_FLOAT, Option::LEVEL_ADVANCED)
    .set_default(30)
    .set_description("time in seconds to consider an operation blocked after no updates"),

    Option("mds_op_log_threshold", Option::TYPE_INT, Option::LEVEL_DEV)
    .set_default(5)
    .set_description(""),

    Option("mds_snap_min_uid", Option::TYPE_UINT, Option::LEVEL_ADVANCED)
    .set_default(0)
    .set_description("minimum uid of client to perform snapshots"),

    Option("mds_snap_max_uid", Option::TYPE_UINT, Option::LEVEL_ADVANCED)
    .set_default(4294967294)
    .set_description("maximum uid of client to perform snapshots"),

    Option("mds_snap_rstat", Option::TYPE_BOOL, Option::LEVEL_ADVANCED)
    .set_default(false)
    .set_description("enabled nested rstat for snapshots"),

    Option("mds_verify_backtrace", Option::TYPE_UINT, Option::LEVEL_DEV)
    .set_default(1)
    .set_description(""),

    Option("mds_max_completed_flushes", Option::TYPE_UINT, Option::LEVEL_DEV)
    .set_default(100000)
    .set_description(""),

    Option("mds_max_completed_requests", Option::TYPE_UINT, Option::LEVEL_DEV)
    .set_default(100000)
    .set_description(""),

    Option("mds_action_on_write_error", Option::TYPE_UINT, Option::LEVEL_ADVANCED)
    .set_default(1)
    .set_description("action to take when MDS cannot write to RADOS (0:ignore, 1:read-only, 2:suicide)"),

    Option("mds_mon_shutdown_timeout", Option::TYPE_FLOAT, Option::LEVEL_ADVANCED)
    .set_default(5)
    .set_description("time to wait for mon to receive damaged MDS rank notification"),

    Option("mds_max_purge_files", Option::TYPE_UINT, Option::LEVEL_ADVANCED)
    .set_default(64)
    .set_description("maximum number of deleted files to purge in parallel"),

    Option("mds_max_purge_ops", Option::TYPE_UINT, Option::LEVEL_ADVANCED)
    .set_default(8192)
    .set_description("maximum number of purge operations performed in parallel"),

    Option("mds_max_purge_ops_per_pg", Option::TYPE_FLOAT, Option::LEVEL_ADVANCED)
    .set_default(0.5)
    .set_description("number of parallel purge operations performed per PG"),

    Option("mds_purge_queue_busy_flush_period", Option::TYPE_FLOAT, Option::LEVEL_DEV)
    .set_default(1.0)
    .set_description(""),

    Option("mds_root_ino_uid", Option::TYPE_INT, Option::LEVEL_ADVANCED)
    .set_default(0)
    .set_description("default uid for new root directory"),

    Option("mds_root_ino_gid", Option::TYPE_INT, Option::LEVEL_ADVANCED)
    .set_default(0)
    .set_description("default gid for new root directory"),

    Option("mds_max_scrub_ops_in_progress", Option::TYPE_INT, Option::LEVEL_ADVANCED)
    .set_default(5)
    .set_description("maximum number of scrub operations performed in parallel"),

    Option("mds_damage_table_max_entries", Option::TYPE_INT, Option::LEVEL_ADVANCED)
    .set_default(10000)
    .set_description("maximum number of damage table entries"),

    Option("mds_client_writeable_range_max_inc_objs", Option::TYPE_UINT, Option::LEVEL_ADVANCED)
    .set_default(1024)
    .set_description("maximum number of objects in writeable range of a file for a client"),

    Option("mds_min_caps_per_client", Option::TYPE_UINT, Option::LEVEL_ADVANCED)
    .set_default(100)
    .set_description("minimum number of capabilities a client may hold"),

    Option("mds_max_caps_per_client", Option::TYPE_UINT, Option::LEVEL_ADVANCED)
    .set_default(1_M)
    .set_description("maximum number of capabilities a client may hold"),

    Option("mds_hack_allow_loading_invalid_metadata", Option::TYPE_BOOL, Option::LEVEL_ADVANCED)
     .set_default(0)
     .set_description("INTENTIONALLY CAUSE DATA LOSS by bypasing checks for invalid metadata on disk. Allows testing repair tools."),

    Option("mds_defer_session_stale", Option::TYPE_BOOL, Option::LEVEL_DEV)
     .set_default(true),

    Option("mds_inject_migrator_session_race", Option::TYPE_BOOL, Option::LEVEL_DEV)
     .set_default(false),

    Option("mds_request_load_average_decay_rate", Option::TYPE_FLOAT, Option::LEVEL_ADVANCED)
    .set_default(60)
    .set_description("rate of decay in seconds for calculating request load average"),

    Option("mds_cap_revoke_eviction_timeout", Option::TYPE_FLOAT, Option::LEVEL_ADVANCED)
     .set_default(0)
     .set_description("number of seconds after which clients which have not responded to cap revoke messages by the MDS are evicted."),

    Option("mds_max_retries_on_remount_failure", Option::TYPE_UINT, Option::LEVEL_ADVANCED)
     .set_default(5)
     .set_description("number of consecutive failed remount attempts for invalidating kernel dcache after which client would abort."),

    Option("mds_dump_cache_threshold_formatter", Option::TYPE_SIZE, Option::LEVEL_DEV)
     .set_default(1_G)
     .set_description("threshold for cache usage to disallow \"dump cache\" operation to formatter")
     .set_long_description("Disallow MDS from dumping caches to formatter via \"dump cache\" command if cache usage exceeds this threshold."),

    Option("mds_dump_cache_threshold_file", Option::TYPE_SIZE, Option::LEVEL_DEV)
     .set_default(0)
     .set_description("threshold for cache usage to disallow \"dump cache\" operation to file")
     .set_long_description("Disallow MDS from dumping caches to file via \"dump cache\" command if cache usage exceeds this threshold."),

    Option("mds_task_status_update_interval", Option::TYPE_FLOAT, Option::LEVEL_DEV)
     .set_default(2.0)
     .set_description("task status update interval to manager")
     .set_long_description("interval (in seconds) for sending mds task status to ceph manager"),

    Option("mds_max_snaps_per_dir", Option::TYPE_UINT, Option::LEVEL_ADVANCED)
     .set_default(100)
     .set_min_max(0, 4096)
     .set_flag(Option::FLAG_RUNTIME)
     .set_description("max snapshots per directory")
     .set_long_description("maximum number of snapshots that can be created per directory"),
  });
}

std::vector<Option> get_mds_client_options() {
  return std::vector<Option>({
    Option("client_cache_size", Option::TYPE_SIZE, Option::LEVEL_BASIC)
    .set_default(16384)
    .set_description("soft maximum number of directory entries in client cache"),

    Option("client_cache_mid", Option::TYPE_FLOAT, Option::LEVEL_ADVANCED)
    .set_default(.75)
    .set_description("mid-point of client cache LRU"),

    Option("client_use_random_mds", Option::TYPE_BOOL, Option::LEVEL_DEV)
    .set_default(false)
    .set_description("issue new requests to a random active MDS"),

    Option("client_mount_timeout", Option::TYPE_FLOAT, Option::LEVEL_ADVANCED)
    .set_default(300.0)
    .set_description("timeout for mounting CephFS (seconds)"),

    Option("client_tick_interval", Option::TYPE_FLOAT, Option::LEVEL_DEV)
    .set_default(1.0)
    .set_description("seconds between client upkeep ticks"),

    Option("client_trace", Option::TYPE_STR, Option::LEVEL_DEV)
    .set_default("")
    .set_description("file containing trace of client operations"),

    Option("client_readahead_min", Option::TYPE_SIZE, Option::LEVEL_ADVANCED)
    .set_default(128*1024)
    .set_description("minimum bytes to readahead in a file"),

    Option("client_readahead_max_bytes", Option::TYPE_SIZE, Option::LEVEL_ADVANCED)
    .set_default(0)
    .set_description("maximum bytes to readahead in a file (zero is unlimited)"),

    Option("client_readahead_max_periods", Option::TYPE_INT, Option::LEVEL_ADVANCED)
    .set_default(4)
    .set_description("maximum stripe periods to readahead in a file"),

    Option("client_reconnect_stale", Option::TYPE_BOOL, Option::LEVEL_ADVANCED)
    .set_default(false)
    .set_description("reconnect when the session becomes stale"),

    Option("client_snapdir", Option::TYPE_STR, Option::LEVEL_ADVANCED)
    .set_default(".snap")
    .set_description("pseudo directory for snapshot access to a directory"),

    Option("client_mountpoint", Option::TYPE_STR, Option::LEVEL_ADVANCED)
    .set_default("/")
    .set_description("default mount-point"),

    Option("client_mount_uid", Option::TYPE_INT, Option::LEVEL_ADVANCED)
    .set_default(-1)
    .set_description("uid to mount as"),

    Option("client_mount_gid", Option::TYPE_INT, Option::LEVEL_ADVANCED)
    .set_default(-1)
    .set_description("gid to mount as"),

    /* RADOS client option */
    Option("client_notify_timeout", Option::TYPE_INT, Option::LEVEL_DEV)
    .set_default(10)
    .set_description(""),

    /* RADOS client option */
    Option("osd_client_watch_timeout", Option::TYPE_INT, Option::LEVEL_DEV)
    .set_default(30)
    .set_description(""),

    Option("client_caps_release_delay", Option::TYPE_INT, Option::LEVEL_DEV)
    .set_default(5)
    .set_description(""),

    Option("client_quota_df", Option::TYPE_BOOL, Option::LEVEL_ADVANCED)
    .set_default(true)
    .set_description("show quota usage for statfs (df)"),

    Option("client_oc", Option::TYPE_BOOL, Option::LEVEL_ADVANCED)
    .set_default(true)
    .set_description("enable object caching"),

    Option("client_oc_size", Option::TYPE_SIZE, Option::LEVEL_ADVANCED)
    .set_default(200_M)
    .set_description("maximum size of object cache"),

    Option("client_oc_max_dirty", Option::TYPE_SIZE, Option::LEVEL_ADVANCED)
    .set_default(100_M)
    .set_description("maximum size of dirty pages in object cache"),

    Option("client_oc_target_dirty", Option::TYPE_SIZE, Option::LEVEL_ADVANCED)
    .set_default(8_M)
    .set_description("target size of dirty pages object cache"),

    Option("client_oc_max_dirty_age", Option::TYPE_FLOAT, Option::LEVEL_ADVANCED)
    .set_default(5.0)
    .set_description("maximum age of dirty pages in object cache (seconds)"),

    Option("client_oc_max_objects", Option::TYPE_INT, Option::LEVEL_ADVANCED)
    .set_default(1000)
    .set_description("maximum number of objects in cache"),

    Option("client_debug_getattr_caps", Option::TYPE_BOOL, Option::LEVEL_DEV)
    .set_default(false)
    .set_description(""),

    Option("client_debug_force_sync_read", Option::TYPE_BOOL, Option::LEVEL_DEV)
    .set_default(false)
    .set_description(""),

    Option("client_debug_inject_tick_delay", Option::TYPE_INT, Option::LEVEL_DEV)
    .set_default(0)
    .set_description(""),

    Option("client_max_inline_size", Option::TYPE_SIZE, Option::LEVEL_DEV)
    .set_default(4_K)
    .set_description(""),

    Option("client_inject_release_failure", Option::TYPE_BOOL, Option::LEVEL_DEV)
    .set_default(false)
    .set_description(""),

    Option("client_inject_fixed_oldest_tid", Option::TYPE_BOOL, Option::LEVEL_DEV)
    .set_default(false)
    .set_description(""),

    Option("client_metadata", Option::TYPE_STR, Option::LEVEL_ADVANCED)
    .set_default("")
    .set_description("metadata key=value comma-delimited pairs appended to session metadata"),

    Option("client_acl_type", Option::TYPE_STR, Option::LEVEL_ADVANCED)
    .set_default("")
    .set_description("ACL type to enforce (none or \"posix_acl\")"),

    Option("client_permissions", Option::TYPE_BOOL, Option::LEVEL_ADVANCED)
    .set_default(true)
    .set_description("client-enforced permission checking"),

    Option("client_dirsize_rbytes", Option::TYPE_BOOL, Option::LEVEL_ADVANCED)
    .set_default(true)
    .set_description("set the directory size as the number of file bytes recursively used")
    .set_long_description("This option enables a CephFS feature that stores the recursive directory size (the bytes used by files in the directory and its descendents) in the st_size field of the stat structure."),

    Option("client_force_lazyio", Option::TYPE_BOOL, Option::LEVEL_ADVANCED)
    .set_default(false)
    .set_description(""),

    // note: the max amount of "in flight" dirty data is roughly (max - target)
    Option("fuse_use_invalidate_cb", Option::TYPE_BOOL, Option::LEVEL_ADVANCED)
    .set_default(true)
    .set_description("use fuse 2.8+ invalidate callback to keep page cache consistent"),

    Option("fuse_disable_pagecache", Option::TYPE_BOOL, Option::LEVEL_ADVANCED)
    .set_default(false)
    .set_description("disable page caching in the kernel for this FUSE mount"),

    Option("fuse_allow_other", Option::TYPE_BOOL, Option::LEVEL_ADVANCED)
    .set_default(true)
    .set_description("pass allow_other to FUSE on mount"),

    Option("fuse_default_permissions", Option::TYPE_BOOL, Option::LEVEL_ADVANCED)
    .set_default(false)
    .set_description("pass default_permisions to FUSE on mount"),

    Option("fuse_big_writes", Option::TYPE_BOOL, Option::LEVEL_ADVANCED)
    .set_default(false)
    .set_description("big_writes is deprecated in libfuse 3.0.0"),

    Option("fuse_max_write", Option::TYPE_SIZE, Option::LEVEL_ADVANCED)
    .set_default(0)
    .set_description("set the maximum number of bytes in a single write operation")
    .set_long_description("Set the maximum number of bytes in a single write operation that may pass atomically through FUSE. The FUSE default is 128kB and may be indicated by setting this option to 0."),

    Option("fuse_atomic_o_trunc", Option::TYPE_BOOL, Option::LEVEL_ADVANCED)
    .set_default(true)
    .set_description("pass atomic_o_trunc flag to FUSE on mount"),

    Option("fuse_debug", Option::TYPE_BOOL, Option::LEVEL_DEV)
    .set_default(false)
    .set_description(""),

    Option("fuse_multithreaded", Option::TYPE_BOOL, Option::LEVEL_ADVANCED)
    .set_default(true)
    .set_description("allow parallel processing through FUSE library"),

    Option("fuse_require_active_mds", Option::TYPE_BOOL, Option::LEVEL_ADVANCED)
    .set_default(true)
    .set_description("require active MDSs in the file system when mounting"),

    Option("fuse_syncfs_on_mksnap", Option::TYPE_BOOL, Option::LEVEL_ADVANCED)
    .set_default(true)
    .set_description("synchronize all local metadata/file changes after snapshot"),

    Option("fuse_set_user_groups", Option::TYPE_BOOL, Option::LEVEL_ADVANCED)
    .set_default(true)
    .set_description("check for ceph-fuse to consider supplementary groups for permissions"),

    Option("client_try_dentry_invalidate", Option::TYPE_BOOL, Option::LEVEL_DEV)
    .set_default(false)
    .set_description(""),

    Option("client_die_on_failed_remount", Option::TYPE_BOOL, Option::LEVEL_DEV)
    .set_default(false)
    .set_description(""),

    Option("client_die_on_failed_dentry_invalidate", Option::TYPE_BOOL, Option::LEVEL_ADVANCED)
    .set_default(true)
    .set_description("kill the client when no dentry invalidation options are available")
    .set_long_description("The CephFS client requires a mechanism to invalidate dentries in the caller (e.g. the kernel for ceph-fuse) when capabilities must be recalled. If the client cannot do this then the MDS cache cannot shrink which can cause the MDS to fail."),

    Option("client_check_pool_perm", Option::TYPE_BOOL, Option::LEVEL_ADVANCED)
    .set_default(true)
    .set_description("confirm access to inode's data pool/namespace described in file layout"),

    Option("client_use_faked_inos", Option::TYPE_BOOL, Option::LEVEL_DEV)
    .set_default(false)
    .set_description(""),

    Option("client_mds_namespace", Option::TYPE_STR, Option::LEVEL_ADVANCED)
    .set_default("")

    .set_description("CephFS file system name to mount")
    .set_long_description("Use this with ceph-fuse, or with any process "
        "that uses libcephfs.  Programs using libcephfs may also pass "
        "the filesystem name into mount(), which will override this setting. "
        "If no filesystem name is given in mount() or this setting, the default "
        "filesystem will be mounted (usually the first created)."),

    Option("fake_statfs_for_testing", Option::TYPE_INT, Option::LEVEL_DEV)
    .set_default(0)
    .set_description("Set a value for kb and compute kb_used from total of num_bytes"),

    Option("debug_allow_any_pool_priority", Option::TYPE_BOOL, Option::LEVEL_DEV)
    .set_default(false)
    .set_description("Allow any pool priority to be set to test conversion to new range"),
  });
}


static std::vector<Option> build_options()
{
  std::vector<Option> result = get_global_options();

  auto ingest = [&result](std::vector<Option>&& options, const char* svc) {
    for (auto &o : options) {
      o.add_service(svc);
      result.push_back(std::move(o));
    }
  };

  ingest(get_rgw_options(), "rgw");
  ingest(get_rbd_options(), "rbd");
  ingest(get_rbd_mirror_options(), "rbd-mirror");
  ingest(get_immutable_object_cache_options(), "immutable-objet-cache");
  ingest(get_mds_options(), "mds");
  ingest(get_mds_client_options(), "mds_client");

  return result;
}

const std::vector<Option> ceph_options = build_options();<|MERGE_RESOLUTION|>--- conflicted
+++ resolved
@@ -4582,11 +4582,10 @@
     .set_default(4)
     .set_description(""),
 
-<<<<<<< HEAD
     Option("bluestore_ioring", Option::TYPE_BOOL, Option::LEVEL_ADVANCED)
     .set_default(false)
     .set_description("Enables Linux io_uring API instead of libaio"),
-=======
+
     Option("bluestore_volume_selection_policy", Option::TYPE_STR, Option::LEVEL_DEV)
     .set_default("rocksdb_original")
     .set_enum_allowed({ "rocksdb_original", "use_some_extra" })
@@ -4602,7 +4601,6 @@
       .set_flag(Option::FLAG_STARTUP)
       .set_default(0)
       .set_description("Space reserved at DB device and not allowed for 'use some extra' policy usage. Overrides 'bluestore_volume_selection_reserved_factor' setting and introduces straightforward limit."),
->>>>>>> 57c6a791
 
     // -----------------------------------------
     // kstore
