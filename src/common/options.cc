--- conflicted
+++ resolved
@@ -4608,7 +4608,6 @@
     .set_default(4)
     .set_description(""),
 
-<<<<<<< HEAD
     Option("bluestore_volume_selection_policy", Option::TYPE_STR, Option::LEVEL_DEV)
     .set_default("rocksdb_original")
     .set_enum_allowed({ "rocksdb_original", "use_some_extra" })
@@ -4624,11 +4623,10 @@
       .set_flag(Option::FLAG_STARTUP)
       .set_default(0)
       .set_description("Space reserved at DB device and not allowed for 'use some extra' policy usage. Overrides 'bluestore_volume_selection_reserved_factor' setting and introduces straightforward limit."),
-=======
+
     Option("bluestore_ioring", Option::TYPE_BOOL, Option::LEVEL_ADVANCED)
     .set_default(false)
     .set_description("Enables Linux io_uring API instead of libaio"),
->>>>>>> c5bcb592
 
     // -----------------------------------------
     // kstore
