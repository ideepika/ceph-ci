import logging
import json
import tempfile
import BaseHTTPServer
from SocketServer import ThreadingMixIn
import random
import threading
import subprocess
import socket
# import os
import time
from .tests import get_realm, \
    ZonegroupConns, \
    zonegroup_meta_checkpoint, \
    zone_meta_checkpoint, \
    zone_bucket_checkpoint, \
    zone_data_checkpoint, \
    zonegroup_bucket_checkpoint, \
    check_bucket_eq, \
    gen_bucket_name, \
    get_user, \
    get_tenant
from .zone_ps import PSTopic, PSNotification, PSSubscription, PSNotificationS3, print_connection_info
from multisite import User
from nose import SkipTest
from nose.tools import assert_not_equal, assert_equal

# configure logging for the tests module
log = logging.getLogger(__name__)

####################################
# utility functions for pubsub tests
####################################

# HTTP endpoint functions

class HTTPServer(ThreadingMixIn, BaseHTTPServer.HTTPServer):
    """threaded http server class also holding list of events received into the handler"""
    def __init__(self, host, port):
        BaseHTTPServer.HTTPServer.__init__(self, (host, port), HTTPPostHandler)
        self.events = []

    def verify_s3_events(self, keys, exact_match=False, deletions=False):
        """verify stored s3 records agains a list of keys"""
        verify_s3_records_by_elements(self.events, keys, exact_match=exact_match, deletions=deletions)
        self.events = []

    def verify_events(self, keys, exact_match=False, deletions=False):
        """verify stored events agains a list of keys"""
        verify_events_by_elements(self.events, keys, exact_match=exact_match, deletions=deletions)
        self.events = []

class HTTPPostHandler(BaseHTTPServer.BaseHTTPRequestHandler):
    """http POST hanler class storing the received events in its http server"""
    def do_POST(self):
        """implementation of POST handler"""
        try:
            content_length = int(self.headers['Content-Length'])
            body = self.rfile.read(content_length)
            log.info('HTTP Server received event: %s', str(body))
            self.server.events.append(json.loads(body))
        except:
            log.error('HTTP Server received empty event: %s', str(body))
            self.send_response(400)
        else:
            self.send_response(100)
        finally:
            self.end_headers()


def http_thread_runner(httpd):
    """main thread function for the http server"""
    try:
        log.info('HTTP Server started on: %s', httpd.server_address)
        httpd.serve_forever()
        log.info('HTTP Server ended')
    except Exception as error:
        log.info('HTTP Server ended unexpectedly: %s', str(error))


def create_http_thread(host, port):
    """create an https server and thread"""
    httpd = HTTPServer(host, port)
    task = threading.Thread(target=http_thread_runner, args=(httpd,))
    task.daemon = True
    return task, httpd


def close_http_server(task, httpd):
    """ close the http server and wait for it to finish """
    time.sleep(5)
    log.info('terminating HTTP Server: %s', httpd.server_address)
    httpd.server_close()
    task.join()


# AMQP endpoint functions

class AMQPReceiver(object):
    """class for receiving and storing messages on a topic from the AMQP broker"""
    def __init__(self, exchange, topic):
        import pika
        hostname = get_ip()
        connection = pika.BlockingConnection(pika.ConnectionParameters(host=hostname))
        self.channel = connection.channel()
        self.channel.exchange_declare(exchange=exchange, exchange_type='topic')
        result = self.channel.queue_declare('', exclusive=True)
        queue_name = result.method.queue
        self.channel.queue_bind(exchange=exchange, queue=queue_name, routing_key=topic)
        self.channel.basic_consume(queue=queue_name,
                                   on_message_callback=self.on_message,
                                   auto_ack=True)
        self.events = []

    def on_message(self, ch, method, properties, body):
        """callback invoked when a new message arrive on the topic"""
        log.info('AMQP received event: %s', body)
        self.events.append(json.loads(body))

    # TODO create a base class for the AMQP and HTTP cases
    def verify_s3_events(self, keys, exact_match=False, deletions=False):
        """verify stored s3 records agains a list of keys"""
        verify_s3_records_by_elements(self.events, keys, exact_match=exact_match, deletions=deletions)
        self.events = []

    def verify_events(self, keys, exact_match=False, deletions=False):
        """verify stored events agains a list of keys"""
        verify_events_by_elements(self.events, keys, exact_match=exact_match, deletions=deletions)
        self.events = []


def amqp_receiver_thread_runner(receiver):
    """main thread function for the amqp receiver"""
    try:
        log.info('AMQP receiver started')
        receiver.channel.start_consuming()
        log.info('AMQP receiver ended')
    except Exception as error:
        log.info('AMQP receiver ended unexpectedly: %s', str(error))


def create_amqp_receiver_thread(exchange, topic):
    """create amqp receiver and thread"""
    receiver = AMQPReceiver(exchange, topic)
    task = threading.Thread(target=amqp_receiver_thread_runner, args=(receiver,))
    task.daemon = True
    return task, receiver


def check_ps_configured():
    """check if at least one pubsub zone exist"""
    realm = get_realm()
    zonegroup = realm.master_zonegroup()

    ps_zones = zonegroup.zones_by_type.get("pubsub")
    if not ps_zones:
        raise SkipTest("Requires at least one PS zone")


def is_ps_zone(zone_conn):
    """check if a specific zone is pubsub zone"""
    if not zone_conn:
        return False
    return zone_conn.zone.tier_type() == "pubsub"


def verify_events_by_elements(events, keys, exact_match=False, deletions=False):
    """ verify there is at least one event per element """
    err = ''
    for key in keys:
        key_found = False
        for event in events:
            if event['info']['bucket']['name'] == key.bucket.name and \
                event['info']['key']['name'] == key.name:
                if deletions and event['event'] == 'OBJECT_DELETE':
                    key_found = True
                    break
                elif not deletions and event['event'] == 'OBJECT_CREATE':
                    key_found = True
                    break
        if not key_found:
            err = 'no ' + ('deletion' if deletions else 'creation') + ' event found for key: ' + str(key)
            log.error(events)
            assert False, err

    if not len(events) == len(keys):
        err = 'superfluous events are found'
        log.debug(err)
        if exact_match:
            log.error(events)
            assert False, err


def verify_s3_records_by_elements(records, keys, exact_match=False, deletions=False):
    """ verify there is at least one record per element """
    err = ''
    for key in keys:
        key_found = False
        for record in records:
            if record['s3']['bucket']['name'] == key.bucket.name and \
                record['s3']['object']['key'] == key.name:
                if deletions and record['eventName'] == 'ObjectRemoved':
                    key_found = True
                    break
                elif not deletions and record['eventName'] == 'ObjectCreated':
                    key_found = True
                    break
        if not key_found:
            err = 'no ' + ('deletion' if deletions else 'creation') + ' event found for key: ' + str(key)
            for record in records:
                log.error(str(record['s3']['bucket']['name']) + ',' + str(record['s3']['object']['key']))
            assert False, err

    if not len(records) == len(keys):
        err = 'superfluous records are found'
        log.warning(err)
        if exact_match:
            for record in records:
                log.error(str(record['s3']['bucket']['name']) + ',' + str(record['s3']['object']['key']))
            assert False, err


def init_rabbitmq():
    """ start a rabbitmq broker """
<<<<<<< HEAD
    hostname = get_ip()
=======
    #hostname = get_ip()
>>>>>>> f55efa75
    #port = str(random.randint(20000, 30000))
    #data_dir = './' + port + '_data'
    #log_dir = './' + port + '_log'
    #print('')
    #try:
    #    os.mkdir(data_dir)
    #    os.mkdir(log_dir)
    #except:
    #    print('rabbitmq directories already exists')
    #env = {'RABBITMQ_NODE_PORT': port,
    #       'RABBITMQ_NODENAME': 'rabbit'+ port + '@' + hostname,
    #       'RABBITMQ_USE_LONGNAME': 'true',
    #       'RABBITMQ_MNESIA_BASE': data_dir,
    #       'RABBITMQ_LOG_BASE': log_dir}
    # TODO: support multiple brokers per host using env
    env = None
    try:
        proc = subprocess.Popen('rabbitmq-server', env=env)
    except Exception as error:
        log.info('failed to execute rabbitmq-server: %s', str(error))
        return None
    # TODO add rabbitmq checkpoint instead of sleep
    time.sleep(5)
    return proc #, port, data_dir, log_dir


def clean_rabbitmq(proc): #, data_dir, log_dir)
    """ stop the rabbitmq broker """
    try:
        subprocess.call(['rabbitmqctl', 'stop'])
        proc.terminate()
    except:
        log.info('rabbitmq server already terminated')
    # TODO: add directory cleanup once multiple brokers are supported
    #try:
    #    os.rmdir(data_dir)
    #    os.rmdir(log_dir)
    #except:
    #    log.info('rabbitmq directories already removed')


def init_env():
    """initialize the environment"""
    check_ps_configured()

    realm = get_realm()
    zonegroup = realm.master_zonegroup()
    zonegroup_conns = ZonegroupConns(zonegroup)

    zonegroup_meta_checkpoint(zonegroup)

    ps_zones = []
    zones = []
    for conn in zonegroup_conns.zones:
        if is_ps_zone(conn):
            zone_meta_checkpoint(conn.zone)
            ps_zones.append(conn)
        elif not conn.zone.is_read_only():
            zones.append(conn)

    assert_not_equal(len(zones), 0)
    assert_not_equal(len(ps_zones), 0)
    return zones, ps_zones


def get_ip():
    """ This method returns the "primary" IP on the local box (the one with a default route)
    source: https://stackoverflow.com/a/28950776/711085
    this is needed because on the teuthology machines: socket.getfqdn()/socket.gethostname() return 127.0.0.1 """
    s = socket.socket(socket.AF_INET, socket.SOCK_DGRAM)
    try:
        # address should not be reachable
        s.connect(('10.255.255.255', 1))
        ip = s.getsockname()[0]
    finally:
        s.close()
    return ip


TOPIC_SUFFIX = "_topic"
SUB_SUFFIX = "_sub"
NOTIFICATION_SUFFIX = "_notif"

##############
# pubsub tests
##############

def test_ps_info():
    """ log information for manual testing """
    return SkipTest("only used in manual testing")
    zones, ps_zones = init_env()
    realm = get_realm()
    zonegroup = realm.master_zonegroup()
    bucket_name = gen_bucket_name()
    # create bucket on the first of the rados zones
    bucket = zones[0].create_bucket(bucket_name)
    # create objects in the bucket
    number_of_objects = 10
    for i in range(number_of_objects):
        key = bucket.new_key(str(i))
        key.set_contents_from_string('bar')
    print 'Zonegroup: ' + zonegroup.name
    print 'user: ' + get_user()
    print 'tenant: ' + get_tenant()
    print 'Master Zone'
    print_connection_info(zones[0].conn)
    print 'PubSub Zone'
    print_connection_info(ps_zones[0].conn)
    print 'Bucket: ' + bucket_name


def test_ps_s3_notification_low_level():
    """ test low level implementation of s3 notifications """
    zones, ps_zones = init_env()
    bucket_name = gen_bucket_name()
    # create bucket on the first of the rados zones
    zones[0].create_bucket(bucket_name)
    # wait for sync
    zone_meta_checkpoint(ps_zones[0].zone)
    # create topic
    topic_name = bucket_name + TOPIC_SUFFIX
    topic_conf = PSTopic(ps_zones[0].conn, topic_name)
    result, status = topic_conf.set_config()
    assert_equal(status/100, 2)
    parsed_result = json.loads(result)
    topic_arn = parsed_result['arn']
    # create s3 notification
    notification_name = bucket_name + NOTIFICATION_SUFFIX
    generated_topic_name = notification_name+'_'+topic_name
    topic_conf_list = [{'Id': notification_name,
                        'TopicArn': topic_arn,
                        'Events': ['s3:ObjectCreated:*']
                       }]
    s3_notification_conf = PSNotificationS3(ps_zones[0].conn, bucket_name, topic_conf_list)
    _, status = s3_notification_conf.set_config()
    assert_equal(status/100, 2)
    zone_meta_checkpoint(ps_zones[0].zone)
    # get auto-generated topic
    generated_topic_conf = PSTopic(ps_zones[0].conn, generated_topic_name)
    result, status = generated_topic_conf.get_config()
    parsed_result = json.loads(result)
    assert_equal(status/100, 2)
    assert_equal(parsed_result['topic']['name'], generated_topic_name)
    # get auto-generated notification
    notification_conf = PSNotification(ps_zones[0].conn, bucket_name,
                                       generated_topic_name)
    result, status = notification_conf.get_config()
    parsed_result = json.loads(result)
    assert_equal(status/100, 2)
    assert_equal(len(parsed_result['topics']), 1)
    # get auto-generated subscription
    sub_conf = PSSubscription(ps_zones[0].conn, notification_name,
                              generated_topic_name)
    result, status = sub_conf.get_config()
    parsed_result = json.loads(result)
    assert_equal(status/100, 2)
    assert_equal(parsed_result['topic'], generated_topic_name)
    # delete s3 notification
    _, status = s3_notification_conf.del_config(notification=notification_name)
    assert_equal(status/100, 2)
    # delete topic
    _, status = topic_conf.del_config()
    assert_equal(status/100, 2)

    # verify low-level cleanup
    _, status = generated_topic_conf.get_config()
    assert_equal(status, 404)
    result, status = notification_conf.get_config()
    parsed_result = json.loads(result)
    assert_equal(len(parsed_result['topics']), 0)
    # TODO should return 404
    # assert_equal(status, 404)
    result, status = sub_conf.get_config()
    parsed_result = json.loads(result)
    assert_equal(parsed_result['topic'], '')
    # TODO should return 404
    # assert_equal(status, 404)

    # cleanup
    topic_conf.del_config()
    # delete the bucket
    zones[0].delete_bucket(bucket_name)


def test_ps_s3_notification_records():
    """ test s3 records fetching """
    zones, ps_zones = init_env()
    bucket_name = gen_bucket_name()
    # create bucket on the first of the rados zones
    bucket = zones[0].create_bucket(bucket_name)
    # wait for sync
    zone_meta_checkpoint(ps_zones[0].zone)
    # create topic
    topic_name = bucket_name + TOPIC_SUFFIX
    topic_conf = PSTopic(ps_zones[0].conn, topic_name)
    result, status = topic_conf.set_config()
    assert_equal(status/100, 2)
    parsed_result = json.loads(result)
    topic_arn = parsed_result['arn']
    # create s3 notification
    notification_name = bucket_name + NOTIFICATION_SUFFIX
    topic_conf_list = [{'Id': notification_name,
                        'TopicArn': topic_arn,
                        'Events': ['s3:ObjectCreated:*']
                       }]
    s3_notification_conf = PSNotificationS3(ps_zones[0].conn, bucket_name, topic_conf_list)
    _, status = s3_notification_conf.set_config()
    assert_equal(status/100, 2)
    zone_meta_checkpoint(ps_zones[0].zone)
    # get auto-generated subscription
    sub_conf = PSSubscription(ps_zones[0].conn, notification_name,
                              topic_name)
    _, status = sub_conf.get_config()
    assert_equal(status/100, 2)
    # create objects in the bucket
    number_of_objects = 10
    for i in range(number_of_objects):
        key = bucket.new_key(str(i))
        key.set_contents_from_string('bar')
    # wait for sync
    zone_bucket_checkpoint(ps_zones[0].zone, zones[0].zone, bucket_name)

    # get the events from the subscription
    result, _ = sub_conf.get_events()
    parsed_result = json.loads(result)
    for record in parsed_result['Records']:
        log.debug(record)
    keys = list(bucket.list())
    # TODO: set exact_match to true
    verify_s3_records_by_elements(parsed_result['Records'], keys, exact_match=False)

    # cleanup
    _, status = s3_notification_conf.del_config()
    topic_conf.del_config()
    # delete the keys
    for key in bucket.list():
        key.delete()
    zones[0].delete_bucket(bucket_name)


def test_ps_s3_notification():
    """ test s3 notification set/get/delete """
    zones, ps_zones = init_env()
    bucket_name = gen_bucket_name()
    # create bucket on the first of the rados zones
    zones[0].create_bucket(bucket_name)
    # wait for sync
    zone_meta_checkpoint(ps_zones[0].zone)
    topic_name = bucket_name + TOPIC_SUFFIX
    # create topic
    topic_name = bucket_name + TOPIC_SUFFIX
    topic_conf = PSTopic(ps_zones[0].conn, topic_name)
    response, status = topic_conf.set_config()
    assert_equal(status/100, 2)
    parsed_result = json.loads(response)
    topic_arn = parsed_result['arn']
    # create one s3 notification
    notification_name1 = bucket_name + NOTIFICATION_SUFFIX + '_1'
    topic_conf_list = [{'Id': notification_name1,
                        'TopicArn': topic_arn,
                        'Events': ['s3:ObjectCreated:*']
                       }]
    s3_notification_conf1 = PSNotificationS3(ps_zones[0].conn, bucket_name, topic_conf_list)
    response, status = s3_notification_conf1.set_config()
    assert_equal(status/100, 2)
    # create another s3 notification with the same topic
    notification_name2 = bucket_name + NOTIFICATION_SUFFIX + '_2'
    topic_conf_list = [{'Id': notification_name2,
                        'TopicArn': topic_arn,
                        'Events': ['s3:ObjectCreated:*', 's3:ObjectRemoved:*']
                       }]
    s3_notification_conf2 = PSNotificationS3(ps_zones[0].conn, bucket_name, topic_conf_list)
    response, status = s3_notification_conf2.set_config()
    assert_equal(status/100, 2)
    zone_meta_checkpoint(ps_zones[0].zone)

    # get all notification on a bucket
    response, status = s3_notification_conf1.get_config()
    assert_equal(status/100, 2)
    assert_equal(len(response['TopicConfigurations']), 2)
    assert_equal(response['TopicConfigurations'][0]['TopicArn'], topic_arn)
    assert_equal(response['TopicConfigurations'][1]['TopicArn'], topic_arn)

    # get specific notification on a bucket
    response, status = s3_notification_conf1.get_config(notification=notification_name1)
    assert_equal(status/100, 2)
    assert_equal(response['NotificationConfiguration']['TopicConfiguration']['Topic'], topic_arn)
    assert_equal(response['NotificationConfiguration']['TopicConfiguration']['Id'], notification_name1)
    response, status = s3_notification_conf2.get_config(notification=notification_name2)
    assert_equal(status/100, 2)
    assert_equal(response['NotificationConfiguration']['TopicConfiguration']['Topic'], topic_arn)
    assert_equal(response['NotificationConfiguration']['TopicConfiguration']['Id'], notification_name2)

    # delete specific notifications
    _, status = s3_notification_conf1.del_config(notification=notification_name1)
    assert_equal(status/100, 2)
    _, status = s3_notification_conf2.del_config(notification=notification_name2)
    assert_equal(status/100, 2)

    # cleanup
    topic_conf.del_config()
    # delete the bucket
    zones[0].delete_bucket(bucket_name)


def test_ps_topic():
    """ test set/get/delete of topic """
    _, ps_zones = init_env()
    realm = get_realm()
    zonegroup = realm.master_zonegroup()
    bucket_name = gen_bucket_name()
    topic_name = bucket_name+TOPIC_SUFFIX

    # create topic
    topic_conf = PSTopic(ps_zones[0].conn, topic_name)
    _, status = topic_conf.set_config()
    assert_equal(status/100, 2)
    # get topic
    result, _ = topic_conf.get_config()
    # verify topic content
    parsed_result = json.loads(result)
    assert_equal(parsed_result['topic']['name'], topic_name)
    assert_equal(len(parsed_result['subs']), 0)
    assert_equal(parsed_result['topic']['arn'],
                 'arn:aws:sns:' + zonegroup.name + ':' + get_tenant() + ':' + topic_name)
    # delete topic
    _, status = topic_conf.del_config()
    assert_equal(status/100, 2)
    # verift topic is deleted
    result, status = topic_conf.get_config()
    assert_equal(status, 404)
    parsed_result = json.loads(result)
    assert_equal(parsed_result['Code'], 'NoSuchKey')


def test_ps_topic_with_endpoint():
    """ test set topic with endpoint"""
    _, ps_zones = init_env()
    bucket_name = gen_bucket_name()
    topic_name = bucket_name+TOPIC_SUFFIX

    # create topic
    dest_endpoint = 'amqp://localhost:7001'
    dest_args = 'amqp-exchange=amqp.direct&amqp-ack-level=none'
    topic_conf = PSTopic(ps_zones[0].conn, topic_name,
                         endpoint=dest_endpoint,
                         endpoint_args=dest_args)
    _, status = topic_conf.set_config()
    assert_equal(status/100, 2)
    # get topic
    result, _ = topic_conf.get_config()
    # verify topic content
    parsed_result = json.loads(result)
    assert_equal(parsed_result['topic']['name'], topic_name)
    assert_equal(parsed_result['topic']['dest']['push_endpoint'], dest_endpoint)
    # cleanup
    topic_conf.del_config()


def test_ps_notification():
    """ test set/get/delete of notification """
    zones, ps_zones = init_env()
    bucket_name = gen_bucket_name()
    topic_name = bucket_name+TOPIC_SUFFIX

    # create topic
    topic_conf = PSTopic(ps_zones[0].conn, topic_name)
    topic_conf.set_config()
    # create bucket on the first of the rados zones
    zones[0].create_bucket(bucket_name)
    # wait for sync
    zone_meta_checkpoint(ps_zones[0].zone)
    # create notifications
    notification_conf = PSNotification(ps_zones[0].conn, bucket_name,
                                       topic_name)
    _, status = notification_conf.set_config()
    assert_equal(status/100, 2)
    # get notification
    result, _ = notification_conf.get_config()
    parsed_result = json.loads(result)
    assert_equal(len(parsed_result['topics']), 1)
    assert_equal(parsed_result['topics'][0]['topic']['name'],
                 topic_name)
    # delete notification
    _, status = notification_conf.del_config()
    assert_equal(status/100, 2)
    result, status = notification_conf.get_config()
    parsed_result = json.loads(result)
    assert_equal(len(parsed_result['topics']), 0)
    # TODO should return 404
    # assert_equal(status, 404)

    # cleanup
    topic_conf.del_config()
    zones[0].delete_bucket(bucket_name)


def test_ps_notification_events():
    """ test set/get/delete of notification on specific events"""
    zones, ps_zones = init_env()
    bucket_name = gen_bucket_name()
    topic_name = bucket_name+TOPIC_SUFFIX

    # create topic
    topic_conf = PSTopic(ps_zones[0].conn, topic_name)
    topic_conf.set_config()
    # create bucket on the first of the rados zones
    zones[0].create_bucket(bucket_name)
    # wait for sync
    zone_meta_checkpoint(ps_zones[0].zone)
    # create notifications
    events = "OBJECT_CREATE,OBJECT_DELETE"
    notification_conf = PSNotification(ps_zones[0].conn, bucket_name,
                                       topic_name,
                                       events)
    _, status = notification_conf.set_config()
    assert_equal(status/100, 2)
    # get notification
    result, _ = notification_conf.get_config()
    parsed_result = json.loads(result)
    assert_equal(len(parsed_result['topics']), 1)
    assert_equal(parsed_result['topics'][0]['topic']['name'],
                 topic_name)
    assert_not_equal(len(parsed_result['topics'][0]['events']), 0)
    # TODO add test for invalid event name

    # cleanup
    notification_conf.del_config()
    topic_conf.del_config()
    zones[0].delete_bucket(bucket_name)


def test_ps_subscription():
    """ test set/get/delete of subscription """
    zones, ps_zones = init_env()
    bucket_name = gen_bucket_name()
    topic_name = bucket_name+TOPIC_SUFFIX

    # create topic
    topic_conf = PSTopic(ps_zones[0].conn, topic_name)
    topic_conf.set_config()
    # create bucket on the first of the rados zones
    bucket = zones[0].create_bucket(bucket_name)
    # wait for sync
    zone_meta_checkpoint(ps_zones[0].zone)
    # create notifications
    notification_conf = PSNotification(ps_zones[0].conn, bucket_name,
                                       topic_name)
    _, status = notification_conf.set_config()
    assert_equal(status/100, 2)
    # create subscription
    sub_conf = PSSubscription(ps_zones[0].conn, bucket_name+SUB_SUFFIX,
                              topic_name)
    _, status = sub_conf.set_config()
    assert_equal(status/100, 2)
    # get the subscription
    result, _ = sub_conf.get_config()
    parsed_result = json.loads(result)
    assert_equal(parsed_result['topic'], topic_name)
    # create objects in the bucket
    number_of_objects = 10
    for i in range(number_of_objects):
        key = bucket.new_key(str(i))
        key.set_contents_from_string('bar')
    # wait for sync
    zone_bucket_checkpoint(ps_zones[0].zone, zones[0].zone, bucket_name)

    # get the create events from the subscription
    result, _ = sub_conf.get_events()
    parsed_result = json.loads(result)
    for event in parsed_result['events']:
        log.debug('Event: objname: "' + str(event['info']['key']['name']) + '" type: "' + str(event['event']) + '"')
    keys = list(bucket.list())
    # TODO: set exact_match to true
    verify_events_by_elements(parsed_result['events'], keys, exact_match=False)
    # delete objects from the bucket
    for key in bucket.list():
        key.delete()
    # wait for sync
    zone_meta_checkpoint(ps_zones[0].zone)
    zone_bucket_checkpoint(ps_zones[0].zone, zones[0].zone, bucket_name)

    # get the delete events from the subscriptions
    result, _ = sub_conf.get_events()
    for event in parsed_result['events']:
        log.debug('Event: objname: "' + str(event['info']['key']['name']) + '" type: "' + str(event['event']) + '"')
    # TODO: check deletions
    # verify_events_by_elements(parsed_result['events'], keys, exact_match=False, deletions=True)
    # we should see the creations as well as the deletions
    # delete subscription
    _, status = sub_conf.del_config()
    assert_equal(status/100, 2)
    result, status = sub_conf.get_config()
    parsed_result = json.loads(result)
    assert_equal(parsed_result['topic'], '')
    # TODO should return 404
    # assert_equal(status, 404)

    # cleanup
    notification_conf.del_config()
    topic_conf.del_config()
    zones[0].delete_bucket(bucket_name)


def test_ps_event_type_subscription():
    """ test subscriptions for different events """
    zones, ps_zones = init_env()
    bucket_name = gen_bucket_name()

    # create topic for objects creation
    topic_create_name = bucket_name+TOPIC_SUFFIX+'_create'
    topic_create_conf = PSTopic(ps_zones[0].conn, topic_create_name)
    topic_create_conf.set_config()
    # create topic for objects deletion
    topic_delete_name = bucket_name+TOPIC_SUFFIX+'_delete'
    topic_delete_conf = PSTopic(ps_zones[0].conn, topic_delete_name)
    topic_delete_conf.set_config()
    # create topic for all events
    topic_name = bucket_name+TOPIC_SUFFIX+'_all'
    topic_conf = PSTopic(ps_zones[0].conn, topic_name)
    topic_conf.set_config()
    # create bucket on the first of the rados zones
    bucket = zones[0].create_bucket(bucket_name)
    # wait for sync
    zone_meta_checkpoint(ps_zones[0].zone)
    zone_bucket_checkpoint(ps_zones[0].zone, zones[0].zone, bucket_name)
    # create notifications for objects creation
    notification_create_conf = PSNotification(ps_zones[0].conn, bucket_name,
                                              topic_create_name, "OBJECT_CREATE")
    _, status = notification_create_conf.set_config()
    assert_equal(status/100, 2)
    # create notifications for objects deletion
    notification_delete_conf = PSNotification(ps_zones[0].conn, bucket_name,
                                              topic_delete_name, "OBJECT_DELETE")
    _, status = notification_delete_conf.set_config()
    assert_equal(status/100, 2)
    # create notifications for all events
    notification_conf = PSNotification(ps_zones[0].conn, bucket_name,
                                       topic_name, "OBJECT_DELETE,OBJECT_CREATE")
    _, status = notification_conf.set_config()
    assert_equal(status/100, 2)
    # create subscription for objects creation
    sub_create_conf = PSSubscription(ps_zones[0].conn, bucket_name+SUB_SUFFIX+'_create',
                                     topic_create_name)
    _, status = sub_create_conf.set_config()
    assert_equal(status/100, 2)
    # create subscription for objects deletion
    sub_delete_conf = PSSubscription(ps_zones[0].conn, bucket_name+SUB_SUFFIX+'_delete',
                                     topic_delete_name)
    _, status = sub_delete_conf.set_config()
    assert_equal(status/100, 2)
    # create subscription for all events
    sub_conf = PSSubscription(ps_zones[0].conn, bucket_name+SUB_SUFFIX+'_all',
                              topic_name)
    _, status = sub_conf.set_config()
    assert_equal(status/100, 2)
    # create objects in the bucket
    number_of_objects = 10
    for i in range(number_of_objects):
        key = bucket.new_key(str(i))
        key.set_contents_from_string('bar')
    # wait for sync
    zone_bucket_checkpoint(ps_zones[0].zone, zones[0].zone, bucket_name)

    # get the events from the creation subscription
    result, _ = sub_create_conf.get_events()
    parsed_result = json.loads(result)
    for event in parsed_result['events']:
        log.debug('Event (OBJECT_CREATE): objname: "' + str(event['info']['key']['name']) +
                  '" type: "' + str(event['event']) + '"')
    keys = list(bucket.list())
    # TODO: set exact_match to true
    verify_events_by_elements(parsed_result['events'], keys, exact_match=False)
    # get the events from the deletions subscription
    result, _ = sub_delete_conf.get_events()
    parsed_result = json.loads(result)
    for event in parsed_result['events']:
        log.debug('Event (OBJECT_DELETE): objname: "' + str(event['info']['key']['name']) +
                  '" type: "' + str(event['event']) + '"')
    assert_equal(len(parsed_result['events']), 0)
    # get the events from the all events subscription
    result, _ = sub_conf.get_events()
    parsed_result = json.loads(result)
    for event in parsed_result['events']:
        log.debug('Event (OBJECT_CREATE,OBJECT_DELETE): objname: "' +
                  str(event['info']['key']['name']) + '" type: "' + str(event['event']) + '"')
    # TODO: set exact_match to true
    verify_events_by_elements(parsed_result['events'], keys, exact_match=False)
    # delete objects from the bucket
    for key in bucket.list():
        key.delete()
    # wait for sync
    zone_bucket_checkpoint(ps_zones[0].zone, zones[0].zone, bucket_name)
    log.debug("Event (OBJECT_DELETE) synced")

    # get the events from the creations subscription
    result, _ = sub_create_conf.get_events()
    parsed_result = json.loads(result)
    for event in parsed_result['events']:
        log.debug('Event (OBJECT_CREATE): objname: "' + str(event['info']['key']['name']) +
                  '" type: "' + str(event['event']) + '"')
    # deletions should not change the creation events
    # TODO: set exact_match to true
    verify_events_by_elements(parsed_result['events'], keys, exact_match=False)
    # get the events from the deletions subscription
    result, _ = sub_delete_conf.get_events()
    parsed_result = json.loads(result)
    for event in parsed_result['events']:
        log.debug('Event (OBJECT_DELETE): objname: "' + str(event['info']['key']['name']) +
                  '" type: "' + str(event['event']) + '"')
    # only deletions should be listed here
    # TODO: set exact_match to true
    verify_events_by_elements(parsed_result['events'], keys, exact_match=False, deletions=True)
    # get the events from the all events subscription
    result, _ = sub_create_conf.get_events()
    parsed_result = json.loads(result)
    for event in parsed_result['events']:
        log.debug('Event (OBJECT_CREATE,OBJECT_DELETE): objname: "' + str(event['info']['key']['name']) +
                  '" type: "' + str(event['event']) + '"')
    # both deletions and creations should be here
    verify_events_by_elements(parsed_result['events'], keys, exact_match=False, deletions=False)
    # verify_events_by_elements(parsed_result['events'], keys, exact_match=False, deletions=True)
    # TODO: (1) test deletions (2) test overall number of events

    # test subscription deletion when topic is specified
    _, status = sub_create_conf.del_config(topic=True)
    assert_equal(status/100, 2)
    _, status = sub_delete_conf.del_config(topic=True)
    assert_equal(status/100, 2)
    _, status = sub_conf.del_config(topic=True)
    assert_equal(status/100, 2)

    # cleanup
    notification_create_conf.del_config()
    notification_delete_conf.del_config()
    notification_conf.del_config()
    topic_create_conf.del_config()
    topic_delete_conf.del_config()
    topic_conf.del_config()
    zones[0].delete_bucket(bucket_name)


def test_ps_event_fetching():
    """ test incremental fetching of events from a subscription """
    zones, ps_zones = init_env()
    bucket_name = gen_bucket_name()
    topic_name = bucket_name+TOPIC_SUFFIX

    # create topic
    topic_conf = PSTopic(ps_zones[0].conn, topic_name)
    topic_conf.set_config()
    # create bucket on the first of the rados zones
    bucket = zones[0].create_bucket(bucket_name)
    # wait for sync
    zone_meta_checkpoint(ps_zones[0].zone)
    # create notifications
    notification_conf = PSNotification(ps_zones[0].conn, bucket_name,
                                       topic_name)
    _, status = notification_conf.set_config()
    assert_equal(status/100, 2)
    # create subscription
    sub_conf = PSSubscription(ps_zones[0].conn, bucket_name+SUB_SUFFIX,
                              topic_name)
    _, status = sub_conf.set_config()
    assert_equal(status/100, 2)
    # create objects in the bucket
    number_of_objects = 100
    for i in range(number_of_objects):
        key = bucket.new_key(str(i))
        key.set_contents_from_string('bar')
    # wait for sync
    zone_bucket_checkpoint(ps_zones[0].zone, zones[0].zone, bucket_name)
    max_events = 15
    total_events_count = 0
    next_marker = None
    all_events = []
    while True:
        # get the events from the subscription
        result, _ = sub_conf.get_events(max_events, next_marker)
        parsed_result = json.loads(result)
        events = parsed_result['events']
        total_events_count += len(events)
        all_events.extend(events)
        next_marker = parsed_result['next_marker']
        for event in events:
            log.debug('Event: objname: "' + str(event['info']['key']['name']) + '" type: "' + str(event['event']) + '"')
        if next_marker == '':
            break
    keys = list(bucket.list())
    # TODO: set exact_match to true
    verify_events_by_elements(all_events, keys, exact_match=False)

    # cleanup
    sub_conf.del_config()
    notification_conf.del_config()
    topic_conf.del_config()
    for key in bucket.list():
        key.delete()
    zones[0].delete_bucket(bucket_name)


def test_ps_event_acking():
    """ test acking of some events in a subscription """
    zones, ps_zones = init_env()
    bucket_name = gen_bucket_name()
    topic_name = bucket_name+TOPIC_SUFFIX

    # create topic
    topic_conf = PSTopic(ps_zones[0].conn, topic_name)
    topic_conf.set_config()
    # create bucket on the first of the rados zones
    bucket = zones[0].create_bucket(bucket_name)
    # wait for sync
    zone_meta_checkpoint(ps_zones[0].zone)
    # create notifications
    notification_conf = PSNotification(ps_zones[0].conn, bucket_name,
                                       topic_name)
    _, status = notification_conf.set_config()
    assert_equal(status/100, 2)
    # create subscription
    sub_conf = PSSubscription(ps_zones[0].conn, bucket_name+SUB_SUFFIX,
                              topic_name)
    _, status = sub_conf.set_config()
    assert_equal(status/100, 2)
    # create objects in the bucket
    number_of_objects = 10
    for i in range(number_of_objects):
        key = bucket.new_key(str(i))
        key.set_contents_from_string('bar')
    # wait for sync
    zone_bucket_checkpoint(ps_zones[0].zone, zones[0].zone, bucket_name)

    # get the create events from the subscription
    result, _ = sub_conf.get_events()
    parsed_result = json.loads(result)
    events = parsed_result['events']
    original_number_of_events = len(events)
    for event in events:
        log.debug('Event (before ack)  id: "' + str(event['id']) + '"')
    keys = list(bucket.list())
    # TODO: set exact_match to true
    verify_events_by_elements(events, keys, exact_match=False)
    # ack half of the  events
    events_to_ack = number_of_objects/2
    for event in events:
        if events_to_ack == 0:
            break
        _, status = sub_conf.ack_events(event['id'])
        assert_equal(status/100, 2)
        events_to_ack -= 1

    # verify that acked events are gone
    result, _ = sub_conf.get_events()
    parsed_result = json.loads(result)
    for event in parsed_result['events']:
        log.debug('Event (after ack) id: "' + str(event['id']) + '"')
    assert len(parsed_result['events']) >= (original_number_of_events - number_of_objects/2)

    # cleanup
    sub_conf.del_config()
    notification_conf.del_config()
    topic_conf.del_config()
    for key in bucket.list():
        key.delete()
    zones[0].delete_bucket(bucket_name)


def test_ps_creation_triggers():
    """ test object creation notifications in using put/copy/post """
    zones, ps_zones = init_env()
    bucket_name = gen_bucket_name()
    topic_name = bucket_name+TOPIC_SUFFIX

    # create topic
    topic_conf = PSTopic(ps_zones[0].conn, topic_name)
    topic_conf.set_config()
    # create bucket on the first of the rados zones
    bucket = zones[0].create_bucket(bucket_name)
    # wait for sync
    zone_meta_checkpoint(ps_zones[0].zone)
    # create notifications
    notification_conf = PSNotification(ps_zones[0].conn, bucket_name,
                                       topic_name)
    _, status = notification_conf.set_config()
    assert_equal(status/100, 2)
    # create subscription
    sub_conf = PSSubscription(ps_zones[0].conn, bucket_name+SUB_SUFFIX,
                              topic_name)
    _, status = sub_conf.set_config()
    assert_equal(status/100, 2)
    # create objects in the bucket using PUT
    key = bucket.new_key('put')
    key.set_contents_from_string('bar')
    # create objects in the bucket using COPY
    bucket.copy_key('copy', bucket.name, key.name)
    # create objects in the bucket using multi-part upload
    fp = tempfile.TemporaryFile(mode='w')
    fp.write('bar')
    fp.close()
    uploader = bucket.initiate_multipart_upload('multipart')
    fp = tempfile.TemporaryFile(mode='r')
    uploader.upload_part_from_file(fp, 1)
    uploader.complete_upload()
    fp.close()
    # wait for sync
    zone_bucket_checkpoint(ps_zones[0].zone, zones[0].zone, bucket_name)

    # get the create events from the subscription
    result, _ = sub_conf.get_events()
    parsed_result = json.loads(result)
    for event in parsed_result['events']:
        log.debug('Event key: "' + str(event['info']['key']['name']) + '" type: "' + str(event['event']) + '"')

    # TODO: verify the specific 3 keys: 'put', 'copy' and 'multipart'
    assert len(parsed_result['events']) >= 3
    # cleanup
    sub_conf.del_config()
    notification_conf.del_config()
    topic_conf.del_config()
    for key in bucket.list():
        key.delete()
    zones[0].delete_bucket(bucket_name)


def test_ps_versioned_deletion():
    """ test notification of deletion markers """
    zones, ps_zones = init_env()
    bucket_name = gen_bucket_name()
    topic_name = bucket_name+TOPIC_SUFFIX

    # create topic
    topic_conf = PSTopic(ps_zones[0].conn, topic_name)
    topic_conf.set_config()
    # create bucket on the first of the rados zones
    bucket = zones[0].create_bucket(bucket_name)
    bucket.configure_versioning(True)
    # wait for sync
    zone_meta_checkpoint(ps_zones[0].zone)
    # create notifications
    notification_conf = PSNotification(ps_zones[0].conn, bucket_name,
                                       topic_name, "OBJECT_DELETE")
    _, status = notification_conf.set_config()
    assert_equal(status/100, 2)
    # create subscription
    sub_conf = PSSubscription(ps_zones[0].conn, bucket_name+SUB_SUFFIX,
                              topic_name)
    _, status = sub_conf.set_config()
    assert_equal(status/100, 2)
    # create objects in the bucket
    key = bucket.new_key('foo')
    key.set_contents_from_string('bar')
    v1 = key.version_id
    key.set_contents_from_string('kaboom')
    v2 = key.version_id
    # wait for sync
    zone_bucket_checkpoint(ps_zones[0].zone, zones[0].zone, bucket_name)
    # set delete markers
    bucket.delete_key(key.name, version_id=v2)
    bucket.delete_key(key.name, version_id=v1)
    # wait for sync
    zone_bucket_checkpoint(ps_zones[0].zone, zones[0].zone, bucket_name)

    # get the delete events from the subscription
    result, _ = sub_conf.get_events()
    parsed_result = json.loads(result)
    for event in parsed_result['events']:
        log.debug('Event key: "' + str(event['info']['key']['name']) + '" type: "' + str(event['event']) + '"')
        assert_equal(str(event['event']), 'OBJECT_DELETE')

    # TODO: verify we have exactly 2 events
    assert len(parsed_result['events']) >= 2

    # cleanup
    # follwing is needed for the cleanup in the case of 3-zones
    # see: http://tracker.ceph.com/issues/39142
    realm = get_realm()
    zonegroup = realm.master_zonegroup()
    zonegroup_conns = ZonegroupConns(zonegroup)
    try:
        zonegroup_bucket_checkpoint(zonegroup_conns, bucket_name)
        zones[0].delete_bucket(bucket_name)
    except:
        log.debug('zonegroup_bucket_checkpoint failed, cannot delete bucket')
    sub_conf.del_config()
    notification_conf.del_config()
    topic_conf.del_config()


def test_ps_push_http():
    """ test pushing to http endpoint """
    zones, ps_zones = init_env()
    bucket_name = gen_bucket_name()
    topic_name = bucket_name+TOPIC_SUFFIX

    # create random port for the http server
    host = get_ip()
    port = random.randint(10000, 20000)
    # start an http server in a separate thread
    task, httpd, = create_http_thread(host, port)
    task.start()

    # create topic
    topic_conf = PSTopic(ps_zones[0].conn, topic_name)
    _, status = topic_conf.set_config()
    assert_equal(status/100, 2)
    # create bucket on the first of the rados zones
    bucket = zones[0].create_bucket(bucket_name)
    # wait for sync
    zone_meta_checkpoint(ps_zones[0].zone)
    # create notifications
    notification_conf = PSNotification(ps_zones[0].conn, bucket_name,
                                       topic_name)
    _, status = notification_conf.set_config()
    assert_equal(status/100, 2)
    # create subscription
    sub_conf = PSSubscription(ps_zones[0].conn, bucket_name+SUB_SUFFIX,
                              topic_name, endpoint='http://'+host+':'+str(port))
    _, status = sub_conf.set_config()
    assert_equal(status/100, 2)
    # create objects in the bucket
    number_of_objects = 10
    for i in range(number_of_objects):
        key = bucket.new_key(str(i))
        key.set_contents_from_string('bar')
    # wait for sync
    zone_bucket_checkpoint(ps_zones[0].zone, zones[0].zone, bucket_name)
    # check http server
    keys = list(bucket.list())
    httpd.verify_events(keys)

    # delete objects from the bucket
    for key in bucket.list():
        key.delete()
    # wait for sync
    zone_meta_checkpoint(ps_zones[0].zone)
    zone_bucket_checkpoint(ps_zones[0].zone, zones[0].zone, bucket_name)
    # check http server
    httpd.verify_events(keys, deletions=True)

    # cleanup
    sub_conf.del_config()
    notification_conf.del_config()
    topic_conf.del_config()
    zones[0].delete_bucket(bucket_name)
    close_http_server(task, httpd)


def test_ps_s3_push_http():
    """ test pushing to http endpoint s3 record format"""
    zones, ps_zones = init_env()
    bucket_name = gen_bucket_name()
    topic_name = bucket_name+TOPIC_SUFFIX

    # create random port for the http server
    host = get_ip()
    port = random.randint(10000, 20000)
    # start an http server in a separate thread
    task, httpd, = create_http_thread(host, port)
    task.start()

    # create topic
    topic_conf = PSTopic(ps_zones[0].conn, topic_name,
                         endpoint='http://'+host+':'+str(port))
    result, status = topic_conf.set_config()
    assert_equal(status/100, 2)
    parsed_result = json.loads(result)
    topic_arn = parsed_result['arn']
    # create bucket on the first of the rados zones
    bucket = zones[0].create_bucket(bucket_name)
    # wait for sync
    zone_meta_checkpoint(ps_zones[0].zone)
    # create s3 notification
    notification_name = bucket_name + NOTIFICATION_SUFFIX
    topic_conf_list = [{'Id': notification_name,
                        'TopicArn': topic_arn,
                        'Events': ['s3:ObjectCreated:*', 's3:ObjectRemoved:*']
                       }]
    s3_notification_conf = PSNotificationS3(ps_zones[0].conn, bucket_name, topic_conf_list)
    _, status = s3_notification_conf.set_config()
    assert_equal(status/100, 2)
    # create objects in the bucket
    number_of_objects = 10
    for i in range(number_of_objects):
        key = bucket.new_key(str(i))
        key.set_contents_from_string('bar')
    # wait for sync
    zone_bucket_checkpoint(ps_zones[0].zone, zones[0].zone, bucket_name)
    # check http server
    keys = list(bucket.list())
    httpd.verify_s3_events(keys)

    # delete objects from the bucket
    for key in bucket.list():
        key.delete()
    # wait for sync
    zone_meta_checkpoint(ps_zones[0].zone)
    zone_bucket_checkpoint(ps_zones[0].zone, zones[0].zone, bucket_name)
    # check http server
    httpd.verify_s3_events(keys, deletions=True)

    # cleanup
    s3_notification_conf.del_config()
    topic_conf.del_config()
    zones[0].delete_bucket(bucket_name)
    close_http_server(task, httpd)


def test_ps_push_amqp():
    """ test pushing to amqp endpoint """
    hostname = get_ip()
    proc = init_rabbitmq()
    if proc is  None:
        return SkipTest('end2end amqp tests require rabbitmq-server installed')
    zones, ps_zones = init_env()
    bucket_name = gen_bucket_name()
    topic_name = bucket_name+TOPIC_SUFFIX

    # create topic
    exchange = 'ex1'
    task, receiver = create_amqp_receiver_thread(exchange, topic_name)
    task.start()
    topic_conf = PSTopic(ps_zones[0].conn, topic_name)
    _, status = topic_conf.set_config()
    assert_equal(status/100, 2)
    # create bucket on the first of the rados zones
    bucket = zones[0].create_bucket(bucket_name)
    # wait for sync
    zone_meta_checkpoint(ps_zones[0].zone)
    # create notifications
    notification_conf = PSNotification(ps_zones[0].conn, bucket_name,
                                       topic_name)
    _, status = notification_conf.set_config()
    assert_equal(status/100, 2)
    # create subscription
    sub_conf = PSSubscription(ps_zones[0].conn, bucket_name+SUB_SUFFIX,
                              topic_name, endpoint='amqp://'+hostname,
                              endpoint_args='amqp-exchange='+exchange+'&amqp-ack-level=none')
    _, status = sub_conf.set_config()
    assert_equal(status/100, 2)
    # create objects in the bucket
    number_of_objects = 10
    for i in range(number_of_objects):
        key = bucket.new_key(str(i))
        key.set_contents_from_string('bar')
    # wait for sync
    zone_bucket_checkpoint(ps_zones[0].zone, zones[0].zone, bucket_name)
    # check amqp receiver
    keys = list(bucket.list())
    receiver.verify_events(keys)

    # delete objects from the bucket
    for key in bucket.list():
        key.delete()
    # wait for sync
    zone_meta_checkpoint(ps_zones[0].zone)
    zone_bucket_checkpoint(ps_zones[0].zone, zones[0].zone, bucket_name)
    # check amqp receiver
    receiver.verify_events(keys, deletions=True)

    # cleanup
    sub_conf.del_config()
    notification_conf.del_config()
    topic_conf.del_config()
    zones[0].delete_bucket(bucket_name)
    clean_rabbitmq(proc)


def test_ps_s3_push_amqp():
    """ test pushing to amqp endpoint s3 record format"""
    hostname = get_ip()
    proc = init_rabbitmq()
    if proc is  None:
        return SkipTest('end2end amqp tests require rabbitmq-server installed')
    zones, ps_zones = init_env()
    bucket_name = gen_bucket_name()
    topic_name = bucket_name+TOPIC_SUFFIX

    # create topic
    exchange = 'ex1'
    task, receiver = create_amqp_receiver_thread(exchange, topic_name)
    task.start()
    topic_conf = PSTopic(ps_zones[0].conn, topic_name,
                         endpoint='amqp://' + hostname,
                         endpoint_args='amqp-exchange=' + exchange + '&amqp-ack-level=none')
    result, status = topic_conf.set_config()
    assert_equal(status/100, 2)
    parsed_result = json.loads(result)
    topic_arn = parsed_result['arn']
    # create bucket on the first of the rados zones
    bucket = zones[0].create_bucket(bucket_name)
    # wait for sync
    zone_meta_checkpoint(ps_zones[0].zone)
    # create s3 notification
    notification_name = bucket_name + NOTIFICATION_SUFFIX
    topic_conf_list = [{'Id': notification_name,
                        'TopicArn': topic_arn,
                        'Events': ['s3:ObjectCreated:*', 's3:ObjectRemoved:*']
                       }]
    s3_notification_conf = PSNotificationS3(ps_zones[0].conn, bucket_name, topic_conf_list)
    _, status = s3_notification_conf.set_config()
    assert_equal(status/100, 2)
    # create objects in the bucket
    number_of_objects = 10
    for i in range(number_of_objects):
        key = bucket.new_key(str(i))
        key.set_contents_from_string('bar')
    # wait for sync
    zone_bucket_checkpoint(ps_zones[0].zone, zones[0].zone, bucket_name)
    # check amqp receiver
    keys = list(bucket.list())
    receiver.verify_s3_events(keys)

    # delete objects from the bucket
    for key in bucket.list():
        key.delete()
    # wait for sync
    zone_meta_checkpoint(ps_zones[0].zone)
    zone_bucket_checkpoint(ps_zones[0].zone, zones[0].zone, bucket_name)
    # check amqp receiver
    receiver.verify_s3_events(keys, deletions=True)

    # cleanup
    s3_notification_conf.del_config()
    topic_conf.del_config()
    zones[0].delete_bucket(bucket_name)
    clean_rabbitmq(proc)


def test_ps_delete_bucket():
    """ test notification status upon bucket deletion """
    zones, ps_zones = init_env()
    bucket_name = gen_bucket_name()
    # create bucket on the first of the rados zones
    bucket = zones[0].create_bucket(bucket_name)
    # wait for sync
    zone_meta_checkpoint(ps_zones[0].zone)
    topic_name = bucket_name + TOPIC_SUFFIX
    # create topic
    topic_name = bucket_name + TOPIC_SUFFIX
    topic_conf = PSTopic(ps_zones[0].conn, topic_name)
    response, status = topic_conf.set_config()
    assert_equal(status/100, 2)
    parsed_result = json.loads(response)
    topic_arn = parsed_result['arn']
    # create one s3 notification
    notification_name = bucket_name + NOTIFICATION_SUFFIX
    topic_conf_list = [{'Id': notification_name,
                        'TopicArn': topic_arn,
                        'Events': ['s3:ObjectCreated:*']
                       }]
    s3_notification_conf = PSNotificationS3(ps_zones[0].conn, bucket_name, topic_conf_list)
    response, status = s3_notification_conf.set_config()
    assert_equal(status/100, 2)

    # create non-s3 notification
    notification_conf = PSNotification(ps_zones[0].conn, bucket_name,
                                       topic_name)
    _, status = notification_conf.set_config()
    assert_equal(status/100, 2)

    # create objects in the bucket
    number_of_objects = 10
    for i in range(number_of_objects):
        key = bucket.new_key(str(i))
        key.set_contents_from_string('bar')
    # wait for bucket sync
    zone_bucket_checkpoint(ps_zones[0].zone, zones[0].zone, bucket_name)
    keys = list(bucket.list())
    # delete objects from the bucket
    for key in bucket.list():
        key.delete()
    # wait for bucket sync
    zone_bucket_checkpoint(ps_zones[0].zone, zones[0].zone, bucket_name)
    # delete the bucket
    zones[0].delete_bucket(bucket_name)
    # wait for meta sync
    zone_meta_checkpoint(ps_zones[0].zone)

    # get the events from the auto-generated subscription
    sub_conf = PSSubscription(ps_zones[0].conn, notification_name,
                              topic_name)
    result, _ = sub_conf.get_events()
    parsed_result = json.loads(result)
    # TODO: set exact_match to true
    verify_s3_records_by_elements(parsed_result['Records'], keys, exact_match=False)

    # s3 notification is deleted with bucket
    _, status = s3_notification_conf.get_config(notification=notification_name)
    assert_equal(status, 404)
    # non-s3 notification is deleted with bucket
    _, status = notification_conf.get_config()
    assert_equal(status, 404)
    # cleanup
    sub_conf.del_config()
    topic_conf.del_config()


def test_ps_missing_topic():
    """ test creating a subscription when no topic info exists"""
    zones, ps_zones = init_env()
    bucket_name = gen_bucket_name()
    topic_name = bucket_name+TOPIC_SUFFIX

    # create bucket on the first of the rados zones
    zones[0].create_bucket(bucket_name)
    # wait for sync
    zone_meta_checkpoint(ps_zones[0].zone)
    # create s3 notification
    notification_name = bucket_name + NOTIFICATION_SUFFIX
    topic_arn = 'arn:aws:sns:::' + topic_name
    topic_conf_list = [{'Id': notification_name,
                        'TopicArn': topic_arn,
                        'Events': ['s3:ObjectCreated:*']
                       }]
    s3_notification_conf = PSNotificationS3(ps_zones[0].conn, bucket_name, topic_conf_list)
    try:
        s3_notification_conf.set_config()
    except:
        log.info('missing topic is expected')
    else:
        assert 'missing topic is expected'

    # cleanup
    zones[0].delete_bucket(bucket_name)


def test_ps_s3_topic_update():
    """ test updating topic associated with a notification"""
    rabbit_proc = init_rabbitmq()
    if rabbit_proc is  None:
        return SkipTest('end2end amqp tests require rabbitmq-server installed')
    zones, ps_zones = init_env()
    bucket_name = gen_bucket_name()
    topic_name = bucket_name+TOPIC_SUFFIX

    # create amqp topic
    hostname = get_ip()
    exchange = 'ex1'
    amqp_task, receiver = create_amqp_receiver_thread(exchange, topic_name)
    amqp_task.start()
    topic_conf = PSTopic(ps_zones[0].conn, topic_name,
                          endpoint='amqp://' + hostname,
                          endpoint_args='amqp-exchange=' + exchange + '&amqp-ack-level=none')
    result, status = topic_conf.set_config()
    assert_equal(status/100, 2)
    parsed_result = json.loads(result)
    topic_arn = parsed_result['arn']
    # get topic
    result, _ = topic_conf.get_config()
    # verify topic content
    parsed_result = json.loads(result)
    assert_equal(parsed_result['topic']['name'], topic_name)
    assert_equal(parsed_result['topic']['dest']['push_endpoint'], topic_conf.parameters['push-endpoint'])
    
    # create http server
    port = random.randint(10000, 20000)
    # start an http server in a separate thread
    http_task, httpd, = create_http_thread(hostname, port)
    http_task.start()

    # create bucket on the first of the rados zones
    bucket = zones[0].create_bucket(bucket_name)
    # wait for sync
    zone_meta_checkpoint(ps_zones[0].zone)
    # create s3 notification
    notification_name = bucket_name + NOTIFICATION_SUFFIX
    topic_conf_list = [{'Id': notification_name,
                        'TopicArn': topic_arn,
                        'Events': ['s3:ObjectCreated:*']
                       }]
    s3_notification_conf = PSNotificationS3(ps_zones[0].conn, bucket_name, topic_conf_list)
    _, status = s3_notification_conf.set_config()
    assert_equal(status/100, 2)
    # create objects in the bucket
    number_of_objects = 10
    for i in range(number_of_objects):
        key = bucket.new_key(str(i))
        key.set_contents_from_string('bar')
    # wait for sync
    zone_bucket_checkpoint(ps_zones[0].zone, zones[0].zone, bucket_name)

    keys = list(bucket.list())
    # TODO: set exact_match to true
    receiver.verify_s3_events(keys)

    # update the same topic with new endpoint
    topic_conf = PSTopic(ps_zones[0].conn, topic_name,
                         endpoint='http://'+ hostname + ':' + str(port))
    _, status = topic_conf.set_config()
    assert_equal(status/100, 2)
    # get topic
    result, _ = topic_conf.get_config()
    # verify topic content
    parsed_result = json.loads(result)
    assert_equal(parsed_result['topic']['name'], topic_name)
    assert_equal(parsed_result['topic']['dest']['push_endpoint'], topic_conf.parameters['push-endpoint'])

    # delete current objects and create new objects in the bucket
    for key in bucket.list():
        key.delete()
    for i in range(number_of_objects):
        key = bucket.new_key(str(i+100))
        key.set_contents_from_string('bar')
    # wait for sync
    zone_meta_checkpoint(ps_zones[0].zone)
    zone_bucket_checkpoint(ps_zones[0].zone, zones[0].zone, bucket_name)

    keys = list(bucket.list())
    # TODO: set exact_match to true
    # verify that notifications are still sent to amqp
    receiver.verify_s3_events(keys)

    # update notification to update the endpoint from the topic
    topic_conf_list = [{'Id': notification_name,
                        'TopicArn': topic_arn,
                        'Events': ['s3:ObjectCreated:*']
                       }]
    s3_notification_conf = PSNotificationS3(ps_zones[0].conn, bucket_name, topic_conf_list)
    _, status = s3_notification_conf.set_config()
    assert_equal(status/100, 2)
    
    # delete current objects and create new objects in the bucket
    for key in bucket.list():
        key.delete()
    for i in range(number_of_objects):
        key = bucket.new_key(str(i+200))
        key.set_contents_from_string('bar')
    # wait for sync
    zone_meta_checkpoint(ps_zones[0].zone)
    zone_bucket_checkpoint(ps_zones[0].zone, zones[0].zone, bucket_name)

    keys = list(bucket.list())
    # TODO: set exact_match to true
    # check that updates switched to http
    httpd.verify_s3_events(keys)

    # cleanup
    # delete objects from the bucket
    for key in bucket.list():
        key.delete()
    s3_notification_conf.del_config()
    topic_conf.del_config()
    zones[0].delete_bucket(bucket_name)
    close_http_server(http_task, httpd)
    clean_rabbitmq(rabbit_proc)


def test_ps_s3_notification_update():
    """ test updating the topic of a notification"""
    hostname = get_ip()
    rabbit_proc = init_rabbitmq()
    if rabbit_proc is  None:
        return SkipTest('end2end amqp tests require rabbitmq-server installed')

    zones, ps_zones = init_env()
    bucket_name = gen_bucket_name()
    topic_name1 = bucket_name+'amqp'+TOPIC_SUFFIX
    topic_name2 = bucket_name+'http'+TOPIC_SUFFIX

    # create topics
    # create random port for the http server
    http_port = random.randint(10000, 20000)
    # start an http server in a separate thread
    http_task, httpd, = create_http_thread(hostname, http_port)
    exchange = 'ex1'
    amqp_task, receiver = create_amqp_receiver_thread(exchange, topic_name1)
    http_task.start()
    amqp_task.start()

    topic_conf1 = PSTopic(ps_zones[0].conn, topic_name1,
                          endpoint='amqp://' + hostname,
                          endpoint_args='amqp-exchange=' + exchange + '&amqp-ack-level=none')
    result, status = topic_conf1.set_config()
    parsed_result = json.loads(result)
    topic_arn1 = parsed_result['arn']
    assert_equal(status/100, 2)
    topic_conf2 = PSTopic(ps_zones[0].conn, topic_name2,
                          endpoint='http://'+hostname+':'+str(http_port))
    result, status = topic_conf2.set_config()
    parsed_result = json.loads(result)
    topic_arn2 = parsed_result['arn']
    assert_equal(status/100, 2)
    
    # create bucket on the first of the rados zones
    bucket = zones[0].create_bucket(bucket_name)
    # wait for sync
    zone_meta_checkpoint(ps_zones[0].zone)
    # create s3 notification with topic1
    notification_name = bucket_name + NOTIFICATION_SUFFIX
    topic_conf_list = [{'Id': notification_name,
                        'TopicArn': topic_arn1,
                        'Events': ['s3:ObjectCreated:*']
                       }]
    s3_notification_conf = PSNotificationS3(ps_zones[0].conn, bucket_name, topic_conf_list)
    _, status = s3_notification_conf.set_config()
    assert_equal(status/100, 2)
    # create objects in the bucket
    number_of_objects = 10
    for i in range(number_of_objects):
        key = bucket.new_key(str(i))
        key.set_contents_from_string('bar')
    # wait for sync
    zone_bucket_checkpoint(ps_zones[0].zone, zones[0].zone, bucket_name)

    keys = list(bucket.list())
    # TODO: set exact_match to true
    receiver.verify_s3_events(keys)

    # update notification to use topic2
    topic_conf_list = [{'Id': notification_name,
                        'TopicArn': topic_arn2,
                        'Events': ['s3:ObjectCreated:*']
                       }]
    s3_notification_conf = PSNotificationS3(ps_zones[0].conn, bucket_name, topic_conf_list)
    _, status = s3_notification_conf.set_config()
    assert_equal(status/100, 2)

    # delete current objects and create new objects in the bucket
    for key in bucket.list():
        key.delete()
    for i in range(number_of_objects):
        key = bucket.new_key(str(i+100))
        key.set_contents_from_string('bar')
    # wait for sync
    zone_meta_checkpoint(ps_zones[0].zone)
    zone_bucket_checkpoint(ps_zones[0].zone, zones[0].zone, bucket_name)

    keys = list(bucket.list())
    # TODO: set exact_match to true
    # check that updates switched to http
    httpd.verify_s3_events(keys)

    # cleanup
    # delete objects from the bucket
    for key in bucket.list():
        key.delete()
    s3_notification_conf.del_config()
    topic_conf1.del_config()
    topic_conf2.del_config()
    zones[0].delete_bucket(bucket_name)
    close_http_server(http_task, httpd)
    clean_rabbitmq(rabbit_proc)


def test_ps_s3_multiple_topics_notification():
    """ test notification creation with multiple topics"""
    hostname = get_ip()
    rabbit_proc = init_rabbitmq()
    if rabbit_proc is  None:
        return SkipTest('end2end amqp tests require rabbitmq-server installed')

    zones, ps_zones = init_env()
    bucket_name = gen_bucket_name()
    topic_name1 = bucket_name+'amqp'+TOPIC_SUFFIX
    topic_name2 = bucket_name+'http'+TOPIC_SUFFIX

    # create topics
    # create random port for the http server
    http_port = random.randint(10000, 20000)
    # start an http server in a separate thread
    http_task, httpd, = create_http_thread(hostname, http_port)
    exchange = 'ex1'
    amqp_task, receiver = create_amqp_receiver_thread(exchange, topic_name1)
    http_task.start()
    amqp_task.start()

    topic_conf1 = PSTopic(ps_zones[0].conn, topic_name1,
                          endpoint='amqp://' + hostname,
                          endpoint_args='amqp-exchange=' + exchange + '&amqp-ack-level=none')
    result, status = topic_conf1.set_config()
    parsed_result = json.loads(result)
    topic_arn1 = parsed_result['arn']
    assert_equal(status/100, 2)
    topic_conf2 = PSTopic(ps_zones[0].conn, topic_name2,
                          endpoint='http://'+hostname+':'+str(http_port))
    result, status = topic_conf2.set_config()
    parsed_result = json.loads(result)
    topic_arn2 = parsed_result['arn']
    assert_equal(status/100, 2)

    # create bucket on the first of the rados zones
    bucket = zones[0].create_bucket(bucket_name)
    # wait for sync
    zone_meta_checkpoint(ps_zones[0].zone)
    # create s3 notification
    notification_name1 = bucket_name + NOTIFICATION_SUFFIX + '_1'
    notification_name2 = bucket_name + NOTIFICATION_SUFFIX + '_2'
    topic_conf_list = [
        {
            'Id': notification_name1,
            'TopicArn': topic_arn1,
            'Events': ['s3:ObjectCreated:*']
        },
        {
            'Id': notification_name2,
            'TopicArn': topic_arn2,
            'Events': ['s3:ObjectCreated:*']
        }]
    s3_notification_conf = PSNotificationS3(ps_zones[0].conn, bucket_name, topic_conf_list)
    _, status = s3_notification_conf.set_config()
    assert_equal(status/100, 2)
    result, _ = s3_notification_conf.get_config()
    assert_equal(len(result['TopicConfigurations']), 2)
    assert_equal(result['TopicConfigurations'][0]['Id'], notification_name1)
    assert_equal(result['TopicConfigurations'][1]['Id'], notification_name2)

    # get auto-generated subscriptions
    sub_conf1 = PSSubscription(ps_zones[0].conn, notification_name1,
                               topic_name1)
    _, status = sub_conf1.get_config()
    assert_equal(status/100, 2)
    sub_conf2 = PSSubscription(ps_zones[0].conn, notification_name2,
                               topic_name2)
    _, status = sub_conf2.get_config()
    assert_equal(status/100, 2)

    # create objects in the bucket
    number_of_objects = 10
    for i in range(number_of_objects):
        key = bucket.new_key(str(i))
        key.set_contents_from_string('bar')
    # wait for sync
    zone_bucket_checkpoint(ps_zones[0].zone, zones[0].zone, bucket_name)

    # get the events from both of the subscription
    result, _ = sub_conf1.get_events()
    parsed_result = json.loads(result)
    for record in parsed_result['Records']:
        log.debug(record)
    keys = list(bucket.list())
    # TODO: set exact_match to true
    verify_s3_records_by_elements(parsed_result['Records'], keys, exact_match=False)
    receiver.verify_s3_events(keys)

    result, _ = sub_conf2.get_events()
    parsed_result = json.loads(result)
    for record in parsed_result['Records']:
        log.debug(record)
    # TODO: set exact_match to true
    verify_s3_records_by_elements(parsed_result['Records'], keys, exact_match=False)
    httpd.verify_s3_events(keys)

    # cleanup
    s3_notification_conf.del_config()
    topic_conf1.del_config()
    topic_conf2.del_config()
    # delete objects from the bucket
    for key in bucket.list():
        key.delete()
    zones[0].delete_bucket(bucket_name)
    close_http_server(http_task, httpd)
    clean_rabbitmq(rabbit_proc)<|MERGE_RESOLUTION|>--- conflicted
+++ resolved
@@ -222,11 +222,7 @@
 
 def init_rabbitmq():
     """ start a rabbitmq broker """
-<<<<<<< HEAD
-    hostname = get_ip()
-=======
     #hostname = get_ip()
->>>>>>> f55efa75
     #port = str(random.randint(20000, 30000))
     #data_dir = './' + port + '_data'
     #log_dir = './' + port + '_log'
