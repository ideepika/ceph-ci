// -*- mode:C++; tab-width:8; c-basic-offset:2; indent-tabs-mode:t -*-
// vim: ts=8 sw=2 smarttab ft=cpp

#include "include/compat.h"
#include <errno.h>
#include <stdlib.h>
#include <sys/types.h>
#include <boost/algorithm/string.hpp>
#include <string_view>

#include <boost/container/flat_set.hpp>
#include <boost/format.hpp>
#include <boost/optional.hpp>
#include <boost/utility/in_place_factory.hpp>

#include "common/ceph_json.h"

#include "common/errno.h"
#include "common/Formatter.h"
#include "common/Throttle.h"

#include "rgw_sal.h"
#include "rgw_zone.h"
#include "rgw_cache.h"
#include "rgw_acl.h"
#include "rgw_acl_s3.h" /* for dumping s3policy in debug log */
#include "rgw_aio_throttle.h"
#include "rgw_bucket.h"
#include "rgw_rest_conn.h"
#include "rgw_cr_rados.h"
#include "rgw_cr_rest.h"
#include "rgw_putobj_processor.h"

#include "cls/rgw/cls_rgw_ops.h"
#include "cls/rgw/cls_rgw_client.h"
#include "cls/rgw/cls_rgw_const.h"
#include "cls/refcount/cls_refcount_client.h"
#include "cls/version/cls_version_client.h"
#include "osd/osd_types.h"

#include "rgw_tools.h"
#include "rgw_coroutine.h"
#include "rgw_compression.h"
#include "rgw_worker.h"

#undef fork // fails to compile RGWPeriod::fork() below

#include "common/Clock.h"

using namespace librados;

#include <string>
#include <iostream>
#include <vector>
#include <atomic>
#include <list>
#include <map>
#include "include/random.h"

#include "rgw_gc.h"
#include "rgw_lc.h"

#include "rgw_object_expirer_core.h"
#include "rgw_sync.h"
#include "rgw_sync_counters.h"
#include "rgw_sync_trace.h"
#include "rgw_trim_datalog.h"
#include "rgw_trim_mdlog.h"
#include "rgw_data_sync.h"
#include "rgw_realm_watcher.h"
#include "rgw_reshard.h"

#include "services/svc_zone.h"
#include "services/svc_zone_utils.h"
#include "services/svc_quota.h"
#include "services/svc_sync_modules.h"
#include "services/svc_sys_obj.h"
#include "services/svc_sys_obj_cache.h"
#include "services/svc_bucket.h"
#include "services/svc_mdlog.h"
#include "services/svc_datalog_rados.h"

#include "compressor/Compressor.h"

#ifdef WITH_LTTNG
#define TRACEPOINT_DEFINE
#define TRACEPOINT_PROBE_DYNAMIC_LINKAGE
#include "tracing/rgw_rados.h"
#undef TRACEPOINT_PROBE_DYNAMIC_LINKAGE
#undef TRACEPOINT_DEFINE
#else
#define tracepoint(...)
#endif

#define dout_context g_ceph_context
#define dout_subsys ceph_subsys_rgw


static string shadow_ns = "shadow";
static string default_bucket_index_pool_suffix = "rgw.buckets.index";
static string default_storage_extra_pool_suffix = "rgw.buckets.non-ec";

static RGWObjCategory main_category = RGWObjCategory::Main;
#define RGW_USAGE_OBJ_PREFIX "usage."

#define dout_subsys ceph_subsys_rgw


static bool rgw_get_obj_data_pool(const RGWZoneGroup& zonegroup, const RGWZoneParams& zone_params,
                                  const rgw_placement_rule& head_placement_rule,
                                  const rgw_obj& obj, rgw_pool *pool)
{
  if (!zone_params.get_head_data_pool(head_placement_rule, obj, pool)) {
    RGWZonePlacementInfo placement;
    if (!zone_params.get_placement(zonegroup.default_placement.name, &placement)) {
      return false;
    }

    if (!obj.in_extra_data) {
      *pool = placement.get_data_pool(zonegroup.default_placement.storage_class);
    } else {
      *pool = placement.get_data_extra_pool();
    }
  }

  return true;
}

static bool rgw_obj_to_raw(const RGWZoneGroup& zonegroup, const RGWZoneParams& zone_params,
                           const rgw_placement_rule& head_placement_rule,
                           const rgw_obj& obj, rgw_raw_obj *raw_obj)
{
  get_obj_bucket_and_oid_loc(obj, raw_obj->oid, raw_obj->loc);

  return rgw_get_obj_data_pool(zonegroup, zone_params, head_placement_rule, obj, &raw_obj->pool);
}

rgw_raw_obj rgw_obj_select::get_raw_obj(const RGWZoneGroup& zonegroup, const RGWZoneParams& zone_params) const
{
  if (!is_raw) {
    rgw_raw_obj r;
    rgw_obj_to_raw(zonegroup, zone_params, placement_rule, obj, &r);
    return r;
  }
  return raw_obj;
}

rgw_raw_obj rgw_obj_select::get_raw_obj(RGWRados *store) const
{
  if (!is_raw) {
    rgw_raw_obj r;
    store->obj_to_raw(placement_rule, obj, &r);
    return r;
  }
  return raw_obj;
}

void RGWObjVersionTracker::prepare_op_for_read(ObjectReadOperation *op)
{
  obj_version *check_objv = version_for_check();

  if (check_objv) {
    cls_version_check(*op, *check_objv, VER_COND_EQ);
  }

  cls_version_read(*op, &read_version);
}

void RGWObjVersionTracker::prepare_op_for_write(ObjectWriteOperation *op)
{
  obj_version *check_objv = version_for_check();
  obj_version *modify_version = version_for_write();

  if (check_objv) {
    cls_version_check(*op, *check_objv, VER_COND_EQ);
  }

  if (modify_version) {
    cls_version_set(*op, *modify_version);
  } else {
    cls_version_inc(*op);
  }
}

RGWObjState::RGWObjState() {
}

RGWObjState::~RGWObjState() {
}

RGWObjState::RGWObjState(const RGWObjState& rhs) : obj (rhs.obj) {
  is_atomic = rhs.is_atomic;
  has_attrs = rhs.has_attrs;
  exists = rhs.exists;
  size = rhs.size;
  accounted_size = rhs.accounted_size;
  mtime = rhs.mtime;
  epoch = rhs.epoch;
  if (rhs.obj_tag.length()) {
    obj_tag = rhs.obj_tag;
  }
  if (rhs.tail_tag.length()) {
    tail_tag = rhs.tail_tag;
  }
  write_tag = rhs.write_tag;
  fake_tag = rhs.fake_tag;
  manifest = rhs.manifest;
  shadow_obj = rhs.shadow_obj;
  has_data = rhs.has_data;
  if (rhs.data.length()) {
    data = rhs.data;
  }
  prefetch_data = rhs.prefetch_data;
  keep_tail = rhs.keep_tail;
  is_olh = rhs.is_olh;
  objv_tracker = rhs.objv_tracker;
  pg_ver = rhs.pg_ver;
}

RGWObjState *RGWObjectCtx::get_state(const rgw_obj& obj) {
  RGWObjState *result;
  typename std::map<rgw_obj, RGWObjState>::iterator iter;
  lock.lock_shared();
  assert (!obj.empty());
  iter = objs_state.find(obj);
  if (iter != objs_state.end()) {
    result = &iter->second;
    lock.unlock_shared();
  } else {
    lock.unlock_shared();
    lock.lock();
    result = &objs_state[obj];
    lock.unlock();
  }
  return result;
}

void RGWObjectCtx::set_atomic(rgw_obj& obj) {
  std::unique_lock wl{lock};
  assert (!obj.empty());
  objs_state[obj].is_atomic = true;
}
void RGWObjectCtx::set_prefetch_data(const rgw_obj& obj) {
  std::unique_lock wl{lock};
  assert (!obj.empty());
  objs_state[obj].prefetch_data = true;
}

void RGWObjectCtx::invalidate(const rgw_obj& obj) {
  std::unique_lock wl{lock};
  auto iter = objs_state.find(obj);
  if (iter == objs_state.end()) {
    return;
  }
  bool is_atomic = iter->second.is_atomic;
  bool prefetch_data = iter->second.prefetch_data;

  objs_state.erase(iter);

  if (is_atomic || prefetch_data) {
    auto& state = objs_state[obj];
    state.is_atomic = is_atomic;
    state.prefetch_data = prefetch_data;
  }
}

void RGWObjVersionTracker::generate_new_write_ver(CephContext *cct)
{
  write_version.ver = 1;
#define TAG_LEN 24

  write_version.tag.clear();
  append_rand_alpha(cct, write_version.tag, write_version.tag, TAG_LEN);
}

class RGWMetaNotifierManager : public RGWCoroutinesManager {
  RGWRados *store;
  RGWHTTPManager http_manager;

public:
  RGWMetaNotifierManager(RGWRados *_store) : RGWCoroutinesManager(_store->ctx(), _store->get_cr_registry()), store(_store),
                                             http_manager(store->ctx(), completion_mgr) {
    http_manager.start();
  }

  int notify_all(map<rgw_zone_id, RGWRESTConn *>& conn_map, set<int>& shards) {
    rgw_http_param_pair pairs[] = { { "type", "metadata" },
                                    { "notify", NULL },
                                    { NULL, NULL } };

    list<RGWCoroutinesStack *> stacks;
    for (auto iter = conn_map.begin(); iter != conn_map.end(); ++iter) {
      RGWRESTConn *conn = iter->second;
      RGWCoroutinesStack *stack = new RGWCoroutinesStack(store->ctx(), this);
      stack->call(new RGWPostRESTResourceCR<set<int>, int>(store->ctx(), conn, &http_manager, "/admin/log", pairs, shards, NULL));

      stacks.push_back(stack);
    }
    return run(stacks);
  }
};

class RGWDataNotifierManager : public RGWCoroutinesManager {
  RGWRados *store;
  RGWHTTPManager http_manager;

public:
  RGWDataNotifierManager(RGWRados *_store) : RGWCoroutinesManager(_store->ctx(), _store->get_cr_registry()), store(_store),
                                             http_manager(store->ctx(), completion_mgr) {
    http_manager.start();
  }

  int notify_all(map<rgw_zone_id, RGWRESTConn *>& conn_map, map<int, set<string> >& shards) {
    rgw_http_param_pair pairs[] = { { "type", "data" },
                                    { "notify", NULL },
                                    { "source-zone", store->svc.zone->get_zone_params().get_id().c_str() },
                                    { NULL, NULL } };

    list<RGWCoroutinesStack *> stacks;
    for (auto iter = conn_map.begin(); iter != conn_map.end(); ++iter) {
      RGWRESTConn *conn = iter->second;
      RGWCoroutinesStack *stack = new RGWCoroutinesStack(store->ctx(), this);
      stack->call(new RGWPostRESTResourceCR<map<int, set<string> >, int>(store->ctx(), conn, &http_manager, "/admin/log", pairs, shards, NULL));

      stacks.push_back(stack);
    }
    return run(stacks);
  }
};

/* class RGWRadosThread */

void RGWRadosThread::start()
{
  worker = new Worker(cct, this);
  worker->create(thread_name.c_str());
}

void RGWRadosThread::stop()
{
  down_flag = true;
  stop_process();
  if (worker) {
    worker->signal();
    worker->join();
  }
  delete worker;
  worker = NULL;
}

void *RGWRadosThread::Worker::entry() {
  uint64_t msec = processor->interval_msec();
  auto interval = std::chrono::milliseconds(msec);

  do {
    auto start = ceph::real_clock::now();
    int r = processor->process();
    if (r < 0) {
      dout(0) << "ERROR: processor->process() returned error r=" << r << dendl;
    }

    if (processor->going_down())
      break;

    auto end = ceph::real_clock::now() - start;

    uint64_t cur_msec = processor->interval_msec();
    if (cur_msec != msec) { /* was it reconfigured? */
      msec = cur_msec;
      interval = std::chrono::milliseconds(msec);
    }

    if (cur_msec > 0) {
      if (interval <= end)
        continue; // next round

      auto wait_time = interval - end;
      wait_interval(wait_time);
    } else {
      wait();
    }
  } while (!processor->going_down());

  return NULL;
}

class RGWMetaNotifier : public RGWRadosThread {
  RGWMetaNotifierManager notify_mgr;
  RGWMetadataLog *const log;

  uint64_t interval_msec() override {
    return cct->_conf->rgw_md_notify_interval_msec;
  }
  void stop_process() override {
    notify_mgr.stop();
  }
public:
  RGWMetaNotifier(RGWRados *_store, RGWMetadataLog* log)
    : RGWRadosThread(_store, "meta-notifier"), notify_mgr(_store), log(log) {}

  int process() override;
};

int RGWMetaNotifier::process()
{
  set<int> shards;

  log->read_clear_modified(shards);

  if (shards.empty()) {
    return 0;
  }

  for (set<int>::iterator iter = shards.begin(); iter != shards.end(); ++iter) {
    ldout(cct, 20) << __func__ << "(): notifying mdlog change, shard_id=" << *iter << dendl;
  }

  notify_mgr.notify_all(store->svc.zone->get_zone_conn_map(), shards);

  return 0;
}

class RGWDataNotifier : public RGWRadosThread {
  RGWDataNotifierManager notify_mgr;

  uint64_t interval_msec() override {
    return cct->_conf.get_val<int64_t>("rgw_data_notify_interval_msec");
  }
  void stop_process() override {
    notify_mgr.stop();
  }
public:
  RGWDataNotifier(RGWRados *_store) : RGWRadosThread(_store, "data-notifier"), notify_mgr(_store) {}

  int process() override;
};

int RGWDataNotifier::process()
{
  auto data_log = store->svc.datalog_rados->get_log();
  if (!data_log) {
    return 0;
  }

  map<int, set<string> > shards;

  data_log->read_clear_modified(shards);

  if (shards.empty()) {
    return 0;
  }

  for (map<int, set<string> >::iterator iter = shards.begin(); iter != shards.end(); ++iter) {
    ldout(cct, 20) << __func__ << "(): notifying datalog change, shard_id=" << iter->first << ": " << iter->second << dendl;
  }

  notify_mgr.notify_all(store->svc.zone->get_zone_data_notify_to_map(), shards);

  return 0;
}

class RGWSyncProcessorThread : public RGWRadosThread {
public:
  RGWSyncProcessorThread(RGWRados *_store, const string& thread_name = "radosgw") : RGWRadosThread(_store, thread_name) {}
  RGWSyncProcessorThread(RGWRados *_store) : RGWRadosThread(_store) {}
  ~RGWSyncProcessorThread() override {}
  int init() override = 0 ;
  int process() override = 0;
};

class RGWMetaSyncProcessorThread : public RGWSyncProcessorThread
{
  RGWMetaSyncStatusManager sync;

  uint64_t interval_msec() override {
    return 0; /* no interval associated, it'll run once until stopped */
  }
  void stop_process() override {
    sync.stop();
  }
public:
  RGWMetaSyncProcessorThread(rgw::sal::RGWRadosStore *_store, RGWAsyncRadosProcessor *async_rados)
    : RGWSyncProcessorThread(_store->getRados(), "meta-sync"), sync(_store, async_rados) {}

  void wakeup_sync_shards(set<int>& shard_ids) {
    for (set<int>::iterator iter = shard_ids.begin(); iter != shard_ids.end(); ++iter) {
      sync.wakeup(*iter);
    }
  }
  RGWMetaSyncStatusManager* get_manager() { return &sync; }

  int init() override {
    int ret = sync.init();
    if (ret < 0) {
      ldout(store->ctx(), 0) << "ERROR: sync.init() returned " << ret << dendl;
      return ret;
    }
    return 0;
  }

  int process() override {
    sync.run();
    return 0;
  }
};

class RGWDataSyncProcessorThread : public RGWSyncProcessorThread
{
  PerfCountersRef counters;
  RGWDataSyncStatusManager sync;
  bool initialized;

  uint64_t interval_msec() override {
    if (initialized) {
      return 0; /* no interval associated, it'll run once until stopped */
    } else {
#define DATA_SYNC_INIT_WAIT_SEC 20
      return DATA_SYNC_INIT_WAIT_SEC * 1000;
    }
  }
  void stop_process() override {
    sync.stop();
  }
public:
  RGWDataSyncProcessorThread(rgw::sal::RGWRadosStore *_store, RGWAsyncRadosProcessor *async_rados,
                             const RGWZone* source_zone)
    : RGWSyncProcessorThread(_store->getRados(), "data-sync"),
      counters(sync_counters::build(store->ctx(), std::string("data-sync-from-") + source_zone->name)),
      sync(_store, async_rados, source_zone->id, counters.get()),
      initialized(false) {}

  void wakeup_sync_shards(map<int, set<string> >& shard_ids) {
    for (map<int, set<string> >::iterator iter = shard_ids.begin(); iter != shard_ids.end(); ++iter) {
      sync.wakeup(iter->first, iter->second);
    }
  }
  RGWDataSyncStatusManager* get_manager() { return &sync; }

  int init() override {
    return 0;
  }

  int process() override {
    while (!initialized) {
      if (going_down()) {
        return 0;
      }
      int ret = sync.init();
      if (ret >= 0) {
        initialized = true;
        break;
      }
      /* we'll be back! */
      return 0;
    }
    sync.run();
    return 0;
  }
};

class RGWSyncLogTrimThread : public RGWSyncProcessorThread, DoutPrefixProvider
{
  RGWCoroutinesManager crs;
  rgw::sal::RGWRadosStore *store;
  rgw::BucketTrimManager *bucket_trim;
  RGWHTTPManager http;
  const utime_t trim_interval;

  uint64_t interval_msec() override { return 0; }
  void stop_process() override { crs.stop(); }
public:
  RGWSyncLogTrimThread(rgw::sal::RGWRadosStore *store, rgw::BucketTrimManager *bucket_trim,
                       int interval)
    : RGWSyncProcessorThread(store->getRados(), "sync-log-trim"),
      crs(store->ctx(), store->getRados()->get_cr_registry()), store(store),
      bucket_trim(bucket_trim),
      http(store->ctx(), crs.get_completion_mgr()),
      trim_interval(interval, 0)
  {}

  int init() override {
    return http.start();
  }
  int process() override {
    list<RGWCoroutinesStack*> stacks;
    auto meta = new RGWCoroutinesStack(store->ctx(), &crs);
    meta->call(create_meta_log_trim_cr(this, store, &http,
                                       cct->_conf->rgw_md_log_max_shards,
                                       trim_interval));
    stacks.push_back(meta);

    auto data = new RGWCoroutinesStack(store->ctx(), &crs);
    data->call(create_data_log_trim_cr(store, &http,
                                       cct->_conf->rgw_data_log_num_shards,
                                       trim_interval));
    stacks.push_back(data);

    auto bucket = new RGWCoroutinesStack(store->ctx(), &crs);
    bucket->call(bucket_trim->create_bucket_trim_cr(&http));
    stacks.push_back(bucket);

    crs.run(stacks);
    return 0;
  }

  // implements DoutPrefixProvider
  CephContext *get_cct() const override { return store->ctx(); }
  unsigned get_subsys() const override
  {
    return dout_subsys;
  }

  std::ostream& gen_prefix(std::ostream& out) const override
  {
    return out << "sync log trim: ";
  }

};

void RGWRados::wakeup_meta_sync_shards(set<int>& shard_ids)
{
  std::lock_guard l{meta_sync_thread_lock};
  if (meta_sync_processor_thread) {
    meta_sync_processor_thread->wakeup_sync_shards(shard_ids);
  }
}

void RGWRados::wakeup_data_sync_shards(const rgw_zone_id& source_zone, map<int, set<string> >& shard_ids)
{
  ldout(ctx(), 20) << __func__ << ": source_zone=" << source_zone << ", shard_ids=" << shard_ids << dendl;
  std::lock_guard l{data_sync_thread_lock};
  auto iter = data_sync_processor_threads.find(source_zone);
  if (iter == data_sync_processor_threads.end()) {
    ldout(ctx(), 10) << __func__ << ": couldn't find sync thread for zone " << source_zone << ", skipping async data sync processing" << dendl;
    return;
  }

  RGWDataSyncProcessorThread *thread = iter->second;
  ceph_assert(thread);
  thread->wakeup_sync_shards(shard_ids);
}

RGWMetaSyncStatusManager* RGWRados::get_meta_sync_manager()
{
  std::lock_guard l{meta_sync_thread_lock};
  if (meta_sync_processor_thread) {
    return meta_sync_processor_thread->get_manager();
  }
  return nullptr;
}

RGWDataSyncStatusManager* RGWRados::get_data_sync_manager(const rgw_zone_id& source_zone)
{
  std::lock_guard l{data_sync_thread_lock};
  auto thread = data_sync_processor_threads.find(source_zone);
  if (thread == data_sync_processor_threads.end()) {
    return nullptr;
  }
  return thread->second->get_manager();
}

int RGWRados::get_required_alignment(const rgw_pool& pool, uint64_t *alignment)
{
  IoCtx ioctx;
  int r = open_pool_ctx(pool, ioctx, false);
  if (r < 0) {
    ldout(cct, 0) << "ERROR: open_pool_ctx() returned " << r << dendl;
    return r;
  }

  bool requires;
  r = ioctx.pool_requires_alignment2(&requires);
  if (r < 0) {
    ldout(cct, 0) << "ERROR: ioctx.pool_requires_alignment2() returned " 
      << r << dendl;
    return r;
  }

  if (!requires) {
    *alignment = 0;
    return 0;
  }

  uint64_t align;
  r = ioctx.pool_required_alignment2(&align);
  if (r < 0) {
    ldout(cct, 0) << "ERROR: ioctx.pool_required_alignment2() returned " 
      << r << dendl;
    return r;
  }
  if (align != 0) {
    ldout(cct, 20) << "required alignment=" << align << dendl;
  }
  *alignment = align;
  return 0;
}

void RGWRados::get_max_aligned_size(uint64_t size, uint64_t alignment, uint64_t *max_size)
{
  if (alignment == 0) {
    *max_size = size;
    return;
  }

  if (size <= alignment) {
    *max_size = alignment;
    return;
  }

  *max_size = size - (size % alignment);
}

int RGWRados::get_max_chunk_size(const rgw_pool& pool, uint64_t *max_chunk_size, uint64_t *palignment)
{
  uint64_t alignment;
  int r = get_required_alignment(pool, &alignment);
  if (r < 0) {
    return r;
  }

  if (palignment) {
    *palignment = alignment;
  }

  uint64_t config_chunk_size = cct->_conf->rgw_max_chunk_size;

  get_max_aligned_size(config_chunk_size, alignment, max_chunk_size);

  ldout(cct, 20) << "max_chunk_size=" << *max_chunk_size << dendl;

  return 0;
}

int RGWRados::get_max_chunk_size(const rgw_placement_rule& placement_rule, const rgw_obj& obj,
                                 uint64_t *max_chunk_size, uint64_t *palignment)
{
  rgw_pool pool;
  if (!get_obj_data_pool(placement_rule, obj, &pool)) {
    ldout(cct, 0) << "ERROR: failed to get data pool for object " << obj << dendl;
    return -EIO;
  }
  return get_max_chunk_size(pool, max_chunk_size, palignment);
}

class RGWIndexCompletionManager;

struct complete_op_data {
  ceph::mutex lock = ceph::make_mutex("complete_op_data");
  AioCompletion *rados_completion{nullptr};
  int manager_shard_id{-1};
  RGWIndexCompletionManager *manager{nullptr};
  rgw_obj obj;
  RGWModifyOp op;
  string tag;
  rgw_bucket_entry_ver ver;
  cls_rgw_obj_key key;
  rgw_bucket_dir_entry_meta dir_meta;
  list<cls_rgw_obj_key> remove_objs;
  bool log_op;
  uint16_t bilog_op;
  rgw_zone_set zones_trace;

  bool stopped{false};

  void stop() {
    std::lock_guard l{lock};
    stopped = true;
  }
};

class RGWIndexCompletionThread : public RGWRadosThread {
  RGWRados *store;

  uint64_t interval_msec() override {
    return 0;
  }

  list<complete_op_data *> completions;

  ceph::mutex completions_lock =
    ceph::make_mutex("RGWIndexCompletionThread::completions_lock");
public:
  RGWIndexCompletionThread(RGWRados *_store)
    : RGWRadosThread(_store, "index-complete"), store(_store) {}

  int process() override;

  void add_completion(complete_op_data *completion) {
    {
      std::lock_guard l{completions_lock};
      completions.push_back(completion);
    }

    signal();
  }
};

int RGWIndexCompletionThread::process()
{
  list<complete_op_data *> comps;

  {
    std::lock_guard l{completions_lock};
    completions.swap(comps);
  }

  for (auto c : comps) {
    std::unique_ptr<complete_op_data> up{c};

    if (going_down()) {
      continue;
    }
    ldout(store->ctx(), 20) << __func__ << "(): handling completion for key=" << c->key << dendl;

    RGWRados::BucketShard bs(store);
    RGWBucketInfo bucket_info;

    int r = bs.init(c->obj.bucket, c->obj, &bucket_info);
    if (r < 0) {
      ldout(cct, 0) << "ERROR: " << __func__ << "(): failed to initialize BucketShard, obj=" << c->obj << " r=" << r << dendl;
      /* not much to do */
      continue;
    }

    r = store->guard_reshard(&bs, c->obj, bucket_info,
			     [&](RGWRados::BucketShard *bs) -> int {
			       librados::ObjectWriteOperation o;
			       cls_rgw_guard_bucket_resharding(o, -ERR_BUSY_RESHARDING);
			       cls_rgw_bucket_complete_op(o, c->op, c->tag, c->ver, c->key, c->dir_meta, &c->remove_objs,
							  c->log_op, c->bilog_op, &c->zones_trace);
			       return bs->bucket_obj.operate(&o, null_yield);
                             });
    if (r < 0) {
      ldout(cct, 0) << "ERROR: " << __func__ << "(): bucket index completion failed, obj=" << c->obj << " r=" << r << dendl;
      /* ignoring error, can't do anything about it */
      continue;
    }
    r = store->svc.datalog_rados->add_entry(bucket_info, bs.shard_id);
    if (r < 0) {
      lderr(store->ctx()) << "ERROR: failed writing data log" << dendl;
    }
  }

  return 0;
}

class RGWIndexCompletionManager {
  RGWRados *store{nullptr};
  ceph::containers::tiny_vector<ceph::mutex> locks;
  vector<set<complete_op_data *> > completions;

  RGWIndexCompletionThread *completion_thread{nullptr};

  int num_shards;

  std::atomic<int> cur_shard {0};


public:
  RGWIndexCompletionManager(RGWRados *_store) :
    store(_store),
    locks{ceph::make_lock_container<ceph::mutex>(
      store->ctx()->_conf->rgw_thread_pool_size,
      [](const size_t i) {
        return ceph::make_mutex("RGWIndexCompletionManager::lock::" +
				std::to_string(i));
      })}
  {
    num_shards = store->ctx()->_conf->rgw_thread_pool_size;
    completions.resize(num_shards);
  }
  ~RGWIndexCompletionManager() {
    stop();
  }

  int next_shard() {
    int result = cur_shard % num_shards;
    cur_shard++;
    return result;
  }

  void create_completion(const rgw_obj& obj,
                         RGWModifyOp op, string& tag,
                         rgw_bucket_entry_ver& ver,
                         const cls_rgw_obj_key& key,
                         rgw_bucket_dir_entry_meta& dir_meta,
                         list<cls_rgw_obj_key> *remove_objs, bool log_op,
                         uint16_t bilog_op,
                         rgw_zone_set *zones_trace,
                         complete_op_data **result);
  bool handle_completion(completion_t cb, complete_op_data *arg);

  int start() {
    completion_thread = new RGWIndexCompletionThread(store);
    int ret = completion_thread->init();
    if (ret < 0) {
      return ret;
    }
    completion_thread->start();
    return 0;
  }
  void stop() {
    if (completion_thread) {
      completion_thread->stop();
      delete completion_thread;
    }

    for (int i = 0; i < num_shards; ++i) {
      std::lock_guard l{locks[i]};
      for (auto c : completions[i]) {
        c->stop();
      }
    }
    completions.clear();
  }
};

static void obj_complete_cb(completion_t cb, void *arg)
{
  complete_op_data *completion = (complete_op_data *)arg;
  completion->lock.lock();
  if (completion->stopped) {
    completion->lock.unlock(); /* can drop lock, no one else is referencing us */
    delete completion;
    return;
  }
  bool need_delete = completion->manager->handle_completion(cb, completion);
  completion->lock.unlock();
  if (need_delete) {
    delete completion;
  }
}


void RGWIndexCompletionManager::create_completion(const rgw_obj& obj,
                                                  RGWModifyOp op, string& tag,
                                                  rgw_bucket_entry_ver& ver,
                                                  const cls_rgw_obj_key& key,
                                                  rgw_bucket_dir_entry_meta& dir_meta,
                                                  list<cls_rgw_obj_key> *remove_objs, bool log_op,
                                                  uint16_t bilog_op,
                                                  rgw_zone_set *zones_trace,
                                                  complete_op_data **result)
{
  complete_op_data *entry = new complete_op_data;

  int shard_id = next_shard();

  entry->manager_shard_id = shard_id;
  entry->manager = this;
  entry->obj = obj;
  entry->op = op;
  entry->tag = tag;
  entry->ver = ver;
  entry->key = key;
  entry->dir_meta = dir_meta;
  entry->log_op = log_op;
  entry->bilog_op = bilog_op;

  if (remove_objs) {
    for (auto iter = remove_objs->begin(); iter != remove_objs->end(); ++iter) {
      entry->remove_objs.push_back(*iter);
    }
  }

  if (zones_trace) {
    entry->zones_trace = *zones_trace;
  } else {
    entry->zones_trace.insert(store->svc.zone->get_zone().id, obj.bucket.get_key());
  }

  *result = entry;

  entry->rados_completion = librados::Rados::aio_create_completion(entry, obj_complete_cb);

  std::lock_guard l{locks[shard_id]};
  completions[shard_id].insert(entry);
}

bool RGWIndexCompletionManager::handle_completion(completion_t cb, complete_op_data *arg)
{
  int shard_id = arg->manager_shard_id;
  {
    std::lock_guard l{locks[shard_id]};

    auto& comps = completions[shard_id];

    auto iter = comps.find(arg);
    if (iter == comps.end()) {
      return true;
    }

    comps.erase(iter);
  }

  int r = rados_aio_get_return_value(cb);
  if (r != -ERR_BUSY_RESHARDING) {
    return true;
  }
  completion_thread->add_completion(arg);
  return false;
}

void RGWRados::finalize()
{
  if (run_sync_thread) {
    std::lock_guard l{meta_sync_thread_lock};
    meta_sync_processor_thread->stop();

    std::lock_guard dl{data_sync_thread_lock};
    for (auto iter : data_sync_processor_threads) {
      RGWDataSyncProcessorThread *thread = iter.second;
      thread->stop();
    }
    if (sync_log_trimmer) {
      sync_log_trimmer->stop();
    }
  }
  if (run_sync_thread) {
    delete meta_sync_processor_thread;
    meta_sync_processor_thread = NULL;
    std::lock_guard dl{data_sync_thread_lock};
    for (auto iter : data_sync_processor_threads) {
      RGWDataSyncProcessorThread *thread = iter.second;
      delete thread;
    }
    data_sync_processor_threads.clear();
    delete sync_log_trimmer;
    sync_log_trimmer = nullptr;
    bucket_trim = boost::none;
  }
  if (meta_notifier) {
    meta_notifier->stop();
    delete meta_notifier;
  }
  if (data_notifier) {
    data_notifier->stop();
    delete data_notifier;
  }
  delete sync_tracer;
  
  delete lc;
  lc = NULL; 

  delete gc;
  gc = NULL;

  delete obj_expirer;
  obj_expirer = NULL;

  RGWQuotaHandler::free_handler(quota_handler);
  if (cr_registry) {
    cr_registry->put();
  }

  svc.shutdown();

  delete binfo_cache;
  delete obj_tombstone_cache;

  if (reshard_wait.get()) {
    reshard_wait->stop();
    reshard_wait.reset();
  }

  if (run_reshard_thread) {
    reshard->stop_processor();
  }
  delete reshard;
  delete index_completion_manager;
}

/** 
 * Initialize the RADOS instance and prepare to do other ops
 * Returns 0 on success, -ERR# on failure.
 */
int RGWRados::init_rados()
{
  int ret = 0;

  ret = rados.init_with_context(cct);
  if (ret < 0) {
    return ret;
  }
  ret = rados.connect();
  if (ret < 0) {
    return ret;
  }

  auto crs = std::unique_ptr<RGWCoroutinesManagerRegistry>{
    new RGWCoroutinesManagerRegistry(cct)};
  ret = crs->hook_to_admin_command("cr dump");
  if (ret < 0) {
    return ret;
  }

  cr_registry = crs.release();
  return ret;
}

int RGWRados::register_to_service_map(const string& daemon_type, const map<string, string>& meta)
{
  map<string,string> metadata = meta;
  metadata["num_handles"] = "1"s;
  metadata["zonegroup_id"] = svc.zone->get_zonegroup().get_id();
  metadata["zonegroup_name"] = svc.zone->get_zonegroup().get_name();
  metadata["zone_name"] = svc.zone->zone_name();
  metadata["zone_id"] = svc.zone->zone_id().id;
  string name = cct->_conf->name.get_id();
  if (name.compare(0, 4, "rgw.") == 0) {
    name = name.substr(4);
  }
  int ret = rados.service_daemon_register(daemon_type, name, metadata);
  if (ret < 0) {
    ldout(cct, 0) << "ERROR: service_daemon_register() returned ret=" << ret << ": " << cpp_strerror(-ret) << dendl;
    return ret;
  }

  return 0;
}

int RGWRados::update_service_map(std::map<std::string, std::string>&& status)
{
  int ret = rados.service_daemon_update_status(move(status));
  if (ret < 0) {
    ldout(cct, 0) << "ERROR: service_daemon_update_status() returned ret=" << ret << ": " << cpp_strerror(-ret) << dendl;
    return ret;
  }

  return 0;
}

/** 
 * Initialize the RADOS instance and prepare to do other ops
 * Returns 0 on success, -ERR# on failure.
 */
int RGWRados::init_complete()
{
  int ret;

  /* 
   * create sync module instance even if we don't run sync thread, might need it for radosgw-admin
   */
  sync_module = svc.sync_modules->get_sync_module();

  ret = open_root_pool_ctx();
  if (ret < 0)
    return ret;

  ret = open_gc_pool_ctx();
  if (ret < 0)
    return ret;

  ret = open_lc_pool_ctx();
  if (ret < 0)
    return ret;

  ret = open_objexp_pool_ctx();
  if (ret < 0)
    return ret;

  ret = open_reshard_pool_ctx();
  if (ret < 0)
    return ret;

  pools_initialized = true;

  gc = new RGWGC();
  gc->initialize(cct, this);

  obj_expirer = new RGWObjectExpirer(this->store);

  if (use_gc_thread) {
    gc->start_processor();
    obj_expirer->start_processor();
  }

  auto& current_period = svc.zone->get_current_period();
  auto& zonegroup = svc.zone->get_zonegroup();
  auto& zone_params = svc.zone->get_zone_params();
  auto& zone = svc.zone->get_zone();

  /* no point of running sync thread if we don't have a master zone configured
    or there is no rest_master_conn */
  if (!svc.zone->need_to_sync()) {
    run_sync_thread = false;
  }

  if (svc.zone->is_meta_master()) {
    auto md_log = svc.mdlog->get_log(current_period.get_id());
    meta_notifier = new RGWMetaNotifier(this, md_log);
    meta_notifier->start();
  }

  /* init it anyway, might run sync through radosgw-admin explicitly */
  sync_tracer = new RGWSyncTraceManager(cct, cct->_conf->rgw_sync_trace_history_size);
  sync_tracer->init(this);
  ret = sync_tracer->hook_to_admin_command();
  if (ret < 0) {
    return ret;
  }

  if (run_sync_thread) {
    for (const auto &pt: zonegroup.placement_targets) {
      if (zone_params.placement_pools.find(pt.second.name)
          == zone_params.placement_pools.end()){
        ldout(cct, 0) << "WARNING: This zone does not contain the placement target "
                      << pt.second.name << " present in zonegroup" << dendl;
      }
    }
    auto async_processor = svc.rados->get_async_processor();
    std::lock_guard l{meta_sync_thread_lock};
    meta_sync_processor_thread = new RGWMetaSyncProcessorThread(this->store, async_processor);
    ret = meta_sync_processor_thread->init();
    if (ret < 0) {
      ldout(cct, 0) << "ERROR: failed to initialize meta sync thread" << dendl;
      return ret;
    }
    meta_sync_processor_thread->start();

    // configure the bucket trim manager
    rgw::BucketTrimConfig config;
    rgw::configure_bucket_trim(cct, config);

    bucket_trim.emplace(this->store, config);
    ret = bucket_trim->init();
    if (ret < 0) {
      ldout(cct, 0) << "ERROR: failed to start bucket trim manager" << dendl;
      return ret;
    }
    svc.datalog_rados->set_observer(&*bucket_trim);

    std::lock_guard dl{data_sync_thread_lock};
    for (auto source_zone : svc.zone->get_data_sync_source_zones()) {
      ldout(cct, 5) << "starting data sync thread for zone " << source_zone->name << dendl;
      auto *thread = new RGWDataSyncProcessorThread(this->store, svc.rados->get_async_processor(), source_zone);
      ret = thread->init();
      if (ret < 0) {
        ldout(cct, 0) << "ERROR: failed to initialize data sync thread" << dendl;
        return ret;
      }
      thread->start();
      data_sync_processor_threads[rgw_zone_id(source_zone->id)] = thread;
    }
    auto interval = cct->_conf->rgw_sync_log_trim_interval;
    if (interval > 0) {
      sync_log_trimmer = new RGWSyncLogTrimThread(this->store, &*bucket_trim, interval);
      ret = sync_log_trimmer->init();
      if (ret < 0) {
        ldout(cct, 0) << "ERROR: failed to initialize sync log trim thread" << dendl;
        return ret;
      }
      sync_log_trimmer->start();
    }
  }
  data_notifier = new RGWDataNotifier(this);
  data_notifier->start();

  lc = new RGWLC();
  lc->initialize(cct, this->store);

  if (use_lc_thread)
    lc->start_processor();

  quota_handler = RGWQuotaHandler::generate_handler(this->store, quota_threads);

  bucket_index_max_shards = (cct->_conf->rgw_override_bucket_index_max_shards ? cct->_conf->rgw_override_bucket_index_max_shards :
                             zone.bucket_index_max_shards);
  if (bucket_index_max_shards > get_max_bucket_shards()) {
    bucket_index_max_shards = get_max_bucket_shards();
    ldout(cct, 1) << __func__ << " bucket index max shards is too large, reset to value: "
      << get_max_bucket_shards() << dendl;
  }
  ldout(cct, 20) << __func__ << " bucket index max shards: " << bucket_index_max_shards << dendl;

  binfo_cache = new RGWChainedCacheImpl<bucket_info_entry>;
  binfo_cache->init(svc.cache);

  bool need_tombstone_cache = !svc.zone->get_zone_data_notify_to_map().empty(); /* have zones syncing from us */

  if (need_tombstone_cache) {
    obj_tombstone_cache = new tombstone_cache_t(cct->_conf->rgw_obj_tombstone_cache_size);
  }

  reshard_wait = std::make_shared<RGWReshardWait>();

  reshard = new RGWReshard(this->store);

  /* only the master zone in the zonegroup reshards buckets */
  run_reshard_thread = run_reshard_thread && (zonegroup.master_zone == zone.id);
  if (run_reshard_thread)  {
    reshard->start_processor();
  }

  index_completion_manager = new RGWIndexCompletionManager(this);
  ret = index_completion_manager->start();

  return ret;
}

int RGWRados::init_svc(bool raw)
{
  if (raw) {
    return svc.init_raw(cct, use_cache);
  }

  return svc.init(cct, use_cache, run_sync_thread);
}

int RGWRados::init_ctl()
{
  return ctl.init(&svc);
}

/** 
 * Initialize the RADOS instance and prepare to do other ops
 * Returns 0 on success, -ERR# on failure.
 */
int RGWRados::initialize()
{
  int ret;

  inject_notify_timeout_probability =
    cct->_conf.get_val<double>("rgw_inject_notify_timeout_probability");
  max_notify_retries = cct->_conf.get_val<uint64_t>("rgw_max_notify_retries");

  ret = init_svc(false);
  if (ret < 0) {
    ldout(cct, 0) << "ERROR: failed to init services (ret=" << cpp_strerror(-ret) << ")" << dendl;
    return ret;
  }

  ret = init_ctl();
  if (ret < 0) {
    ldout(cct, 0) << "ERROR: failed to init ctls (ret=" << cpp_strerror(-ret) << ")" << dendl;
    return ret;
  }

  host_id = svc.zone_utils->gen_host_id();

  ret = init_rados();
  if (ret < 0)
    return ret;

  return init_complete();
}

/**
 * Open the pool used as root for this gateway
 * Returns: 0 on success, -ERR# otherwise.
 */
int RGWRados::open_root_pool_ctx()
{
  return rgw_init_ioctx(get_rados_handle(), svc.zone->get_zone_params().domain_root, root_pool_ctx, true, true);
}

int RGWRados::open_gc_pool_ctx()
{
  return rgw_init_ioctx(get_rados_handle(), svc.zone->get_zone_params().gc_pool, gc_pool_ctx, true, true);
}

int RGWRados::open_lc_pool_ctx()
{
  return rgw_init_ioctx(get_rados_handle(), svc.zone->get_zone_params().lc_pool, lc_pool_ctx, true, true);
}

int RGWRados::open_objexp_pool_ctx()
{
  return rgw_init_ioctx(get_rados_handle(), svc.zone->get_zone_params().log_pool, objexp_pool_ctx, true, true);
}

int RGWRados::open_reshard_pool_ctx()
{
  return rgw_init_ioctx(get_rados_handle(), svc.zone->get_zone_params().reshard_pool, reshard_pool_ctx, true, true);
}

int RGWRados::open_pool_ctx(const rgw_pool& pool, librados::IoCtx& io_ctx,
			    bool mostly_omap)
{
  constexpr bool create = true; // create the pool if it doesn't exist
  return rgw_init_ioctx(get_rados_handle(), pool, io_ctx, create, mostly_omap);
}

/**** logs ****/

struct log_list_state {
  string prefix;
  librados::IoCtx io_ctx;
  librados::NObjectIterator obit;
};

int RGWRados::log_list_init(const string& prefix, RGWAccessHandle *handle)
{
  log_list_state *state = new log_list_state;
  int r = rgw_init_ioctx(get_rados_handle(), svc.zone->get_zone_params().log_pool, state->io_ctx);
  if (r < 0) {
    delete state;
    return r;
  }
  state->prefix = prefix;
  state->obit = state->io_ctx.nobjects_begin();
  *handle = (RGWAccessHandle)state;
  return 0;
}

int RGWRados::log_list_next(RGWAccessHandle handle, string *name)
{
  log_list_state *state = static_cast<log_list_state *>(handle);
  while (true) {
    if (state->obit == state->io_ctx.nobjects_end()) {
      delete state;
      return -ENOENT;
    }
    if (state->prefix.length() &&
	state->obit->get_oid().find(state->prefix) != 0) {
      state->obit++;
      continue;
    }
    *name = state->obit->get_oid();
    state->obit++;
    break;
  }
  return 0;
}

int RGWRados::log_remove(const string& name)
{
  librados::IoCtx io_ctx;
  int r = rgw_init_ioctx(get_rados_handle(), svc.zone->get_zone_params().log_pool, io_ctx);
  if (r < 0)
    return r;
  return io_ctx.remove(name);
}

struct log_show_state {
  librados::IoCtx io_ctx;
  bufferlist bl;
  bufferlist::const_iterator p;
  string name;
  uint64_t pos;
  bool eof;
  log_show_state() : pos(0), eof(false) {}
};

int RGWRados::log_show_init(const string& name, RGWAccessHandle *handle)
{
  log_show_state *state = new log_show_state;
  int r = rgw_init_ioctx(get_rados_handle(), svc.zone->get_zone_params().log_pool, state->io_ctx);
  if (r < 0) {
    delete state;
    return r;
  }
  state->name = name;
  *handle = (RGWAccessHandle)state;
  return 0;
}

int RGWRados::log_show_next(RGWAccessHandle handle, rgw_log_entry *entry)
{
  log_show_state *state = static_cast<log_show_state *>(handle);
  off_t off = state->p.get_off();

  ldout(cct, 10) << "log_show_next pos " << state->pos << " bl " << state->bl.length()
	   << " off " << off
	   << " eof " << (int)state->eof
	   << dendl;
  // read some?
  unsigned chunk = 1024*1024;
  if ((state->bl.length() - off) < chunk/2 && !state->eof) {
    bufferlist more;
    int r = state->io_ctx.read(state->name, more, chunk, state->pos);
    if (r < 0)
      return r;
    state->pos += r;
    bufferlist old;
    try {
      old.substr_of(state->bl, off, state->bl.length() - off);
    } catch (buffer::error& err) {
      return -EINVAL;
    }
    state->bl.clear();
    state->bl.claim(old);
    state->bl.claim_append(more);
    state->p = state->bl.cbegin();
    if ((unsigned)r < chunk)
      state->eof = true;
    ldout(cct, 10) << " read " << r << dendl;
  }

  if (state->p.end())
    return 0;  // end of file
  try {
    decode(*entry, state->p);
  }
  catch (const buffer::error &e) {
    return -EINVAL;
  }
  return 1;
}

/**
 * usage_log_hash: get usage log key hash, based on name and index
 *
 * Get the usage object name. Since a user may have more than 1
 * object holding that info (multiple shards), we use index to
 * specify that shard number. Once index exceeds max shards it
 * wraps.
 * If name is not being set, results for all users will be returned
 * and index will wrap only after total shards number.
 *
 * @param cct [in] ceph context
 * @param name [in] user name
 * @param hash [out] hash value
 * @param index [in] shard index number 
 */
static void usage_log_hash(CephContext *cct, const string& name, string& hash, uint32_t index)
{
  uint32_t val = index;

  if (!name.empty()) {
    int max_user_shards = cct->_conf->rgw_usage_max_user_shards;
    val %= max_user_shards;
    val += ceph_str_hash_linux(name.c_str(), name.size());
  }
  char buf[17];
  int max_shards = cct->_conf->rgw_usage_max_shards;
  snprintf(buf, sizeof(buf), RGW_USAGE_OBJ_PREFIX "%u", (unsigned)(val % max_shards));
  hash = buf;
}

int RGWRados::log_usage(map<rgw_user_bucket, RGWUsageBatch>& usage_info)
{
  uint32_t index = 0;

  map<string, rgw_usage_log_info> log_objs;

  string hash;
  string last_user;

  /* restructure usage map, zone by object hash */
  map<rgw_user_bucket, RGWUsageBatch>::iterator iter;
  for (iter = usage_info.begin(); iter != usage_info.end(); ++iter) {
    const rgw_user_bucket& ub = iter->first;
    RGWUsageBatch& info = iter->second;

    if (ub.user.empty()) {
      ldout(cct, 0) << "WARNING: RGWRados::log_usage(): user name empty (bucket=" << ub.bucket << "), skipping" << dendl;
      continue;
    }

    if (ub.user != last_user) {
      /* index *should* be random, but why waste extra cycles
         in most cases max user shards is not going to exceed 1,
         so just incrementing it */
      usage_log_hash(cct, ub.user, hash, index++);
    }
    last_user = ub.user;
    vector<rgw_usage_log_entry>& v = log_objs[hash].entries;

    for (auto miter = info.m.begin(); miter != info.m.end(); ++miter) {
      v.push_back(miter->second);
    }
  }

  map<string, rgw_usage_log_info>::iterator liter;

  for (liter = log_objs.begin(); liter != log_objs.end(); ++liter) {
    int r = cls_obj_usage_log_add(liter->first, liter->second);
    if (r < 0)
      return r;
  }
  return 0;
}

int RGWRados::read_usage(const rgw_user& user, const string& bucket_name, uint64_t start_epoch, uint64_t end_epoch,
                         uint32_t max_entries, bool *is_truncated, RGWUsageIter& usage_iter, map<rgw_user_bucket,
			 rgw_usage_log_entry>& usage)
{
  uint32_t num = max_entries;
  string hash, first_hash;
  string user_str = user.to_str();
  usage_log_hash(cct, user_str, first_hash, 0);

  if (usage_iter.index) {
    usage_log_hash(cct, user_str, hash, usage_iter.index);
  } else {
    hash = first_hash;
  }

  usage.clear();

  do {
    map<rgw_user_bucket, rgw_usage_log_entry> ret_usage;
    map<rgw_user_bucket, rgw_usage_log_entry>::iterator iter;

    int ret =  cls_obj_usage_log_read(hash, user_str, bucket_name, start_epoch, end_epoch, num,
                                    usage_iter.read_iter, ret_usage, is_truncated);
    if (ret == -ENOENT)
      goto next;

    if (ret < 0)
      return ret;

    num -= ret_usage.size();

    for (iter = ret_usage.begin(); iter != ret_usage.end(); ++iter) {
      usage[iter->first].aggregate(iter->second);
    }

next:
    if (!*is_truncated) {
      usage_iter.read_iter.clear();
      usage_log_hash(cct, user_str, hash, ++usage_iter.index);
    }
  } while (num && !*is_truncated && hash != first_hash);
  return 0;
}

int RGWRados::trim_usage(const rgw_user& user, const string& bucket_name, uint64_t start_epoch, uint64_t end_epoch)
{
  uint32_t index = 0;
  string hash, first_hash;
  string user_str = user.to_str();
  usage_log_hash(cct, user_str, first_hash, index);

  hash = first_hash;
  do {
    int ret =  cls_obj_usage_log_trim(hash, user_str, bucket_name, start_epoch, end_epoch);

    if (ret < 0 && ret != -ENOENT)
      return ret;

    usage_log_hash(cct, user_str, hash, ++index);
  } while (hash != first_hash);

  return 0;
}


int RGWRados::clear_usage()
{
  auto max_shards = cct->_conf->rgw_usage_max_shards;
  int ret=0;
  for (unsigned i=0; i < max_shards; i++){
    string oid = RGW_USAGE_OBJ_PREFIX + to_string(i);
    ret = cls_obj_usage_log_clear(oid);
    if (ret < 0){
      ldout(cct,0) << "usage clear on oid="<< oid << "failed with ret=" << ret << dendl;
      return ret;
    }
  }
  return ret;
}

int RGWRados::decode_policy(bufferlist& bl, ACLOwner *owner)
{
  auto i = bl.cbegin();
  RGWAccessControlPolicy policy(cct);
  try {
    policy.decode_owner(i);
  } catch (buffer::error& err) {
    ldout(cct, 0) << "ERROR: could not decode policy, caught buffer::error" << dendl;
    return -EIO;
  }
  *owner = policy.get_owner();
  return 0;
}

int rgw_policy_from_attrset(CephContext *cct, map<string, bufferlist>& attrset, RGWAccessControlPolicy *policy)
{
  map<string, bufferlist>::iterator aiter = attrset.find(RGW_ATTR_ACL);
  if (aiter == attrset.end())
    return -EIO;

  bufferlist& bl = aiter->second;
  auto iter = bl.cbegin();
  try {
    policy->decode(iter);
  } catch (buffer::error& err) {
    ldout(cct, 0) << "ERROR: could not decode policy, caught buffer::error" << dendl;
    return -EIO;
  }
  if (cct->_conf->subsys.should_gather<ceph_subsys_rgw, 15>()) {
    RGWAccessControlPolicy_S3 *s3policy = static_cast<RGWAccessControlPolicy_S3 *>(policy);
    ldout(cct, 15) << __func__ << " Read AccessControlPolicy";
    s3policy->to_xml(*_dout);
    *_dout << dendl;
  }
  return 0;
}


int RGWRados::Bucket::update_bucket_id(const string& new_bucket_id)
{
  rgw_bucket bucket = bucket_info.bucket;
  bucket.update_bucket_id(new_bucket_id);

  auto obj_ctx = store->svc.sysobj->init_obj_ctx();

  bucket_info.objv_tracker.clear();
  int ret = store->get_bucket_instance_info(obj_ctx, bucket, bucket_info, nullptr, nullptr, null_yield);
  if (ret < 0) {
    return ret;
  }

  return 0;
}


static inline std::string after_delim(std::string_view delim)
{
  // assert: ! delim.empty()
  std::string result{delim.data(), delim.length()};
  result += char(255);
  return result;
}


/**
 * Get ordered listing of the objects in a bucket.
 *
 * max: maximum number of results to return
 * bucket: bucket to list contents of
 * prefix: only return results that match this prefix
 * delim: do not include results that match this string.
 *     Any skipped results will have the matching portion of their name
 *     inserted in common_prefixes with a "true" mark.
 * marker: if filled in, begin the listing with this object.
 * end_marker: if filled in, end the listing with this object.
 * result: the objects are put in here.
 * common_prefixes: if delim is filled in, any matching prefixes are
 * placed here.
 * is_truncated: if number of objects in the bucket is bigger than
 * max, then truncated.
 */
int RGWRados::Bucket::List::list_objects_ordered(int64_t max_p,
						 vector<rgw_bucket_dir_entry> *result,
						 map<string, bool> *common_prefixes,
						 bool *is_truncated,
						 optional_yield y)
{
  RGWRados *store = target->get_store();
  CephContext *cct = store->ctx();
  int shard_id = target->get_shard_id();

  int count = 0;
  bool truncated = true;
  const int64_t max = // protect against memory issues and negative vals
    std::min(bucket_list_objects_absolute_max, std::max(int64_t(0), max_p));
  int read_ahead = std::max(cct->_conf->rgw_list_bucket_min_readahead, max);

  result->clear();

  rgw_obj_key marker_obj(params.marker.name, params.marker.instance, params.ns);
  rgw_obj_index_key cur_marker;
  marker_obj.get_index_key(&cur_marker);

  rgw_obj_key end_marker_obj(params.end_marker.name, params.end_marker.instance,
                             params.ns);
  rgw_obj_index_key cur_end_marker;
  end_marker_obj.get_index_key(&cur_end_marker);
  const bool cur_end_marker_valid = !params.end_marker.empty();

  rgw_obj_key prefix_obj(params.prefix);
  prefix_obj.ns = params.ns;
  string cur_prefix = prefix_obj.get_index_key_name();
  string after_delim_s; /* needed in !params.delim.empty() AND later */

  if (!params.delim.empty()) {
    after_delim_s = after_delim(params.delim);
    /* if marker points at a common prefix, fast forward it into its
     * upper bound string */
    int delim_pos = cur_marker.name.find(params.delim, cur_prefix.size());
    if (delim_pos >= 0) {
      string s = cur_marker.name.substr(0, delim_pos);
      s.append(after_delim_s);
      cur_marker = s;
    }
  }

  constexpr int allowed_read_attempts = 2;
  string skip_after_delim;
  for (int attempt = 0; attempt < allowed_read_attempts; ++attempt) {
    // this loop is generally expected only to have a single
    // iteration; see bottom of loop for early exit

    ent_map_t ent_map;
    ent_map.reserve(read_ahead);
    int r = store->cls_bucket_list_ordered(target->get_bucket_info(),
					   shard_id,
					   cur_marker,
					   cur_prefix,
					   read_ahead + 1 - count,
					   params.list_versions,
					   ent_map,
					   &truncated,
					   &cur_marker,
                                           y);
    if (r < 0)
      return r;

    for (auto eiter = ent_map.begin(); eiter != ent_map.end(); ++eiter) {
      rgw_bucket_dir_entry& entry = eiter->second;
      rgw_obj_index_key index_key = entry.key;

      rgw_obj_key obj(index_key);

      /* note that parse_raw_oid() here will not set the correct
       * object's instance, as rgw_obj_index_key encodes that
       * separately. We don't need to set the instance because it's
       * not needed for the checks here and we end up using the raw
       * entry for the return vector
       */
      bool valid = rgw_obj_key::parse_raw_oid(index_key.name, &obj);
      if (!valid) {
        ldout(cct, 0) << "ERROR: could not parse object name: " << obj.name << dendl;
        continue;
      }

      bool check_ns = (obj.ns == params.ns);
      if (!params.list_versions && !entry.is_visible()) {
        continue;
      }

      if (params.enforce_ns && !check_ns) {
        if (!params.ns.empty()) {
          /* we've iterated past the namespace we're searching -- done now */
          truncated = false;
          goto done;
        }

        /* we're not looking at the namespace this object is in, next! */
        continue;
      }

      if (cur_end_marker_valid && cur_end_marker <= index_key) {
        truncated = false;
        goto done;
      }

      if (count < max) {
        params.marker = index_key;
        next_marker = index_key;
      }

      if (params.filter && !params.filter->filter(obj.name, index_key.name))
        continue;

      if (params.prefix.size() &&
	  (obj.name.compare(0, params.prefix.size(), params.prefix) != 0))
        continue;

      if (!params.delim.empty()) {
        int delim_pos = obj.name.find(params.delim, params.prefix.size());

        if (delim_pos >= 0) {
	  /* extract key -with trailing delimiter- for CommonPrefix */
          string prefix_key =
	    obj.name.substr(0, delim_pos + params.delim.length());

          if (common_prefixes &&
              common_prefixes->find(prefix_key) == common_prefixes->end()) {
            if (count >= max) {
              truncated = true;
              goto done;
            }
            next_marker = prefix_key;
            (*common_prefixes)[prefix_key] = true;

            count++;
          }

          continue;
        }
      }

      if (count >= max) {
        truncated = true;
        goto done;
      }

      result->emplace_back(std::move(entry));
      count++;
    } // eiter for loop

    if (!params.delim.empty()) {
      int marker_delim_pos = cur_marker.name.find(params.delim, cur_prefix.size());
      if (marker_delim_pos >= 0) {
        skip_after_delim = cur_marker.name.substr(0, marker_delim_pos);
        skip_after_delim.append(after_delim_s);

        ldout(cct, 20) << "skip_after_delim=" << skip_after_delim << dendl;

        if (skip_after_delim > cur_marker.name) {
          cur_marker = skip_after_delim;
          ldout(cct, 20) << "setting cur_marker="
                         << cur_marker.name
                         << "[" << cur_marker.instance << "]"
                         << dendl;
        }
      }
    }

    // if we finished listing, or if we're returning at least half the
    // requested entries, that's enough; S3 and swift protocols allow
    // returning fewer than max entries
    if (!truncated || count >= max / 2) {
      break;
    }

    ldout(cct, 1) << "RGWRados::Bucket::List::" << __func__ <<
      " INFO ordered bucket listing requires read #" << (2 + attempt) <<
      dendl;
  } // read attempt loop

done:
  if (is_truncated)
    *is_truncated = truncated;

  return 0;
} // list_objects_ordered


/**
 * Get listing of the objects in a bucket and allow the results to be out
 * of order.
 *
 * Even though there are key differences with the ordered counterpart,
 * the parameters are the same to maintain some compatability.
 *
 * max: maximum number of results to return
 * bucket: bucket to list contents of
 * prefix: only return results that match this prefix
 * delim: should not be set; if it is we should have indicated an error
 * marker: if filled in, begin the listing with this object.
 * end_marker: if filled in, end the listing with this object.
 * result: the objects are put in here.
 * common_prefixes: this is never filled with an unordered list; the param
 *                  is maintained for compatibility
 * is_truncated: if number of objects in the bucket is bigger than max, then
 *               truncated.
 */
int RGWRados::Bucket::List::list_objects_unordered(int64_t max_p,
						   vector<rgw_bucket_dir_entry> *result,
						   map<string, bool> *common_prefixes,
						   bool *is_truncated,
                                                   optional_yield y)
{
  RGWRados *store = target->get_store();
  CephContext *cct = store->ctx();
  int shard_id = target->get_shard_id();

  int count = 0;
  bool truncated = true;

  const int64_t max = // protect against memory issues and negative vals
    std::min(bucket_list_objects_absolute_max, std::max(int64_t(0), max_p));

  // read a few extra in each call to cls_bucket_list_unordered in
  // case some are filtered out due to namespace matching, versioning,
  // filtering, etc.
  const int64_t max_read_ahead = 100;
  const uint32_t read_ahead = uint32_t(max + std::min(max, max_read_ahead));

  result->clear();

  rgw_obj_key marker_obj(params.marker.name,
			 params.marker.instance,
			 params.ns);
  rgw_obj_index_key cur_marker;
  marker_obj.get_index_key(&cur_marker);

  rgw_obj_key end_marker_obj(params.end_marker.name,
			     params.end_marker.instance,
                             params.ns);
  rgw_obj_index_key cur_end_marker;
  end_marker_obj.get_index_key(&cur_end_marker);
  const bool cur_end_marker_valid = !params.end_marker.empty();

  rgw_obj_key prefix_obj(params.prefix);
  prefix_obj.ns = params.ns;
  string cur_prefix = prefix_obj.get_index_key_name();

  while (truncated && count <= max) {
    std::vector<rgw_bucket_dir_entry> ent_list;
    int r = store->cls_bucket_list_unordered(target->get_bucket_info(),
					     shard_id,
					     cur_marker,
					     cur_prefix,
					     read_ahead,
					     params.list_versions,
					     ent_list,
					     &truncated,
					     &cur_marker,
                                             y);
    if (r < 0)
      return r;

    // NB: while regions of ent_list will be sorted, we have no
    // guarantee that all items will be sorted since they can cross
    // shard boundaries

    for (auto& entry : ent_list) {
      rgw_obj_index_key index_key = entry.key;
      rgw_obj_key obj(index_key);

      /* note that parse_raw_oid() here will not set the correct
       * object's instance, as rgw_obj_index_key encodes that
       * separately. We don't need to set the instance because it's
       * not needed for the checks here and we end up using the raw
       * entry for the return vector
       */
      bool valid = rgw_obj_key::parse_raw_oid(index_key.name, &obj);
      if (!valid) {
        ldout(cct, 0) << "ERROR: could not parse object name: " <<
	  obj.name << dendl;
        continue;
      }

      if (!params.list_versions && !entry.is_visible()) {
        continue;
      }

      if (params.enforce_ns && obj.ns != params.ns) {
        continue;
      }

      if (cur_end_marker_valid && cur_end_marker <= index_key) {
	// we're not guaranteed items will come in order, so we have
	// to loop through all
	continue;
      }

      if (count < max) {
	params.marker.set(index_key);
        next_marker.set(index_key);
      }

      if (params.filter && !params.filter->filter(obj.name, index_key.name))
        continue;

      if (params.prefix.size() &&
	  (0 != obj.name.compare(0, params.prefix.size(), params.prefix)))
        continue;

      if (count >= max) {
        truncated = true;
        goto done;
      }

      result->emplace_back(std::move(entry));
      count++;
    } // for (auto& entry : ent_list)
  } // while (truncated && count <= max)

done:
  if (is_truncated)
    *is_truncated = truncated;

  return 0;
} // list_objects_unordered


/**
 * create a rados pool, associated meta info
 * returns 0 on success, -ERR# otherwise.
 */
int RGWRados::create_pool(const rgw_pool& pool)
{
  librados::IoCtx io_ctx;
  constexpr bool create = true;
  return rgw_init_ioctx(get_rados_handle(), pool, io_ctx, create);
}

void RGWRados::create_bucket_id(string *bucket_id)
{
  uint64_t iid = instance_id();
  uint64_t bid = next_bucket_id();
  char buf[svc.zone->get_zone_params().get_id().size() + 48];
  snprintf(buf, sizeof(buf), "%s.%" PRIu64 ".%" PRIu64,
           svc.zone->get_zone_params().get_id().c_str(), iid, bid);
  *bucket_id = buf;
}

int RGWRados::create_bucket(const RGWUserInfo& owner, rgw_bucket& bucket,
                            const string& zonegroup_id,
                            const rgw_placement_rule& placement_rule,
                            const string& swift_ver_location,
                            const RGWQuotaInfo * pquota_info,
			    map<std::string, bufferlist>& attrs,
                            RGWBucketInfo& info,
                            obj_version *pobjv,
                            obj_version *pep_objv,
                            real_time creation_time,
                            rgw_bucket *pmaster_bucket,
                            uint32_t *pmaster_num_shards,
			    bool exclusive)
{
#define MAX_CREATE_RETRIES 20 /* need to bound retries */
  rgw_placement_rule selected_placement_rule;
  RGWZonePlacementInfo rule_info;

  for (int i = 0; i < MAX_CREATE_RETRIES; i++) {
    int ret = 0;
    ret = svc.zone->select_bucket_placement(owner, zonegroup_id, placement_rule,
                                            &selected_placement_rule, &rule_info);
    if (ret < 0)
      return ret;

    if (!pmaster_bucket) {
      create_bucket_id(&bucket.marker);
      bucket.bucket_id = bucket.marker;
    } else {
      bucket.marker = pmaster_bucket->marker;
      bucket.bucket_id = pmaster_bucket->bucket_id;
    }

    RGWObjVersionTracker& objv_tracker = info.objv_tracker;

    objv_tracker.read_version.clear();

    if (pobjv) {
      objv_tracker.write_version = *pobjv;
    } else {
      objv_tracker.generate_new_write_ver(cct);
    }

    info.bucket = bucket;
    info.owner = owner.user_id;
    info.zonegroup = zonegroup_id;
    info.placement_rule = selected_placement_rule;
    info.index_type = rule_info.index_type;
    info.swift_ver_location = swift_ver_location;
    info.swift_versioning = (!swift_ver_location.empty());
    if (pmaster_num_shards) {
      info.num_shards = *pmaster_num_shards;
    } else {
      info.num_shards = bucket_index_max_shards;
    }
    info.bucket_index_shard_hash_type = RGWBucketInfo::MOD;
    info.requester_pays = false;
    if (real_clock::is_zero(creation_time)) {
      info.creation_time = ceph::real_clock::now();
    } else {
      info.creation_time = creation_time;
    }
    if (pquota_info) {
      info.quota = *pquota_info;
    }

    int r = svc.bi->init_index(info);
    if (r < 0) {
      return r;
    }

    ret = put_linked_bucket_info(info, exclusive, ceph::real_time(), pep_objv, &attrs, true);
    if (ret == -ECANCELED) {
      ret = -EEXIST;
    }
    if (ret == -EEXIST) {
       /* we need to reread the info and return it, caller will have a use for it */
      RGWBucketInfo orig_info;
      r = get_bucket_info(&svc, bucket.tenant, bucket.name, orig_info, NULL, null_yield, NULL);
      if (r < 0) {
        if (r == -ENOENT) {
          continue;
        }
        ldout(cct, 0) << "get_bucket_info returned " << r << dendl;
        return r;
      }

      /* only remove it if it's a different bucket instance */
      if (orig_info.bucket.bucket_id != bucket.bucket_id) {
	int r = svc.bi->clean_index(info);
        if (r < 0) {
	  ldout(cct, 0) << "WARNING: could not remove bucket index (r=" << r << ")" << dendl;
	}
        r = ctl.bucket->remove_bucket_instance_info(info.bucket, info, null_yield);
        if (r < 0) {
          ldout(cct, 0) << "WARNING: " << __func__ << "(): failed to remove bucket instance info: bucket instance=" << info.bucket.get_key() << ": r=" << r << dendl;
          /* continue anyway */
        }
      }
<<<<<<< HEAD

      info = std::move(orig_info);
=======
>>>>>>> b35323f6
      /* ret == -EEXIST here */
    }
    return ret;
  }

  /* this is highly unlikely */
  ldout(cct, 0) << "ERROR: could not create bucket, continuously raced with bucket creation and removal" << dendl;
  return -ENOENT;
}

bool RGWRados::get_obj_data_pool(const rgw_placement_rule& placement_rule, const rgw_obj& obj, rgw_pool *pool)
{
  return rgw_get_obj_data_pool(svc.zone->get_zonegroup(), svc.zone->get_zone_params(), placement_rule, obj, pool);
}

bool RGWRados::obj_to_raw(const rgw_placement_rule& placement_rule, const rgw_obj& obj, rgw_raw_obj *raw_obj)
{
  get_obj_bucket_and_oid_loc(obj, raw_obj->oid, raw_obj->loc);

  return get_obj_data_pool(placement_rule, obj, &raw_obj->pool);
}

int RGWRados::get_obj_head_ioctx(const RGWBucketInfo& bucket_info, const rgw_obj& obj, librados::IoCtx *ioctx)
{
  string oid, key;
  get_obj_bucket_and_oid_loc(obj, oid, key);

  rgw_pool pool;
  if (!get_obj_data_pool(bucket_info.placement_rule, obj, &pool)) {
    ldout(cct, 0) << "ERROR: cannot get data pool for obj=" << obj << ", probably misconfiguration" << dendl;
    return -EIO;
  }

  int r = open_pool_ctx(pool, *ioctx, false);
  if (r < 0) {
    return r;
  }

  ioctx->locator_set_key(key);

  return 0;
}

int RGWRados::get_obj_head_ref(const RGWBucketInfo& bucket_info, const rgw_obj& obj, rgw_rados_ref *ref)
{
  get_obj_bucket_and_oid_loc(obj, ref->obj.oid, ref->obj.loc);

  rgw_pool pool;
  if (!get_obj_data_pool(bucket_info.placement_rule, obj, &pool)) {
    ldout(cct, 0) << "ERROR: cannot get data pool for obj=" << obj << ", probably misconfiguration" << dendl;
    return -EIO;
  }

  ref->pool = svc.rados->pool(pool);

  int r = ref->pool.open(RGWSI_RADOS::OpenParams()
                         .set_mostly_omap(false));
  if (r < 0) {
    ldout(cct, 0) << "ERROR: failed opening data pool (pool=" << pool << "); r=" << r << dendl;
    return r;
  }

  ref->pool.ioctx().locator_set_key(ref->obj.loc);

  return 0;
}

int RGWRados::get_raw_obj_ref(const rgw_raw_obj& obj, rgw_rados_ref *ref)
{
  ref->obj = obj;

  if (ref->obj.oid.empty()) {
    ref->obj.oid = obj.pool.to_str();
    ref->obj.pool = svc.zone->get_zone_params().domain_root;
  }
  ref->pool = svc.rados->pool(obj.pool);
  int r = ref->pool.open(RGWSI_RADOS::OpenParams()
                         .set_mostly_omap(false));
  if (r < 0) {
    ldout(cct, 0) << "ERROR: failed opening pool (pool=" << obj.pool << "); r=" << r << dendl;
    return r;
  }

  ref->pool.ioctx().locator_set_key(ref->obj.loc);

  return 0;
}

int RGWRados::get_system_obj_ref(const rgw_raw_obj& obj, rgw_rados_ref *ref)
{
  return get_raw_obj_ref(obj, ref);
}

/*
 * fixes an issue where head objects were supposed to have a locator created, but ended
 * up without one
 */
int RGWRados::fix_head_obj_locator(const RGWBucketInfo& bucket_info, bool copy_obj, bool remove_bad, rgw_obj_key& key)
{
  const rgw_bucket& bucket = bucket_info.bucket;
  string oid;
  string locator;

  rgw_obj obj(bucket, key);

  get_obj_bucket_and_oid_loc(obj, oid, locator);

  if (locator.empty()) {
    ldout(cct, 20) << "object does not have a locator, nothing to fix" << dendl;
    return 0;
  }

  librados::IoCtx ioctx;

  int ret = get_obj_head_ioctx(bucket_info, obj, &ioctx);
  if (ret < 0) {
    cerr << "ERROR: get_obj_head_ioctx() returned ret=" << ret << std::endl;
    return ret;
  }
  ioctx.locator_set_key(string()); /* override locator for this object, use empty locator */

  uint64_t size;
  bufferlist data;

  struct timespec mtime_ts;
  map<string, bufferlist> attrs;
  librados::ObjectReadOperation op;
  op.getxattrs(&attrs, NULL);
  op.stat2(&size, &mtime_ts, NULL);
#define HEAD_SIZE 512 * 1024
  op.read(0, HEAD_SIZE, &data, NULL);

  ret = rgw_rados_operate(ioctx, oid, &op, &data, null_yield);
  if (ret < 0) {
    lderr(cct) << "ERROR: rgw_rados_operate(oid=" << oid << ") returned ret=" << ret << dendl;
    return ret;
  }

  if (size > HEAD_SIZE) {
    lderr(cct) << "ERROR: returned object size (" << size << ") > HEAD_SIZE (" << HEAD_SIZE << ")" << dendl;
    return -EIO;
  }

  if (size != data.length()) {
    lderr(cct) << "ERROR: returned object size (" << size << ") != data.length() (" << data.length() << ")" << dendl;
    return -EIO;
  }

  if (copy_obj) {
    librados::ObjectWriteOperation wop;

    wop.mtime2(&mtime_ts);

    map<string, bufferlist>::iterator iter;
    for (iter = attrs.begin(); iter != attrs.end(); ++iter) {
      wop.setxattr(iter->first.c_str(), iter->second);
    }

    wop.write(0, data);

    ioctx.locator_set_key(locator);
    rgw_rados_operate(ioctx, oid, &wop, null_yield);
  }

  if (remove_bad) {
    ioctx.locator_set_key(string());

    ret = ioctx.remove(oid);
    if (ret < 0) {
      lderr(cct) << "ERROR: failed to remove original bad object" << dendl;
      return ret;
    }
  }

  return 0;
}

int RGWRados::move_rados_obj(librados::IoCtx& src_ioctx,
			     const string& src_oid, const string& src_locator,
		             librados::IoCtx& dst_ioctx,
			     const string& dst_oid, const string& dst_locator)
{

#define COPY_BUF_SIZE (4 * 1024 * 1024)
  bool done = false;
  uint64_t chunk_size = COPY_BUF_SIZE;
  uint64_t ofs = 0;
  int ret = 0;
  real_time mtime;
  struct timespec mtime_ts;
  uint64_t size;

  if (src_oid == dst_oid && src_locator == dst_locator) {
    return 0;
  }

  src_ioctx.locator_set_key(src_locator);
  dst_ioctx.locator_set_key(dst_locator);

  do {
    bufferlist data;
    ObjectReadOperation rop;
    ObjectWriteOperation wop;

    if (ofs == 0) {
      rop.stat2(&size, &mtime_ts, NULL);
      mtime = real_clock::from_timespec(mtime_ts);
    }
    rop.read(ofs, chunk_size, &data, NULL);
    ret = rgw_rados_operate(src_ioctx, src_oid, &rop, &data, null_yield);
    if (ret < 0) {
      goto done_err;
    }

    if (data.length() == 0) {
      break;
    }

    if (ofs == 0) {
      wop.create(true); /* make it exclusive */
      wop.mtime2(&mtime_ts);
      mtime = real_clock::from_timespec(mtime_ts);
    }
    wop.write(ofs, data);
    ret = rgw_rados_operate(dst_ioctx, dst_oid, &wop, null_yield);
    if (ret < 0) {
      goto done_err;
    }
    ofs += data.length();
    done = data.length() != chunk_size;
  } while (!done);

  if (ofs != size) {
    lderr(cct) << "ERROR: " << __func__ << ": copying " << src_oid << " -> " << dst_oid
               << ": expected " << size << " bytes to copy, ended up with " << ofs << dendl;
    ret = -EIO;
    goto done_err;
  }

  src_ioctx.remove(src_oid);

  return 0;

done_err:
  // TODO: clean up dst_oid if we created it
  lderr(cct) << "ERROR: failed to copy " << src_oid << " -> " << dst_oid << dendl;
  return ret;
}

/*
 * fixes an issue where head objects were supposed to have a locator created, but ended
 * up without one
 */
int RGWRados::fix_tail_obj_locator(const RGWBucketInfo& bucket_info, rgw_obj_key& key, bool fix, bool *need_fix, optional_yield y)
{
  const rgw_bucket& bucket = bucket_info.bucket;
  rgw_obj obj(bucket, key);

  if (need_fix) {
    *need_fix = false;
  }

  rgw_rados_ref ref;
  int r = get_obj_head_ref(bucket_info, obj, &ref);
  if (r < 0) {
    return r;
  }

  RGWObjState *astate = NULL;
  RGWObjectCtx rctx(this->store);
  r = get_obj_state(&rctx, bucket_info, obj, &astate, false, y);
  if (r < 0)
    return r;

  if (astate->manifest) {
    RGWObjManifest::obj_iterator miter;
    RGWObjManifest& manifest = *astate->manifest;
    for (miter = manifest.obj_begin(); miter != manifest.obj_end(); ++miter) {
      rgw_raw_obj raw_loc = miter.get_location().get_raw_obj(this);
      rgw_obj loc;
      string oid;
      string locator;

      RGWSI_Tier_RADOS::raw_obj_to_obj(manifest.get_tail_placement().bucket, raw_loc, &loc);

      if (loc.key.ns.empty()) {
	/* continue, we're only interested in tail objects */
	continue;
      }

      auto& ioctx = ref.pool.ioctx();

      get_obj_bucket_and_oid_loc(loc, oid, locator);
      ref.pool.ioctx().locator_set_key(locator);

      ldout(cct, 20) << __func__ << ": key=" << key << " oid=" << oid << " locator=" << locator << dendl;

      r = ioctx.stat(oid, NULL, NULL);
      if (r != -ENOENT) {
	continue;
      }

      string bad_loc;
      prepend_bucket_marker(bucket, loc.key.name, bad_loc);

      /* create a new ioctx with the bad locator */
      librados::IoCtx src_ioctx;
      src_ioctx.dup(ioctx);
      src_ioctx.locator_set_key(bad_loc);

      r = src_ioctx.stat(oid, NULL, NULL);
      if (r != 0) {
	/* cannot find a broken part */
	continue;
      }
      ldout(cct, 20) << __func__ << ": found bad object part: " << loc << dendl;
      if (need_fix) {
        *need_fix = true;
      }
      if (fix) {
        r = move_rados_obj(src_ioctx, oid, bad_loc, ioctx, oid, locator);
        if (r < 0) {
          lderr(cct) << "ERROR: copy_rados_obj() on oid=" << oid << " returned r=" << r << dendl;
        }
      }
    }
  }

  return 0;
}

int RGWRados::BucketShard::init(const rgw_bucket& _bucket,
				const rgw_obj& obj,
				RGWBucketInfo* bucket_info_out)
{
  bucket = _bucket;

  auto obj_ctx = store->svc.sysobj->init_obj_ctx();

  RGWBucketInfo bucket_info;
  RGWBucketInfo* bucket_info_p =
    bucket_info_out ? bucket_info_out : &bucket_info;
  
  int ret = store->get_bucket_instance_info(obj_ctx, bucket, *bucket_info_p, NULL, NULL, null_yield);
  if (ret < 0) {
    return ret;
  }

  string oid;

  ret = store->svc.bi_rados->open_bucket_index_shard(*bucket_info_p, obj.get_hash_object(), &bucket_obj, &shard_id);
  if (ret < 0) {
    ldout(store->ctx(), 0) << "ERROR: open_bucket_index_shard() returned ret=" << ret << dendl;
    return ret;
  }
  ldout(store->ctx(), 20) << " bucket index object: " << bucket_obj.get_raw_obj() << dendl;

  return 0;
}

int RGWRados::BucketShard::init(const rgw_bucket& _bucket,
				int sid,
				RGWBucketInfo* bucket_info_out)
{
  bucket = _bucket;
  shard_id = sid;

  auto obj_ctx = store->svc.sysobj->init_obj_ctx();

  RGWBucketInfo bucket_info;
  RGWBucketInfo* bucket_info_p =
    bucket_info_out ? bucket_info_out : &bucket_info;
  int ret = store->get_bucket_instance_info(obj_ctx, bucket, *bucket_info_p, NULL, NULL, null_yield);
  if (ret < 0) {
    return ret;
  }

  string oid;

  ret = store->svc.bi_rados->open_bucket_index_shard(*bucket_info_p, shard_id, &bucket_obj);
  if (ret < 0) {
    ldout(store->ctx(), 0) << "ERROR: open_bucket_index_shard() returned ret=" << ret << dendl;
    return ret;
  }
  ldout(store->ctx(), 20) << " bucket index oid: " << bucket_obj.get_raw_obj() << dendl;

  return 0;
}

int RGWRados::BucketShard::init(const RGWBucketInfo& bucket_info,
                                const rgw_obj& obj)
{
  bucket = bucket_info.bucket;

  int ret = store->svc.bi_rados->open_bucket_index_shard(bucket_info,
							 obj.get_hash_object(),
							 &bucket_obj,
							 &shard_id);
  if (ret < 0) {
    ldout(store->ctx(), 0) << "ERROR: open_bucket_index_shard() returned ret=" << ret << dendl;
    return ret;
  }
  ldout(store->ctx(), 20) << " bucket index object: " << bucket_obj << dendl;

  return 0;
}

int RGWRados::BucketShard::init(const RGWBucketInfo& bucket_info, int sid)
{
  bucket = bucket_info.bucket;
  shard_id = sid;

  int ret = store->svc.bi_rados->open_bucket_index_shard(bucket_info, shard_id, &bucket_obj);
  if (ret < 0) {
    ldout(store->ctx(), 0) << "ERROR: open_bucket_index_shard() returned ret=" << ret << dendl;
    return ret;
  }
  ldout(store->ctx(), 20) << " bucket index object: " << bucket_obj << dendl;

  return 0;
}


/* Execute @handler on last item in bucket listing for bucket specified
 * in @bucket_info. @obj_prefix and @obj_delim narrow down the listing
 * to objects matching these criterias. */
int RGWRados::on_last_entry_in_listing(RGWBucketInfo& bucket_info,
                                       const std::string& obj_prefix,
                                       const std::string& obj_delim,
                                       std::function<int(const rgw_bucket_dir_entry&)> handler)
{
  RGWRados::Bucket target(this, bucket_info);
  RGWRados::Bucket::List list_op(&target);

  list_op.params.prefix = obj_prefix;
  list_op.params.delim = obj_delim;

  ldout(cct, 20) << "iterating listing for bucket=" << bucket_info.bucket.name
                 << ", obj_prefix=" << obj_prefix
                 << ", obj_delim=" << obj_delim
                 << dendl;

  bool is_truncated = false;

  boost::optional<rgw_bucket_dir_entry> last_entry;
  /* We need to rewind to the last object in a listing. */
  do {
    /* List bucket entries in chunks. */
    static constexpr int MAX_LIST_OBJS = 100;
    std::vector<rgw_bucket_dir_entry> entries(MAX_LIST_OBJS);

    int ret = list_op.list_objects(MAX_LIST_OBJS, &entries, nullptr,
                                   &is_truncated, null_yield);
    if (ret < 0) {
      return ret;
    } else if (!entries.empty()) {
      last_entry = entries.back();
    }
  } while (is_truncated);

  if (last_entry) {
    return handler(*last_entry);
  }

  /* Empty listing - no items we can run handler on. */
  return 0;
}


int RGWRados::swift_versioning_copy(RGWObjectCtx& obj_ctx,
                                    const rgw_user& user,
                                    RGWBucketInfo& bucket_info,
                                    rgw_obj& obj, 
                                    const DoutPrefixProvider *dpp,
                                    optional_yield y)
{
  if (! swift_versioning_enabled(bucket_info)) {
    return 0;
  }

  obj_ctx.set_atomic(obj);

  RGWObjState * state = nullptr;
  int r = get_obj_state(&obj_ctx, bucket_info, obj, &state, false, y);
  if (r < 0) {
    return r;
  }

  if (!state->exists) {
    return 0;
  }

  const string& src_name = obj.get_oid();
  char buf[src_name.size() + 32];
  struct timespec ts = ceph::real_clock::to_timespec(state->mtime);
  snprintf(buf, sizeof(buf), "%03x%s/%lld.%06ld", (int)src_name.size(),
           src_name.c_str(), (long long)ts.tv_sec, ts.tv_nsec / 1000);

  RGWBucketInfo dest_bucket_info;

  r = get_bucket_info(&svc, bucket_info.bucket.tenant, bucket_info.swift_ver_location, dest_bucket_info, NULL, null_yield, NULL);
  if (r < 0) {
    ldout(cct, 10) << "failed to read dest bucket info: r=" << r << dendl;
    if (r == -ENOENT) {
      return -ERR_PRECONDITION_FAILED;
    }
    return r;
  }

  if (dest_bucket_info.owner != bucket_info.owner) {
    return -ERR_PRECONDITION_FAILED;
  }

  rgw_obj dest_obj(dest_bucket_info.bucket, buf);

  if (dest_bucket_info.versioning_enabled()){
    gen_rand_obj_instance_name(&dest_obj);
  }

  obj_ctx.set_atomic(dest_obj);

  rgw_zone_id no_zone;

  r = copy_obj(obj_ctx,
               user,
               NULL, /* req_info *info */
               no_zone,
               dest_obj,
               obj,
               dest_bucket_info,
               bucket_info,
               bucket_info.placement_rule,
               NULL, /* time_t *src_mtime */
               NULL, /* time_t *mtime */
               NULL, /* const time_t *mod_ptr */
               NULL, /* const time_t *unmod_ptr */
               false, /* bool high_precision_time */
               NULL, /* const char *if_match */
               NULL, /* const char *if_nomatch */
               RGWRados::ATTRSMOD_NONE,
               true, /* bool copy_if_newer */
               state->attrset,
               RGWObjCategory::Main,
               0, /* uint64_t olh_epoch */
               real_time(), /* time_t delete_at */
               NULL, /* string *version_id */
               NULL, /* string *ptag */
               NULL, /* string *petag */
               NULL, /* void (*progress_cb)(off_t, void *) */
               NULL, /* void *progress_data */
               dpp,
               null_yield);
  if (r == -ECANCELED || r == -ENOENT) {
    /* Has already been overwritten, meaning another rgw process already
     * copied it out */
    return 0;
  }

  return r;
}

int RGWRados::swift_versioning_restore(RGWObjectCtx& obj_ctx,
                                       const rgw_user& user,
                                       RGWBucketInfo& bucket_info,
                                       rgw_obj& obj,
                                       bool& restored,                  /* out */
                                       const DoutPrefixProvider *dpp)
{
  if (! swift_versioning_enabled(bucket_info)) {
    return 0;
  }

  /* Bucket info of the bucket that stores previous versions of our object. */
  RGWBucketInfo archive_binfo;

  int ret = get_bucket_info(&svc, bucket_info.bucket.tenant,
                            bucket_info.swift_ver_location, archive_binfo,
                            nullptr, null_yield, nullptr);
  if (ret < 0) {
    return ret;
  }

  /* Abort the operation if the bucket storing our archive belongs to someone
   * else. This is a limitation in comparison to Swift as we aren't taking ACLs
   * into consideration. For we can live with that.
   *
   * TODO: delegate this check to un upper layer and compare with ACLs. */
  if (bucket_info.owner != archive_binfo.owner) {
    return -EPERM;
  }

  /* This code will be executed on latest version of the object. */
  const auto handler = [&](const rgw_bucket_dir_entry& entry) -> int {
    rgw_zone_id no_zone;

    /* We don't support object versioning of Swift API on those buckets that
     * are already versioned using the S3 mechanism. This affects also bucket
     * storing archived objects. Otherwise the delete operation would create
     * a deletion marker. */
    if (archive_binfo.versioned()) {
      restored = false;
      return -ERR_PRECONDITION_FAILED;
    }

    /* We are requesting ATTRSMOD_NONE so the attr attribute is perfectly
     * irrelevant and may be safely skipped. */
    std::map<std::string, ceph::bufferlist> no_attrs;

    rgw_obj archive_obj(archive_binfo.bucket, entry.key);

    if (bucket_info.versioning_enabled()){
      gen_rand_obj_instance_name(&obj);
    }

    obj_ctx.set_atomic(archive_obj);
    obj_ctx.set_atomic(obj);

    int ret = copy_obj(obj_ctx,
                       user,
                       nullptr,       /* req_info *info */
                       no_zone,
                       obj,           /* dest obj */
                       archive_obj,   /* src obj */
                       bucket_info,   /* dest bucket info */
                       archive_binfo, /* src bucket info */
                       bucket_info.placement_rule,  /* placement_rule */
                       nullptr,       /* time_t *src_mtime */
                       nullptr,       /* time_t *mtime */
                       nullptr,       /* const time_t *mod_ptr */
                       nullptr,       /* const time_t *unmod_ptr */
                       false,         /* bool high_precision_time */
                       nullptr,       /* const char *if_match */
                       nullptr,       /* const char *if_nomatch */
                       RGWRados::ATTRSMOD_NONE,
                       true,          /* bool copy_if_newer */
                       no_attrs,
                       RGWObjCategory::Main,
                       0,             /* uint64_t olh_epoch */
                       real_time(),   /* time_t delete_at */
                       nullptr,       /* string *version_id */
                       nullptr,       /* string *ptag */
                       nullptr,       /* string *petag */
                       nullptr,       /* void (*progress_cb)(off_t, void *) */
                       nullptr,       /* void *progress_data */
                       dpp,
                       null_yield);
    if (ret == -ECANCELED || ret == -ENOENT) {
      /* Has already been overwritten, meaning another rgw process already
       * copied it out */
      return 0;
    } else if (ret < 0) {
      return ret;
    } else {
      restored = true;
    }

    /* Need to remove the archived copy. */
    ret = delete_obj(obj_ctx, archive_binfo, archive_obj,
                     archive_binfo.versioning_status());

    return ret;
  };

  const std::string& obj_name = obj.get_oid();
  const auto prefix = boost::str(boost::format("%03x%s") % obj_name.size()
                                                         % obj_name);

  return on_last_entry_in_listing(archive_binfo, prefix, std::string(),
                                  handler);
}

int RGWRados::Object::Write::_do_write_meta(uint64_t size, uint64_t accounted_size,
                                           map<string, bufferlist>& attrs,
                                           bool assume_noent, bool modify_tail,
                                           void *_index_op, optional_yield y)
{
  RGWRados::Bucket::UpdateIndex *index_op = static_cast<RGWRados::Bucket::UpdateIndex *>(_index_op);
  RGWRados *store = target->get_store();

  ObjectWriteOperation op;
#ifdef WITH_LTTNG
  const struct req_state* s =  get_req_state();
  string req_id;
  if (!s) {
    // fake req_id
    req_id = store->svc.zone_utils->unique_id(store->get_new_req_id());
  } else {
    req_id = s->req_id;
  }
#endif

  RGWObjState *state;
  int r = target->get_state(&state, false, y, assume_noent);
  if (r < 0)
    return r;

  rgw_obj& obj = target->get_obj();

  if (obj.get_oid().empty()) {
    ldout(store->ctx(), 0) << "ERROR: " << __func__ << "(): cannot write object with empty name" << dendl;
    return -EIO;
  }

  rgw_rados_ref ref;
  r = store->get_obj_head_ref(target->get_bucket_info(), obj, &ref);
  if (r < 0)
    return r;

  bool is_olh = state->is_olh;

  bool reset_obj = (meta.flags & PUT_OBJ_CREATE) != 0;

  const string *ptag = meta.ptag;
  if (!ptag && !index_op->get_optag()->empty()) {
    ptag = index_op->get_optag();
  }
  r = target->prepare_atomic_modification(op, reset_obj, ptag, meta.if_match, meta.if_nomatch, false, modify_tail, y);
  if (r < 0)
    return r;

  if (real_clock::is_zero(meta.set_mtime)) {
    meta.set_mtime = real_clock::now();
  }

  if (target->bucket_info.obj_lock_enabled() && target->bucket_info.obj_lock.has_rule() && meta.flags == PUT_OBJ_CREATE) {
    auto iter = attrs.find(RGW_ATTR_OBJECT_RETENTION);
    if (iter == attrs.end()) {
      real_time lock_until_date = target->bucket_info.obj_lock.get_lock_until_date(meta.set_mtime);
      string mode = target->bucket_info.obj_lock.get_mode();
      RGWObjectRetention obj_retention(mode, lock_until_date);
      bufferlist bl;
      obj_retention.encode(bl);
      op.setxattr(RGW_ATTR_OBJECT_RETENTION, bl);
    }
  }

  if (state->is_olh) {
    op.setxattr(RGW_ATTR_OLH_ID_TAG, state->olh_tag);
  }

  struct timespec mtime_ts = real_clock::to_timespec(meta.set_mtime);
  op.mtime2(&mtime_ts);

  if (meta.data) {
    /* if we want to overwrite the data, we also want to overwrite the
       xattrs, so just remove the object */
    op.write_full(*meta.data);
  }

  string etag;
  string content_type;
  bufferlist acl_bl;
  string storage_class;

  map<string, bufferlist>::iterator iter;
  if (meta.rmattrs) {
    for (iter = meta.rmattrs->begin(); iter != meta.rmattrs->end(); ++iter) {
      const string& name = iter->first;
      op.rmxattr(name.c_str());
    }
  }

  if (meta.manifest) {
    storage_class = meta.manifest->get_tail_placement().placement_rule.storage_class;

    /* remove existing manifest attr */
    iter = attrs.find(RGW_ATTR_MANIFEST);
    if (iter != attrs.end())
      attrs.erase(iter);

    bufferlist bl;
    encode(*meta.manifest, bl);
    op.setxattr(RGW_ATTR_MANIFEST, bl);
  }

  for (iter = attrs.begin(); iter != attrs.end(); ++iter) {
    const string& name = iter->first;
    bufferlist& bl = iter->second;

    if (!bl.length())
      continue;

    op.setxattr(name.c_str(), bl);

    if (name.compare(RGW_ATTR_ETAG) == 0) {
      etag = rgw_bl_str(bl);
    } else if (name.compare(RGW_ATTR_CONTENT_TYPE) == 0) {
      content_type = rgw_bl_str(bl);
    } else if (name.compare(RGW_ATTR_ACL) == 0) {
      acl_bl = bl;
    }
  }
  if (attrs.find(RGW_ATTR_PG_VER) == attrs.end()) {
    cls_rgw_obj_store_pg_ver(op, RGW_ATTR_PG_VER);
  }

  if (attrs.find(RGW_ATTR_SOURCE_ZONE) == attrs.end()) {
    bufferlist bl;
    encode(store->svc.zone->get_zone_short_id(), bl);
    op.setxattr(RGW_ATTR_SOURCE_ZONE, bl);
  }

  if (!storage_class.empty()) {
    bufferlist bl;
    bl.append(storage_class);
    op.setxattr(RGW_ATTR_STORAGE_CLASS, bl);
  }

  if (!op.size())
    return 0;

  uint64_t epoch;
  int64_t poolid;
  bool orig_exists;
  uint64_t orig_size;
  
  if (!reset_obj) {    //Multipart upload, it has immutable head. 
    orig_exists = false;
    orig_size = 0;
  } else {
    orig_exists = state->exists;
    orig_size = state->accounted_size;
  }

  bool versioned_target = (meta.olh_epoch && *meta.olh_epoch > 0) ||
                          !obj.key.instance.empty();

  bool versioned_op = (target->versioning_enabled() || is_olh || versioned_target);

  if (versioned_op) {
    index_op->set_bilog_flags(RGW_BILOG_FLAG_VERSIONED_OP);
  }

  if (!index_op->is_prepared()) {
    tracepoint(rgw_rados, prepare_enter, req_id.c_str());
    r = index_op->prepare(CLS_RGW_OP_ADD, &state->write_tag, y);
    tracepoint(rgw_rados, prepare_exit, req_id.c_str());
    if (r < 0)
      return r;
  }

  auto& ioctx = ref.pool.ioctx();

  tracepoint(rgw_rados, operate_enter, req_id.c_str());
  r = rgw_rados_operate(ref.pool.ioctx(), ref.obj.oid, &op, null_yield);
  tracepoint(rgw_rados, operate_exit, req_id.c_str());
  if (r < 0) { /* we can expect to get -ECANCELED if object was replaced under,
                or -ENOENT if was removed, or -EEXIST if it did not exist
                before and now it does */
    if (r == -EEXIST && assume_noent) {
      target->invalidate_state();
      return r;
    }
    goto done_cancel;
  }

  epoch = ioctx.get_last_version();
  poolid = ioctx.get_id();

  r = target->complete_atomic_modification();
  if (r < 0) {
    ldout(store->ctx(), 0) << "ERROR: complete_atomic_modification returned r=" << r << dendl;
  }

  tracepoint(rgw_rados, complete_enter, req_id.c_str());
  r = index_op->complete(poolid, epoch, size, accounted_size,
                        meta.set_mtime, etag, content_type,
                        storage_class, &acl_bl,
                        meta.category, meta.remove_objs, meta.user_data, meta.appendable);
  tracepoint(rgw_rados, complete_exit, req_id.c_str());
  if (r < 0)
    goto done_cancel;

  if (meta.mtime) {
    *meta.mtime = meta.set_mtime;
  }

  /* note that index_op was using state so we couldn't invalidate it earlier */
  target->invalidate_state();
  state = NULL;

  if (versioned_op && meta.olh_epoch) {
    r = store->set_olh(target->get_ctx(), target->get_bucket_info(), obj, false, NULL, *meta.olh_epoch, real_time(), false, y, meta.zones_trace);
    if (r < 0) {
      return r;
    }
  }

  if (!real_clock::is_zero(meta.delete_at)) {
    rgw_obj_index_key obj_key;
    obj.key.get_index_key(&obj_key);

    r = store->obj_expirer->hint_add(meta.delete_at, obj.bucket.tenant, obj.bucket.name,
                                     obj.bucket.bucket_id, obj_key);
    if (r < 0) {
      ldout(store->ctx(), 0) << "ERROR: objexp_hint_add() returned r=" << r << ", object will not get removed" << dendl;
      /* ignoring error, nothing we can do at this point */
    }
  }
  meta.canceled = false;

  /* update quota cache */
  if (meta.completeMultipart){
  	store->quota_handler->update_stats(meta.owner, obj.bucket, (orig_exists ? 0 : 1),
                                     0, orig_size);
  }
  else {
    store->quota_handler->update_stats(meta.owner, obj.bucket, (orig_exists ? 0 : 1),
                                     accounted_size, orig_size);  
  }
  return 0;

done_cancel:
  int ret = index_op->cancel();
  if (ret < 0) {
    ldout(store->ctx(), 0) << "ERROR: index_op.cancel()() returned ret=" << ret << dendl;
  }

  meta.canceled = true;

  /* we lost in a race. There are a few options:
   * - existing object was rewritten (ECANCELED)
   * - non existing object was created (EEXIST)
   * - object was removed (ENOENT)
   * should treat it as a success
   */
  if (meta.if_match == NULL && meta.if_nomatch == NULL) {
    if (r == -ECANCELED || r == -ENOENT || r == -EEXIST) {
      r = 0;
    }
  } else {
    if (meta.if_match != NULL) {
      // only overwrite existing object
      if (strcmp(meta.if_match, "*") == 0) {
        if (r == -ENOENT) {
          r = -ERR_PRECONDITION_FAILED;
        } else if (r == -ECANCELED) {
          r = 0;
        }
      }
    }

    if (meta.if_nomatch != NULL) {
      // only create a new object
      if (strcmp(meta.if_nomatch, "*") == 0) {
        if (r == -EEXIST) {
          r = -ERR_PRECONDITION_FAILED;
        } else if (r == -ENOENT) {
          r = 0;
        }
      }
    }
  }

  return r;
}

int RGWRados::Object::Write::write_meta(uint64_t size, uint64_t accounted_size,
                                           map<string, bufferlist>& attrs, optional_yield y)
{
  RGWBucketInfo& bucket_info = target->get_bucket_info();

  RGWRados::Bucket bop(target->get_store(), bucket_info);
  RGWRados::Bucket::UpdateIndex index_op(&bop, target->get_obj());
  index_op.set_zones_trace(meta.zones_trace);
  
  bool assume_noent = (meta.if_match == NULL && meta.if_nomatch == NULL);
  int r;
  if (assume_noent) {
    r = _do_write_meta(size, accounted_size, attrs, assume_noent, meta.modify_tail, (void *)&index_op, y);
    if (r == -EEXIST) {
      assume_noent = false;
    }
  }
  if (!assume_noent) {
    r = _do_write_meta(size, accounted_size, attrs, assume_noent, meta.modify_tail, (void *)&index_op, y);
  }
  return r;
}

class RGWRadosPutObj : public RGWHTTPStreamRWRequest::ReceiveCB
{
  CephContext* cct;
  rgw_obj obj;
  rgw::putobj::DataProcessor *filter;
  boost::optional<RGWPutObj_Compress>& compressor;
  boost::optional<rgw::putobj::ChunkProcessor> buffering;
  CompressorRef& plugin;
  rgw::putobj::ObjectProcessor *processor;
  void (*progress_cb)(off_t, void *);
  void *progress_data;
  bufferlist extra_data_bl;
  uint64_t extra_data_left{0};
  bool need_to_process_attrs{true};
  uint64_t data_len{0};
  map<string, bufferlist> src_attrs;
  uint64_t ofs{0};
  uint64_t lofs{0}; /* logical ofs */
  std::function<int(map<string, bufferlist>&)> attrs_handler;
public:
  RGWRadosPutObj(CephContext* cct,
                 CompressorRef& plugin,
                 boost::optional<RGWPutObj_Compress>& compressor,
                 rgw::putobj::ObjectProcessor *p,
                 void (*_progress_cb)(off_t, void *),
                 void *_progress_data,
                 std::function<int(map<string, bufferlist>&)> _attrs_handler) :
                       cct(cct),
                       filter(p),
                       compressor(compressor),
                       plugin(plugin),
                       processor(p),
                       progress_cb(_progress_cb),
                       progress_data(_progress_data),
                       attrs_handler(_attrs_handler) {}

  int process_attrs(void) {
    if (extra_data_bl.length()) {
      JSONParser jp;
      if (!jp.parse(extra_data_bl.c_str(), extra_data_bl.length())) {
        ldout(cct, 0) << "failed to parse response extra data. len=" << extra_data_bl.length() << " data=" << extra_data_bl.c_str() << dendl;
        return -EIO;
      }

      JSONDecoder::decode_json("attrs", src_attrs, &jp);

      src_attrs.erase(RGW_ATTR_COMPRESSION);
      src_attrs.erase(RGW_ATTR_MANIFEST); // not interested in original object layout

      // filter out olh attributes
      auto iter = src_attrs.lower_bound(RGW_ATTR_OLH_PREFIX);
      while (iter != src_attrs.end()) {
        if (!boost::algorithm::starts_with(iter->first, RGW_ATTR_OLH_PREFIX)) {
          break;
        }
        iter = src_attrs.erase(iter);
      }
    }

    int ret = attrs_handler(src_attrs);
    if (ret < 0) {
      return ret;
    }

    if (plugin && src_attrs.find(RGW_ATTR_CRYPT_MODE) == src_attrs.end()) {
      //do not compress if object is encrypted
      compressor = boost::in_place(cct, plugin, filter);
      // add a filter that buffers data so we don't try to compress tiny blocks.
      // libcurl reads in 16k at a time, and we need at least 64k to get a good
      // compression ratio
      constexpr unsigned buffer_size = 512 * 1024;
      buffering = boost::in_place(&*compressor, buffer_size);
      filter = &*buffering;
    }

    need_to_process_attrs = false;

    return 0;
  }

  int handle_data(bufferlist& bl, bool *pause) override {
    if (progress_cb) {
      progress_cb(data_len, progress_data);
    }
    if (extra_data_left) {
      uint64_t extra_len = bl.length();
      if (extra_len > extra_data_left)
        extra_len = extra_data_left;

      bufferlist extra;
      bl.splice(0, extra_len, &extra);
      extra_data_bl.append(extra);

      extra_data_left -= extra_len;
      if (extra_data_left == 0) {
        int res = process_attrs();
        if (res < 0)
          return res;
      }
      ofs += extra_len;
      if (bl.length() == 0) {
        return 0;
      }
    }
    if (need_to_process_attrs) {
      /* need to call process_attrs() even if we don't get any attrs,
       * need it to call attrs_handler().
       */
      int res = process_attrs();
      if (res < 0) {
        return res;
      }
    }

    ceph_assert(uint64_t(ofs) >= extra_data_len);

    uint64_t size = bl.length();
    ofs += size;

    const uint64_t lofs = data_len;
    data_len += size;

    return filter->process(std::move(bl), lofs);
  }

  int flush() {
    return filter->process({}, data_len);
  }

  bufferlist& get_extra_data() { return extra_data_bl; }

  map<string, bufferlist>& get_attrs() { return src_attrs; }

  void set_extra_data_len(uint64_t len) override {
    extra_data_left = len;
    RGWHTTPStreamRWRequest::ReceiveCB::set_extra_data_len(len);
  }

  uint64_t get_data_len() {
    return data_len;
  }
};

/*
 * prepare attrset depending on attrs_mod.
 */
static void set_copy_attrs(map<string, bufferlist>& src_attrs,
                           map<string, bufferlist>& attrs,
                           RGWRados::AttrsMod attrs_mod)
{
  switch (attrs_mod) {
  case RGWRados::ATTRSMOD_NONE:
    attrs = src_attrs;
    break;
  case RGWRados::ATTRSMOD_REPLACE:
    if (!attrs[RGW_ATTR_ETAG].length()) {
      attrs[RGW_ATTR_ETAG] = src_attrs[RGW_ATTR_ETAG];
    }
    if (!attrs[RGW_ATTR_TAIL_TAG].length()) {
      auto ttiter = src_attrs.find(RGW_ATTR_TAIL_TAG);
      if (ttiter != src_attrs.end()) {
        attrs[RGW_ATTR_TAIL_TAG] = src_attrs[RGW_ATTR_TAIL_TAG];
      }
    }
    break;
  case RGWRados::ATTRSMOD_MERGE:
    for (map<string, bufferlist>::iterator it = src_attrs.begin(); it != src_attrs.end(); ++it) {
      if (attrs.find(it->first) == attrs.end()) {
       attrs[it->first] = it->second;
      }
    }
    break;
  }
}

int RGWRados::rewrite_obj(RGWBucketInfo& dest_bucket_info, const rgw_obj& obj, const DoutPrefixProvider *dpp, optional_yield y)
{
  map<string, bufferlist> attrset;

  real_time mtime;
  uint64_t obj_size;
  RGWObjectCtx rctx(this->store);

  RGWRados::Object op_target(this, dest_bucket_info, rctx, obj);
  RGWRados::Object::Read read_op(&op_target);

  read_op.params.attrs = &attrset;
  read_op.params.lastmod = &mtime;
  read_op.params.obj_size = &obj_size;

  int ret = read_op.prepare(y);
  if (ret < 0)
    return ret;

  attrset.erase(RGW_ATTR_ID_TAG);
  attrset.erase(RGW_ATTR_TAIL_TAG);

  return copy_obj_data(rctx, dest_bucket_info, dest_bucket_info.placement_rule,
                       read_op, obj_size - 1, obj, NULL, mtime, attrset,
                       0, real_time(), NULL, dpp, y);
}

struct obj_time_weight {
  real_time mtime;
  uint32_t zone_short_id;
  uint64_t pg_ver;
  bool high_precision;

  obj_time_weight() : zone_short_id(0), pg_ver(0), high_precision(false) {}

  bool compare_low_precision(const obj_time_weight& rhs) {
    struct timespec l = ceph::real_clock::to_timespec(mtime);
    struct timespec r = ceph::real_clock::to_timespec(rhs.mtime);
    l.tv_nsec = 0;
    r.tv_nsec = 0;
    if (l > r) {
      return false;
    }
    if (l < r) {
      return true;
    }
    if (!zone_short_id || !rhs.zone_short_id) {
      /* don't compare zone ids, if one wasn't provided */
      return false;
    }
    if (zone_short_id != rhs.zone_short_id) {
      return (zone_short_id < rhs.zone_short_id);
    }
    return (pg_ver < rhs.pg_ver);

  }

  bool operator<(const obj_time_weight& rhs) {
    if (!high_precision || !rhs.high_precision) {
      return compare_low_precision(rhs);
    }
    if (mtime > rhs.mtime) {
      return false;
    }
    if (mtime < rhs.mtime) {
      return true;
    }
    if (!zone_short_id || !rhs.zone_short_id) {
      /* don't compare zone ids, if one wasn't provided */
      return false;
    }
    if (zone_short_id != rhs.zone_short_id) {
      return (zone_short_id < rhs.zone_short_id);
    }
    return (pg_ver < rhs.pg_ver);
  }

  void init(const real_time& _mtime, uint32_t _short_id, uint64_t _pg_ver) {
    mtime = _mtime;
    zone_short_id = _short_id;
    pg_ver = _pg_ver;
  }

  void init(RGWObjState *state) {
    mtime = state->mtime;
    zone_short_id = state->zone_short_id;
    pg_ver = state->pg_ver;
  }
};

inline ostream& operator<<(ostream& out, const obj_time_weight &o) {
  out << o.mtime;

  if (o.zone_short_id != 0 || o.pg_ver != 0) {
    out << "[zid=" << o.zone_short_id << ", pgv=" << o.pg_ver << "]";
  }

  return out;
}

class RGWGetExtraDataCB : public RGWHTTPStreamRWRequest::ReceiveCB {
  bufferlist extra_data;
public:
  RGWGetExtraDataCB() {}
  int handle_data(bufferlist& bl, bool *pause) override {
    int bl_len = (int)bl.length();
    if (extra_data.length() < extra_data_len) {
      off_t max = extra_data_len - extra_data.length();
      if (max > bl_len) {
        max = bl_len;
      }
      bl.splice(0, max, &extra_data);
    }
    return bl_len;
  }

  bufferlist& get_extra_data() {
    return extra_data;
  }
};

int RGWRados::stat_remote_obj(RGWObjectCtx& obj_ctx,
               const rgw_user& user_id,
               req_info *info,
               const rgw_zone_id& source_zone,
               rgw_obj& src_obj,
               const RGWBucketInfo *src_bucket_info,
               real_time *src_mtime,
               uint64_t *psize,
               const real_time *mod_ptr,
               const real_time *unmod_ptr,
               bool high_precision_time,
               const char *if_match,
               const char *if_nomatch,
               map<string, bufferlist> *pattrs,
               map<string, string> *pheaders,
               string *version_id,
               string *ptag,
               string *petag)
{
  /* source is in a different zonegroup, copy from there */

  RGWRESTStreamRWRequest *in_stream_req;
  string tag;
  map<string, bufferlist> src_attrs;
  append_rand_alpha(cct, tag, tag, 32);
  obj_time_weight set_mtime_weight;
  set_mtime_weight.high_precision = high_precision_time;

  RGWRESTConn *conn;
  if (source_zone.empty()) {
    if (!src_bucket_info || src_bucket_info->zonegroup.empty()) {
      /* source is in the master zonegroup */
      conn = svc.zone->get_master_conn();
    } else {
      auto& zonegroup_conn_map = svc.zone->get_zonegroup_conn_map();
      map<string, RGWRESTConn *>::iterator iter = zonegroup_conn_map.find(src_bucket_info->zonegroup);
      if (iter == zonegroup_conn_map.end()) {
        ldout(cct, 0) << "could not find zonegroup connection to zonegroup: " << source_zone << dendl;
        return -ENOENT;
      }
      conn = iter->second;
    }
  } else {
    auto& zone_conn_map = svc.zone->get_zone_conn_map();
    auto iter = zone_conn_map.find(source_zone);
    if (iter == zone_conn_map.end()) {
      ldout(cct, 0) << "could not find zone connection to zone: " << source_zone << dendl;
      return -ENOENT;
    }
    conn = iter->second;
  }

  RGWGetExtraDataCB cb;
  map<string, string> req_headers;
  real_time set_mtime;

  const real_time *pmod = mod_ptr;

  obj_time_weight dest_mtime_weight;

  constexpr bool prepend_meta = true;
  constexpr bool get_op = true;
  constexpr bool rgwx_stat = true;
  constexpr bool sync_manifest = true;
  constexpr bool skip_decrypt = true;
  int ret = conn->get_obj(user_id, info, src_obj, pmod, unmod_ptr,
                      dest_mtime_weight.zone_short_id, dest_mtime_weight.pg_ver,
                      prepend_meta, get_op, rgwx_stat,
                      sync_manifest, skip_decrypt,
                      true, &cb, &in_stream_req);
  if (ret < 0) {
    return ret;
  }

  ret = conn->complete_request(in_stream_req, nullptr, &set_mtime, psize, nullptr, pheaders);
  if (ret < 0) {
    return ret;
  }

  bufferlist& extra_data_bl = cb.get_extra_data();
  if (extra_data_bl.length()) {
    JSONParser jp;
    if (!jp.parse(extra_data_bl.c_str(), extra_data_bl.length())) {
      ldout(cct, 0) << "failed to parse response extra data. len=" << extra_data_bl.length() << " data=" << extra_data_bl.c_str() << dendl;
      return -EIO;
    }

    JSONDecoder::decode_json("attrs", src_attrs, &jp);

    src_attrs.erase(RGW_ATTR_MANIFEST); // not interested in original object layout
  }

  if (src_mtime) {
    *src_mtime = set_mtime;
  }

  if (petag) {
    map<string, bufferlist>::iterator iter = src_attrs.find(RGW_ATTR_ETAG);
    if (iter != src_attrs.end()) {
      bufferlist& etagbl = iter->second;
      *petag = etagbl.to_str();
      while (petag->size() > 0 && (*petag)[petag->size() - 1] == '\0') {
        *petag = petag->substr(0, petag->size() - 1);
      }
    }
  }

  if (pattrs) {
    *pattrs = std::move(src_attrs);
  }

  return 0;
}

int RGWFetchObjFilter_Default::filter(CephContext *cct,
                                      const rgw_obj_key& source_key,
                                      const RGWBucketInfo& dest_bucket_info,
                                      std::optional<rgw_placement_rule> dest_placement_rule,
                                      const map<string, bufferlist>& obj_attrs,
				      std::optional<rgw_user> *poverride_owner,
                                      const rgw_placement_rule **prule)
{
  const rgw_placement_rule *ptail_rule = (dest_placement_rule ? &(*dest_placement_rule) : nullptr);
  if (!ptail_rule) {
    auto iter = obj_attrs.find(RGW_ATTR_STORAGE_CLASS);
    if (iter != obj_attrs.end()) {
      dest_rule.storage_class = iter->second.to_str();
      dest_rule.inherit_from(dest_bucket_info.placement_rule);
      ptail_rule = &dest_rule;
    } else {
      ptail_rule = &dest_bucket_info.placement_rule;
    }
  }
  *prule = ptail_rule;
  return 0;
}

int RGWRados::fetch_remote_obj(RGWObjectCtx& obj_ctx,
               const rgw_user& user_id,
               req_info *info,
               const rgw_zone_id& source_zone,
               const rgw_obj& dest_obj,
               const rgw_obj& src_obj,
               const RGWBucketInfo& dest_bucket_info,
               const RGWBucketInfo *src_bucket_info,
               std::optional<rgw_placement_rule> dest_placement_rule,
               real_time *src_mtime,
               real_time *mtime,
               const real_time *mod_ptr,
               const real_time *unmod_ptr,
               bool high_precision_time,
               const char *if_match,
               const char *if_nomatch,
               AttrsMod attrs_mod,
               bool copy_if_newer,
               map<string, bufferlist>& attrs,
               RGWObjCategory category,
               std::optional<uint64_t> olh_epoch,
	       real_time delete_at,
               string *ptag,
               string *petag,
               void (*progress_cb)(off_t, void *),
               void *progress_data,
               const DoutPrefixProvider *dpp,
               RGWFetchObjFilter *filter,
               rgw_zone_set *zones_trace,
               std::optional<uint64_t>* bytes_transferred)
{
  /* source is in a different zonegroup, copy from there */

  RGWRESTStreamRWRequest *in_stream_req;
  string tag;
  int i;
  append_rand_alpha(cct, tag, tag, 32);
  obj_time_weight set_mtime_weight;
  set_mtime_weight.high_precision = high_precision_time;
  int ret;

  rgw::BlockingAioThrottle aio(cct->_conf->rgw_put_obj_min_window_size);
  using namespace rgw::putobj;
  AtomicObjectProcessor processor(&aio, this->store, dest_bucket_info, nullptr, user_id,
                                  obj_ctx, dest_obj, olh_epoch, tag, dpp, null_yield);
  RGWRESTConn *conn;
  auto& zone_conn_map = svc.zone->get_zone_conn_map();
  auto& zonegroup_conn_map = svc.zone->get_zonegroup_conn_map();
  if (source_zone.empty()) {
    if (!src_bucket_info || src_bucket_info->zonegroup.empty()) {
      /* source is in the master zonegroup */
      conn = svc.zone->get_master_conn();
    } else {
      map<string, RGWRESTConn *>::iterator iter = zonegroup_conn_map.find(src_bucket_info->zonegroup);
      if (iter == zonegroup_conn_map.end()) {
        ldout(cct, 0) << "could not find zonegroup connection to zonegroup: " << source_zone << dendl;
        return -ENOENT;
      }
      conn = iter->second;
    }
  } else {
    auto iter = zone_conn_map.find(source_zone);
    if (iter == zone_conn_map.end()) {
      ldout(cct, 0) << "could not find zone connection to zone: " << source_zone << dendl;
      return -ENOENT;
    }
    conn = iter->second;
  }

  boost::optional<RGWPutObj_Compress> compressor;
  CompressorRef plugin;

  RGWFetchObjFilter_Default source_filter;
  if (!filter) {
    filter = &source_filter;
  }

  std::optional<rgw_user> override_owner;

  RGWRadosPutObj cb(cct, plugin, compressor, &processor, progress_cb, progress_data,
                    [&](map<string, bufferlist>& obj_attrs) {
                      const rgw_placement_rule *ptail_rule;

                      int ret = filter->filter(cct,
                                               src_obj.key,
                                               dest_bucket_info,
                                               dest_placement_rule,
                                               obj_attrs,
					       &override_owner,
                                               &ptail_rule);
                      if (ret < 0) {
                        ldout(cct, 5) << "Aborting fetch: source object filter returned ret=" << ret << dendl;
                        return ret;
                      }

                      processor.set_tail_placement(*ptail_rule);

                      const auto& compression_type = svc.zone->get_zone_params().get_compression_type(*ptail_rule);
                      if (compression_type != "none") {
                        plugin = Compressor::create(cct, compression_type);
                        if (!plugin) {
                          ldout(cct, 1) << "Cannot load plugin for compression type "
                                        << compression_type << dendl;
                        }
                      }

                      ret = processor.prepare(null_yield);
                      if (ret < 0) {
                        return ret;
                      }
                      return 0;
                    });

  string etag;
  real_time set_mtime;
  uint64_t expected_size = 0;

  RGWObjState *dest_state = NULL;

  const real_time *pmod = mod_ptr;

  obj_time_weight dest_mtime_weight;

  if (copy_if_newer) {
    /* need to get mtime for destination */
    ret = get_obj_state(&obj_ctx, dest_bucket_info, dest_obj, &dest_state, false, null_yield);
    if (ret < 0)
      goto set_err_state;

    if (!real_clock::is_zero(dest_state->mtime)) {
      dest_mtime_weight.init(dest_state);
      pmod = &dest_mtime_weight.mtime;
    }
  }

  static constexpr bool prepend_meta = true;
  static constexpr bool get_op = true;
  static constexpr bool rgwx_stat = false;
  static constexpr bool sync_manifest = true;
  static constexpr bool skip_decrypt = true;
  ret = conn->get_obj(user_id, info, src_obj, pmod, unmod_ptr,
                      dest_mtime_weight.zone_short_id, dest_mtime_weight.pg_ver,
                      prepend_meta, get_op, rgwx_stat,
                      sync_manifest, skip_decrypt,
                      true,
                      &cb, &in_stream_req);
  if (ret < 0) {
    goto set_err_state;
  }

  ret = conn->complete_request(in_stream_req, &etag, &set_mtime,
                               &expected_size, nullptr, nullptr);
  if (ret < 0) {
    goto set_err_state;
  }
  ret = cb.flush();
  if (ret < 0) {
    goto set_err_state;
  }
  if (cb.get_data_len() != expected_size) {
    ret = -EIO;
    ldout(cct, 0) << "ERROR: object truncated during fetching, expected "
        << expected_size << " bytes but received " << cb.get_data_len() << dendl;
    goto set_err_state;
  }
  if (compressor && compressor->is_compressed()) {
    bufferlist tmp;
    RGWCompressionInfo cs_info;
    cs_info.compression_type = plugin->get_type_name();
    cs_info.orig_size = cb.get_data_len();
    cs_info.blocks = move(compressor->get_compression_blocks());
    encode(cs_info, tmp);
    cb.get_attrs()[RGW_ATTR_COMPRESSION] = tmp;
  }

  if (override_owner) {
    processor.set_owner(*override_owner);

    auto& obj_attrs = cb.get_attrs();

    RGWUserInfo owner_info;
    if (ctl.user->get_info_by_uid(*override_owner, &owner_info, null_yield) < 0) {
      ldout(cct, 10) << "owner info does not exist" << dendl;
      return -EINVAL;
    }

    RGWAccessControlPolicy acl;

    auto aiter = obj_attrs.find(RGW_ATTR_ACL);
    if (aiter == obj_attrs.end()) {
      ldout(cct, 0) << "WARNING: " << __func__ << "(): object doesn't have ACL attribute" << dendl;
    } else {
      auto iter = aiter->second.cbegin();
      try {
	acl.decode(iter);
      } catch (buffer::error& err) {
	ldout(cct, 0) << "ERROR: " << __func__ << "(): could not decode policy, caught buffer::error" << dendl;
	return -EIO;
      }
    }

    ACLOwner new_owner;
    new_owner.set_id(*override_owner);
    new_owner.set_name(owner_info.display_name);

    acl.set_owner(new_owner);

    bufferlist bl;
    acl.encode(bl);
    obj_attrs[RGW_ATTR_ACL] = std::move(bl);
  }

  if (source_zone.empty()) { /* need to preserve expiration if copy in the same zonegroup */
    cb.get_attrs().erase(RGW_ATTR_DELETE_AT);
  } else {
    map<string, bufferlist>::iterator iter = cb.get_attrs().find(RGW_ATTR_DELETE_AT);
    if (iter != cb.get_attrs().end()) {
      try {
        decode(delete_at, iter->second);
      } catch (buffer::error& err) {
        ldout(cct, 0) << "ERROR: failed to decode delete_at field in intra zone copy" << dendl;
      }
    }
  }

  if (src_mtime) {
    *src_mtime = set_mtime;
  }

  if (petag) {
    const auto iter = cb.get_attrs().find(RGW_ATTR_ETAG);
    if (iter != cb.get_attrs().end()) {
      *petag = iter->second.to_str();
    }
  }

  //erase the append attr
  cb.get_attrs().erase(RGW_ATTR_APPEND_PART_NUM);

  if (source_zone.empty()) {
    set_copy_attrs(cb.get_attrs(), attrs, attrs_mod);
  } else {
    attrs = cb.get_attrs();
  }

  if (copy_if_newer) {
    uint64_t pg_ver = 0;
    auto i = attrs.find(RGW_ATTR_PG_VER);
    if (i != attrs.end() && i->second.length() > 0) {
      auto iter = i->second.cbegin();
      try {
        decode(pg_ver, iter);
      } catch (buffer::error& err) {
        ldout(ctx(), 0) << "ERROR: failed to decode pg ver attribute, ignoring" << dendl;
        /* non critical error */
      }
    }
    set_mtime_weight.init(set_mtime, svc.zone->get_zone_short_id(), pg_ver);
  }

#define MAX_COMPLETE_RETRY 100
  for (i = 0; i < MAX_COMPLETE_RETRY; i++) {
    bool canceled = false;
    ret = processor.complete(cb.get_data_len(), etag, mtime, set_mtime,
                             attrs, delete_at, nullptr, nullptr, nullptr,
                             zones_trace, &canceled, null_yield);
    if (ret < 0) {
      goto set_err_state;
    }
    if (copy_if_newer && canceled) {
      ldout(cct, 20) << "raced with another write of obj: " << dest_obj << dendl;
      obj_ctx.invalidate(dest_obj); /* object was overwritten */
      ret = get_obj_state(&obj_ctx, dest_bucket_info, dest_obj, &dest_state, false, null_yield);
      if (ret < 0) {
        ldout(cct, 0) << "ERROR: " << __func__ << ": get_err_state() returned ret=" << ret << dendl;
        goto set_err_state;
      }
      dest_mtime_weight.init(dest_state);
      dest_mtime_weight.high_precision = high_precision_time;
      if (!dest_state->exists ||
        dest_mtime_weight < set_mtime_weight) {
        ldout(cct, 20) << "retrying writing object mtime=" << set_mtime << " dest_state->mtime=" << dest_state->mtime << " dest_state->exists=" << dest_state->exists << dendl;
        continue;
      } else {
        ldout(cct, 20) << "not retrying writing object mtime=" << set_mtime << " dest_state->mtime=" << dest_state->mtime << " dest_state->exists=" << dest_state->exists << dendl;
      }
    }
    break;
  }

  if (i == MAX_COMPLETE_RETRY) {
    ldout(cct, 0) << "ERROR: retried object completion too many times, something is wrong!" << dendl;
    ret = -EIO;
    goto set_err_state;
  }

  if (bytes_transferred) {
    *bytes_transferred = cb.get_data_len();
  }
  return 0;
set_err_state:
  if (copy_if_newer && ret == -ERR_NOT_MODIFIED) {
    // we may have already fetched during sync of OP_ADD, but were waiting
    // for OP_LINK_OLH to call set_olh() with a real olh_epoch
    if (olh_epoch && *olh_epoch > 0) {
      constexpr bool log_data_change = true;
      ret = set_olh(obj_ctx, dest_bucket_info, dest_obj, false, nullptr,
                    *olh_epoch, real_time(), false, null_yield, zones_trace, log_data_change);
    } else {
      // we already have the latest copy
      ret = 0;
    }
  }
  return ret;
}


int RGWRados::copy_obj_to_remote_dest(RGWObjState *astate,
                                      map<string, bufferlist>& src_attrs,
                                      RGWRados::Object::Read& read_op,
                                      const rgw_user& user_id,
                                      rgw_obj& dest_obj,
                                      real_time *mtime)
{
  string etag;

  RGWRESTStreamS3PutObj *out_stream_req;

  auto rest_master_conn = svc.zone->get_master_conn();

  int ret = rest_master_conn->put_obj_async(user_id, dest_obj, astate->size, src_attrs, true, &out_stream_req);
  if (ret < 0) {
    return ret;
  }

  ret = read_op.iterate(0, astate->size - 1, out_stream_req->get_out_cb(), null_yield);
  if (ret < 0) {
    delete out_stream_req;
    return ret;
  }

  ret = rest_master_conn->complete_request(out_stream_req, etag, mtime);
  if (ret < 0)
    return ret;

  return 0;
}

/**
 * Copy an object.
 * dest_obj: the object to copy into
 * src_obj: the object to copy from
 * attrs: usage depends on attrs_mod parameter
 * attrs_mod: the modification mode of the attrs, may have the following values:
 *            ATTRSMOD_NONE - the attributes of the source object will be
 *                            copied without modifications, attrs parameter is ignored;
 *            ATTRSMOD_REPLACE - new object will have the attributes provided by attrs
 *                               parameter, source object attributes are not copied;
 *            ATTRSMOD_MERGE - any conflicting meta keys on the source object's attributes
 *                             are overwritten by values contained in attrs parameter.
 * err: stores any errors resulting from the get of the original object
 * Returns: 0 on success, -ERR# otherwise.
 */
int RGWRados::copy_obj(RGWObjectCtx& obj_ctx,
               const rgw_user& user_id,
               req_info *info,
               const rgw_zone_id& source_zone,
               rgw_obj& dest_obj,
               rgw_obj& src_obj,
               RGWBucketInfo& dest_bucket_info,
               RGWBucketInfo& src_bucket_info,
               const rgw_placement_rule& dest_placement,
               real_time *src_mtime,
               real_time *mtime,
               const real_time *mod_ptr,
               const real_time *unmod_ptr,
               bool high_precision_time,
               const char *if_match,
               const char *if_nomatch,
               AttrsMod attrs_mod,
               bool copy_if_newer,
               map<string, bufferlist>& attrs,
               RGWObjCategory category,
               uint64_t olh_epoch,
	       real_time delete_at,
               string *version_id,
               string *ptag,
               string *petag,
               void (*progress_cb)(off_t, void *),
               void *progress_data,
               const DoutPrefixProvider *dpp,
               optional_yield y)
{
  int ret;
  uint64_t obj_size;
  rgw_obj shadow_obj = dest_obj;
  string shadow_oid;

  bool remote_src;
  bool remote_dest;

  append_rand_alpha(cct, dest_obj.get_oid(), shadow_oid, 32);
  shadow_obj.init_ns(dest_obj.bucket, shadow_oid, shadow_ns);

  auto& zonegroup = svc.zone->get_zonegroup();

  remote_dest = !zonegroup.equals(dest_bucket_info.zonegroup);
  remote_src = !zonegroup.equals(src_bucket_info.zonegroup);

  if (remote_src && remote_dest) {
    ldpp_dout(dpp, 0) << "ERROR: can't copy object when both src and dest buckets are remote" << dendl;
    return -EINVAL;
  }

  ldpp_dout(dpp, 5) << "Copy object " << src_obj.bucket << ":" << src_obj.get_oid() << " => " << dest_obj.bucket << ":" << dest_obj.get_oid() << dendl;

  if (remote_src || !source_zone.empty()) {
    return fetch_remote_obj(obj_ctx, user_id, info, source_zone,
               dest_obj, src_obj, dest_bucket_info, &src_bucket_info,
               dest_placement, src_mtime, mtime, mod_ptr,
               unmod_ptr, high_precision_time,
               if_match, if_nomatch, attrs_mod, copy_if_newer, attrs, category,
               olh_epoch, delete_at, ptag, petag, progress_cb, progress_data, dpp,
               nullptr /* filter */);
  }

  map<string, bufferlist> src_attrs;
  RGWRados::Object src_op_target(this, src_bucket_info, obj_ctx, src_obj);
  RGWRados::Object::Read read_op(&src_op_target);

  read_op.conds.mod_ptr = mod_ptr;
  read_op.conds.unmod_ptr = unmod_ptr;
  read_op.conds.high_precision_time = high_precision_time;
  read_op.conds.if_match = if_match;
  read_op.conds.if_nomatch = if_nomatch;
  read_op.params.attrs = &src_attrs;
  read_op.params.lastmod = src_mtime;
  read_op.params.obj_size = &obj_size;

  ret = read_op.prepare(y);
  if (ret < 0) {
    return ret;
  }
  if (src_attrs.count(RGW_ATTR_CRYPT_MODE)) {
    // Current implementation does not follow S3 spec and even
    // may result in data corruption silently when copying
    // multipart objects acorss pools. So reject COPY operations
    //on encrypted objects before it is fully functional.
    ldpp_dout(dpp, 0) << "ERROR: copy op for encrypted object " << src_obj
                  << " has not been implemented." << dendl;
    return -ERR_NOT_IMPLEMENTED;
  }

  src_attrs[RGW_ATTR_ACL] = attrs[RGW_ATTR_ACL];
  src_attrs.erase(RGW_ATTR_DELETE_AT);

  set_copy_attrs(src_attrs, attrs, attrs_mod);
  attrs.erase(RGW_ATTR_ID_TAG);
  attrs.erase(RGW_ATTR_PG_VER);
  attrs.erase(RGW_ATTR_SOURCE_ZONE);
  map<string, bufferlist>::iterator cmp = src_attrs.find(RGW_ATTR_COMPRESSION);
  if (cmp != src_attrs.end())
    attrs[RGW_ATTR_COMPRESSION] = cmp->second;

  RGWObjManifest manifest;
  RGWObjState *astate = NULL;

  ret = get_obj_state(&obj_ctx, src_bucket_info, src_obj, &astate, y);
  if (ret < 0) {
    return ret;
  }

  vector<rgw_raw_obj> ref_objs;

  if (remote_dest) {
    /* dest is in a different zonegroup, copy it there */
    return copy_obj_to_remote_dest(astate, attrs, read_op, user_id, dest_obj, mtime);
  }
  uint64_t max_chunk_size;

  ret = get_max_chunk_size(dest_bucket_info.placement_rule, dest_obj, &max_chunk_size);
  if (ret < 0) {
    ldpp_dout(dpp, 0) << "ERROR: failed to get max_chunk_size() for bucket " << dest_obj.bucket << dendl;
    return ret;
  }

  rgw_pool src_pool;
  rgw_pool dest_pool;

  const rgw_placement_rule *src_rule{nullptr};

  if (astate->manifest) {
    src_rule = &astate->manifest->get_tail_placement().placement_rule;
    ldpp_dout(dpp, 20) << __func__ << "(): manifest src_rule=" << src_rule->to_str() << dendl;
  }

  if (!src_rule || src_rule->empty()) {
    src_rule = &src_bucket_info.placement_rule;
  }

  if (!get_obj_data_pool(*src_rule, src_obj, &src_pool)) {
    ldpp_dout(dpp, 0) << "ERROR: failed to locate data pool for " << src_obj << dendl;
    return -EIO;
  }

  if (!get_obj_data_pool(dest_placement, dest_obj, &dest_pool)) {
    ldpp_dout(dpp, 0) << "ERROR: failed to locate data pool for " << dest_obj << dendl;
    return -EIO;
  }

  ldpp_dout(dpp, 20) << __func__ << "(): src_rule=" << src_rule->to_str() << " src_pool=" << src_pool
                             << " dest_rule=" << dest_placement.to_str() << " dest_pool=" << dest_pool << dendl;

  bool copy_data = (!astate->manifest) ||
    (*src_rule != dest_placement) ||
    (src_pool != dest_pool);

  bool copy_first = false;
  if (astate->manifest) {
    if (!astate->manifest->has_tail()) {
      copy_data = true;
    } else {
      uint64_t head_size = astate->manifest->get_head_size();

      if (head_size > 0) {
        if (head_size > max_chunk_size) {
          copy_data = true;
        } else {
          copy_first = true;
        }
      }
    }
  }

  if (petag) {
    const auto iter = attrs.find(RGW_ATTR_ETAG);
    if (iter != attrs.end()) {
      *petag = iter->second.to_str();
    }
  }

  if (copy_data) { /* refcounting tail wouldn't work here, just copy the data */
    attrs.erase(RGW_ATTR_TAIL_TAG);
    return copy_obj_data(obj_ctx, dest_bucket_info, dest_placement, read_op, obj_size - 1, dest_obj,
                         mtime, real_time(), attrs, olh_epoch, delete_at, petag, dpp, y);
  }

  RGWObjManifest::obj_iterator miter = astate->manifest->obj_begin();

  if (copy_first) { // we need to copy first chunk, not increase refcount
    ++miter;
  }

  rgw_rados_ref ref;
  ret = get_raw_obj_ref(miter.get_location().get_raw_obj(this), &ref);
  if (ret < 0) {
    return ret;
  }

  bufferlist first_chunk;

  bool copy_itself = (dest_obj == src_obj);
  RGWObjManifest *pmanifest; 
  ldpp_dout(dpp, 20) << "dest_obj=" << dest_obj << " src_obj=" << src_obj << " copy_itself=" << (int)copy_itself << dendl;

  RGWRados::Object dest_op_target(this, dest_bucket_info, obj_ctx, dest_obj);
  RGWRados::Object::Write write_op(&dest_op_target);

  string tag;

  if (ptag) {
    tag = *ptag;
  }

  if (tag.empty()) {
    append_rand_alpha(cct, tag, tag, 32);
  }

  if (!copy_itself) {
    attrs.erase(RGW_ATTR_TAIL_TAG);
    manifest = *astate->manifest;
    const rgw_bucket_placement& tail_placement = manifest.get_tail_placement();
    if (tail_placement.bucket.name.empty()) {
      manifest.set_tail_placement(tail_placement.placement_rule, src_obj.bucket);
    }
    string ref_tag;
    for (; miter != astate->manifest->obj_end(); ++miter) {
      ObjectWriteOperation op;
      ref_tag = tag + '\0';
      cls_refcount_get(op, ref_tag, true);
      const rgw_raw_obj& loc = miter.get_location().get_raw_obj(this);

      auto& ioctx = ref.pool.ioctx();
      ioctx.locator_set_key(loc.loc);

      ret = rgw_rados_operate(ioctx, loc.oid, &op, null_yield);
      if (ret < 0) {
        goto done_ret;
      }

      ref_objs.push_back(loc);
    }

    pmanifest = &manifest;
  } else {
    pmanifest = &(*astate->manifest);
    /* don't send the object's tail for garbage collection */
    astate->keep_tail = true;
  }

  if (copy_first) {
    ret = read_op.read(0, max_chunk_size, first_chunk, y);
    if (ret < 0) {
      goto done_ret;
    }

    pmanifest->set_head(dest_bucket_info.placement_rule, dest_obj, first_chunk.length());
  } else {
    pmanifest->set_head(dest_bucket_info.placement_rule, dest_obj, 0);
  }

  write_op.meta.data = &first_chunk;
  write_op.meta.manifest = pmanifest;
  write_op.meta.ptag = &tag;
  write_op.meta.owner = dest_bucket_info.owner;
  write_op.meta.mtime = mtime;
  write_op.meta.flags = PUT_OBJ_CREATE;
  write_op.meta.category = category;
  write_op.meta.olh_epoch = olh_epoch;
  write_op.meta.delete_at = delete_at;
  write_op.meta.modify_tail = !copy_itself;

  ret = write_op.write_meta(obj_size, astate->accounted_size, attrs, y);
  if (ret < 0) {
    goto done_ret;
  }

  return 0;

done_ret:
  if (!copy_itself) {
    vector<rgw_raw_obj>::iterator riter;

    /* rollback reference */
    string ref_tag = tag + '\0';
    for (riter = ref_objs.begin(); riter != ref_objs.end(); ++riter) {
      ObjectWriteOperation op;
      cls_refcount_put(op, ref_tag, true);

      ref.pool.ioctx().locator_set_key(riter->loc);

      int r = rgw_rados_operate(ref.pool.ioctx(), riter->oid, &op, null_yield);
      if (r < 0) {
        ldpp_dout(dpp, 0) << "ERROR: cleanup after error failed to drop reference on obj=" << *riter << dendl;
      }
    }
  }
  return ret;
}


int RGWRados::copy_obj_data(RGWObjectCtx& obj_ctx,
               RGWBucketInfo& dest_bucket_info,
               const rgw_placement_rule& dest_placement,
	       RGWRados::Object::Read& read_op, off_t end,
               const rgw_obj& dest_obj,
	       real_time *mtime,
	       real_time set_mtime,
               map<string, bufferlist>& attrs,
               uint64_t olh_epoch,
	       real_time delete_at,
               string *petag,
               const DoutPrefixProvider *dpp,
               optional_yield y)
{
  string tag;
  append_rand_alpha(cct, tag, tag, 32);

  rgw::BlockingAioThrottle aio(cct->_conf->rgw_put_obj_min_window_size);
  using namespace rgw::putobj;
  // do not change the null_yield in the initialization of this AtomicObjectProcessor
  // it causes crashes in the ragweed tests
  AtomicObjectProcessor processor(&aio, this->store, dest_bucket_info, &dest_placement,
                                  dest_bucket_info.owner, obj_ctx,
                                  dest_obj, olh_epoch, tag, dpp, null_yield);
  int ret = processor.prepare(y);
  if (ret < 0)
    return ret;

  off_t ofs = 0;

  do {
    bufferlist bl;
    ret = read_op.read(ofs, end, bl, y);
    if (ret < 0) {
      ldpp_dout(dpp, 0) << "ERROR: fail to read object data, ret = " << ret << dendl;
      return ret;
    }

    uint64_t read_len = ret;
    ret = processor.process(std::move(bl), ofs);
    if (ret < 0) {
      return ret;
    }

    ofs += read_len;
  } while (ofs <= end);

  // flush
  ret = processor.process({}, ofs);
  if (ret < 0) {
    return ret;
  }

  string etag;
  auto iter = attrs.find(RGW_ATTR_ETAG);
  if (iter != attrs.end()) {
    bufferlist& bl = iter->second;
    etag = bl.to_str();
    if (petag) {
      *petag = etag;
    }
  }

  uint64_t accounted_size;
  {
    bool compressed{false};
    RGWCompressionInfo cs_info;
    ret = rgw_compression_info_from_attrset(attrs, compressed, cs_info);
    if (ret < 0) {
      ldpp_dout(dpp, 0) << "ERROR: failed to read compression info" << dendl;
      return ret;
    }
    // pass original size if compressed
    accounted_size = compressed ? cs_info.orig_size : ofs;
  }

  return processor.complete(accounted_size, etag, mtime, set_mtime, attrs, delete_at,
                            nullptr, nullptr, nullptr, nullptr, nullptr, y);
}

int RGWRados::transition_obj(RGWObjectCtx& obj_ctx,
                             RGWBucketInfo& bucket_info,
                             rgw_obj& obj,
                             const rgw_placement_rule& placement_rule,
                             const real_time& mtime,
                             uint64_t olh_epoch,
                             const DoutPrefixProvider *dpp,
                             optional_yield y)
{
  map<string, bufferlist> attrs;
  real_time read_mtime;
  uint64_t obj_size;

  RGWRados::Object op_target(this, bucket_info, obj_ctx, obj);
  RGWRados::Object::Read read_op(&op_target);

  read_op.params.attrs = &attrs;
  read_op.params.lastmod = &read_mtime;
  read_op.params.obj_size = &obj_size;

  int ret = read_op.prepare(y);
  if (ret < 0) {
    return ret;
  }

  if (read_mtime != mtime) {
    /* raced */
    return -ECANCELED;
  }

  ret = copy_obj_data(obj_ctx,
                      bucket_info,
                      placement_rule,
                      read_op,
                      obj_size - 1,
                      obj,
                      nullptr /* pmtime */,
                      mtime,
                      attrs,
                      olh_epoch,
                      real_time(),
                      nullptr /* petag */,
                      dpp,
                      y);
  if (ret < 0) {
    return ret;
  }

  return 0;
}

int RGWRados::check_bucket_empty(RGWBucketInfo& bucket_info, optional_yield y)
{
  std::vector<rgw_bucket_dir_entry> ent_list;
  rgw_obj_index_key marker;
  string prefix;
  bool is_truncated;

  do {
    constexpr uint NUM_ENTRIES = 1000u;
    int r = cls_bucket_list_unordered(bucket_info,
				      RGW_NO_SHARD,
				      marker,
				      prefix,
				      NUM_ENTRIES,
				      true,
				      ent_list,
				      &is_truncated,
				      &marker,
                                      y);
    if (r < 0)
      return r;

    string ns;
    for (auto const& dirent : ent_list) {
      rgw_obj_key obj;

      if (rgw_obj_key::oid_to_key_in_ns(dirent.key.name, &obj, ns))
        return -ENOTEMPTY;
    }
  } while (is_truncated);

  return 0;
}
  
/**
 * Delete a bucket.
 * bucket: the name of the bucket to delete
 * Returns 0 on success, -ERR# otherwise.
 */
int RGWRados::delete_bucket(RGWBucketInfo& bucket_info, RGWObjVersionTracker& objv_tracker, optional_yield y, bool check_empty)
{
  const rgw_bucket& bucket = bucket_info.bucket;
  RGWSI_RADOS::Pool index_pool;
  map<int, string> bucket_objs;
  int r = svc.bi_rados->open_bucket_index(bucket_info, std::nullopt, &index_pool, &bucket_objs, nullptr);
  if (r < 0)
    return r;
  
  if (check_empty) {
    r = check_bucket_empty(bucket_info, y);
    if (r < 0) {
      return r;
    }
  }

  bool remove_ep = true;

  if (objv_tracker.read_version.empty()) {
    RGWBucketEntryPoint ep;
    r = ctl.bucket->read_bucket_entrypoint_info(bucket_info.bucket,
                                                &ep,
						null_yield,
                                                RGWBucketCtl::Bucket::GetParams()
                                                .set_objv_tracker(&objv_tracker));
    if (r < 0 ||
        (!bucket_info.bucket.bucket_id.empty() &&
         ep.bucket.bucket_id != bucket_info.bucket.bucket_id)) {
      if (r != -ENOENT) {
        ldout(cct, 0) << "ERROR: read_bucket_entrypoint_info() bucket=" << bucket_info.bucket << " returned error: r=" << r << dendl;
        /* we have no idea what caused the error, will not try to remove it */
      }
      /* 
       * either failed to read bucket entrypoint, or it points to a different bucket instance than
       * requested
       */
      remove_ep = false;
    }
  }
 
  if (remove_ep) {
    r = ctl.bucket->remove_bucket_entrypoint_info(bucket_info.bucket, null_yield,
                                                  RGWBucketCtl::Bucket::RemoveParams()
                                                  .set_objv_tracker(&objv_tracker));
    if (r < 0)
      return r;
  }

  /* if the bucket is not synced we can remove the meta file */
  if (!svc.zone->is_syncing_bucket_meta(bucket)) {
    RGWObjVersionTracker objv_tracker;
    r = ctl.bucket->remove_bucket_instance_info(bucket, bucket_info, null_yield);
    if (r < 0) {
      return r;
    }

   /* remove bucket index objects asynchronously by best effort */
    (void) CLSRGWIssueBucketIndexClean(index_pool.ioctx(),
				       bucket_objs,
				       cct->_conf->rgw_bucket_index_max_aio)();
  }

  return 0;
}

int RGWRados::set_bucket_owner(rgw_bucket& bucket, ACLOwner& owner)
{
  RGWBucketInfo info;
  map<string, bufferlist> attrs;
  int r;
  auto obj_ctx = svc.sysobj->init_obj_ctx();

  if (bucket.bucket_id.empty()) {
    r = get_bucket_info(&svc, bucket.tenant, bucket.name, info, NULL, null_yield, &attrs);
  } else {
    r = get_bucket_instance_info(obj_ctx, bucket, info, nullptr, &attrs, null_yield);
  }
  if (r < 0) {
    ldout(cct, 0) << "NOTICE: get_bucket_info on bucket=" << bucket.name << " returned err=" << r << dendl;
    return r;
  }

  info.owner = owner.get_id();

  r = put_bucket_instance_info(info, false, real_time(), &attrs);
  if (r < 0) {
    ldout(cct, 0) << "NOTICE: put_bucket_info on bucket=" << bucket.name << " returned err=" << r << dendl;
    return r;
  }

  return 0;
}


int RGWRados::set_buckets_enabled(vector<rgw_bucket>& buckets, bool enabled)
{
  int ret = 0;

  vector<rgw_bucket>::iterator iter;

  for (iter = buckets.begin(); iter != buckets.end(); ++iter) {
    rgw_bucket& bucket = *iter;
    if (enabled)
      ldout(cct, 20) << "enabling bucket name=" << bucket.name << dendl;
    else
      ldout(cct, 20) << "disabling bucket name=" << bucket.name << dendl;

    RGWBucketInfo info;
    map<string, bufferlist> attrs;
    int r = get_bucket_info(&svc, bucket.tenant, bucket.name, info, NULL, null_yield, &attrs);
    if (r < 0) {
      ldout(cct, 0) << "NOTICE: get_bucket_info on bucket=" << bucket.name << " returned err=" << r << ", skipping bucket" << dendl;
      ret = r;
      continue;
    }
    if (enabled) {
      info.flags &= ~BUCKET_SUSPENDED;
    } else {
      info.flags |= BUCKET_SUSPENDED;
    }

    r = put_bucket_instance_info(info, false, real_time(), &attrs);
    if (r < 0) {
      ldout(cct, 0) << "NOTICE: put_bucket_info on bucket=" << bucket.name << " returned err=" << r << ", skipping bucket" << dendl;
      ret = r;
      continue;
    }
  }
  return ret;
}

int RGWRados::bucket_suspended(rgw_bucket& bucket, bool *suspended)
{
  RGWBucketInfo bucket_info;
  int ret = get_bucket_info(&svc, bucket.tenant, bucket.name, bucket_info, NULL, null_yield);
  if (ret < 0) {
    return ret;
  }

  *suspended = ((bucket_info.flags & BUCKET_SUSPENDED) != 0);
  return 0;
}

int RGWRados::Object::complete_atomic_modification()
{
  if ((!state->manifest)|| state->keep_tail)
    return 0;

  cls_rgw_obj_chain chain;
  store->update_gc_chain(obj, *state->manifest, &chain);

  if (chain.empty()) {
    return 0;
  }

  string tag = (state->tail_tag.length() > 0 ? state->tail_tag.to_str() : state->obj_tag.to_str());
  auto ret = store->gc->send_chain(chain, tag); // do it synchronously
  if (ret < 0) {
    //Delete objects inline if send chain to gc fails
    store->delete_objs_inline(chain, tag);
  }
  return 0;
}

void RGWRados::update_gc_chain(rgw_obj& head_obj, RGWObjManifest& manifest, cls_rgw_obj_chain *chain)
{
  RGWObjManifest::obj_iterator iter;
  rgw_raw_obj raw_head;
  obj_to_raw(manifest.get_head_placement_rule(), head_obj, &raw_head);
  for (iter = manifest.obj_begin(); iter != manifest.obj_end(); ++iter) {
    const rgw_raw_obj& mobj = iter.get_location().get_raw_obj(this);
    if (mobj == raw_head)
      continue;
    cls_rgw_obj_key key(mobj.oid);
    chain->push_obj(mobj.pool.to_str(), key, mobj.loc);
  }
}

int RGWRados::send_chain_to_gc(cls_rgw_obj_chain& chain, const string& tag)
{
  return gc->send_chain(chain, tag);
}

void RGWRados::delete_objs_inline(cls_rgw_obj_chain& chain, const string& tag)
{
  string last_pool;
  std::unique_ptr<IoCtx> ctx(new IoCtx);
  int ret = 0;
  for (auto liter = chain.objs.begin(); liter != chain.objs.end(); ++liter) {
    cls_rgw_obj& obj = *liter;
    if (obj.pool != last_pool) {
      ctx.reset(new IoCtx);
      ret = rgw_init_ioctx(get_rados_handle(), obj.pool, *ctx);
      if (ret < 0) {
        last_pool = "";
        ldout(cct, 0) << "ERROR: failed to create ioctx pool=" <<
        obj.pool << dendl;
        continue;
      }
      last_pool = obj.pool;
    }
    ctx->locator_set_key(obj.loc);
    const string& oid = obj.key.name; /* just stored raw oid there */
    ldout(cct, 5) << "delete_objs_inline: removing " << obj.pool <<
    ":" << obj.key.name << dendl;
    ObjectWriteOperation op;
    cls_refcount_put(op, tag, true);
    ret = ctx->operate(oid, &op);
    if (ret < 0) {
      ldout(cct, 5) << "delete_objs_inline: refcount put returned error " << ret << dendl;
    }
  }
}

static void accumulate_raw_stats(const rgw_bucket_dir_header& header,
                                 map<RGWObjCategory, RGWStorageStats>& stats)
{
  for (const auto& pair : header.stats) {
    const RGWObjCategory category = static_cast<RGWObjCategory>(pair.first);
    const rgw_bucket_category_stats& header_stats = pair.second;

    RGWStorageStats& s = stats[category];

    s.category = category;
    s.size += header_stats.total_size;
    s.size_rounded += header_stats.total_size_rounded;
    s.size_utilized += header_stats.actual_size;
    s.num_objects += header_stats.num_entries;
  }
}

int RGWRados::bucket_check_index(RGWBucketInfo& bucket_info,
				 map<RGWObjCategory, RGWStorageStats> *existing_stats,
				 map<RGWObjCategory, RGWStorageStats> *calculated_stats)
{
  RGWSI_RADOS::Pool index_pool;
  // key - bucket index object id
  // value - bucket index check OP returned result with the given bucket index object (shard)
  map<int, string> oids;
  map<int, struct rgw_cls_check_index_ret> bucket_objs_ret;

  int ret = svc.bi_rados->open_bucket_index(bucket_info, std::nullopt, &index_pool, &oids, nullptr);
  if (ret < 0) {
      return ret;
  }

  for (auto& iter : oids) {
    bucket_objs_ret[iter.first] = rgw_cls_check_index_ret();
  }

  ret = CLSRGWIssueBucketCheck(index_pool.ioctx(), oids, bucket_objs_ret, cct->_conf->rgw_bucket_index_max_aio)();
  if (ret < 0) {
      return ret;
  }

  // Aggregate results (from different shards if there is any)
  map<int, struct rgw_cls_check_index_ret>::iterator iter;
  for (iter = bucket_objs_ret.begin(); iter != bucket_objs_ret.end(); ++iter) {
    accumulate_raw_stats(iter->second.existing_header, *existing_stats);
    accumulate_raw_stats(iter->second.calculated_header, *calculated_stats);
  }

  return 0;
}

int RGWRados::bucket_rebuild_index(RGWBucketInfo& bucket_info)
{
  RGWSI_RADOS::Pool index_pool;
  map<int, string> bucket_objs;

  int r = svc.bi_rados->open_bucket_index(bucket_info, std::nullopt, &index_pool, &bucket_objs, nullptr);
  if (r < 0) {
    return r;
  }

  return CLSRGWIssueBucketRebuild(index_pool.ioctx(), bucket_objs, cct->_conf->rgw_bucket_index_max_aio)();
}

int RGWRados::bucket_set_reshard(const RGWBucketInfo& bucket_info, const cls_rgw_bucket_instance_entry& entry)
{
  RGWSI_RADOS::Pool index_pool;
  map<int, string> bucket_objs;

  int r = svc.bi_rados->open_bucket_index(bucket_info, std::nullopt, &index_pool, &bucket_objs, nullptr);
  if (r < 0) {
    return r;
  }

  return CLSRGWIssueSetBucketResharding(index_pool.ioctx(), bucket_objs, entry, cct->_conf->rgw_bucket_index_max_aio)();
}

int RGWRados::defer_gc(void *ctx, const RGWBucketInfo& bucket_info, const rgw_obj& obj, optional_yield y)
{
  RGWObjectCtx *rctx = static_cast<RGWObjectCtx *>(ctx);
  std::string oid, key;
  get_obj_bucket_and_oid_loc(obj, oid, key);
  if (!rctx)
    return 0;

  RGWObjState *state = NULL;

  int r = get_obj_state(rctx, bucket_info, obj, &state, false, y);
  if (r < 0)
    return r;

  if (!state->is_atomic) {
    ldout(cct, 20) << "state for obj=" << obj << " is not atomic, not deferring gc operation" << dendl;
    return -EINVAL;
  }

  string tag;

  if (state->tail_tag.length() > 0) {
    tag = state->tail_tag.c_str();
  } else if (state->obj_tag.length() > 0) {
    tag = state->obj_tag.c_str();
  } else {
    ldout(cct, 20) << "state->obj_tag is empty, not deferring gc operation" << dendl;
    return -EINVAL;
  }

  ldout(cct, 0) << "defer chain tag=" << tag << dendl;

  cls_rgw_obj_chain chain;
  update_gc_chain(state->obj, *state->manifest, &chain);
  return gc->async_defer_chain(tag, chain);
}

void RGWRados::remove_rgw_head_obj(ObjectWriteOperation& op)
{
  list<string> prefixes;
  prefixes.push_back(RGW_ATTR_OLH_PREFIX);
  cls_rgw_remove_obj(op, prefixes);
}

void RGWRados::cls_obj_check_prefix_exist(ObjectOperation& op, const string& prefix, bool fail_if_exist)
{
  cls_rgw_obj_check_attrs_prefix(op, prefix, fail_if_exist);
}

void RGWRados::cls_obj_check_mtime(ObjectOperation& op, const real_time& mtime, bool high_precision_time, RGWCheckMTimeType type)
{
  cls_rgw_obj_check_mtime(op, mtime, high_precision_time, type);
}

struct tombstone_entry {
  ceph::real_time mtime;
  uint32_t zone_short_id;
  uint64_t pg_ver;

  tombstone_entry() = default;
  explicit tombstone_entry(const RGWObjState& state)
    : mtime(state.mtime), zone_short_id(state.zone_short_id),
      pg_ver(state.pg_ver) {}
};

/**
 * Delete an object.
 * bucket: name of the bucket storing the object
 * obj: name of the object to delete
 * Returns: 0 on success, -ERR# otherwise.
 */
int RGWRados::Object::Delete::delete_obj(optional_yield y)
{
  RGWRados *store = target->get_store();
  rgw_obj& src_obj = target->get_obj();
  const string& instance = src_obj.key.instance;
  rgw_obj obj = src_obj;

  if (instance == "null") {
    obj.key.instance.clear();
  }

  bool explicit_marker_version = (!params.marker_version_id.empty());

  if (params.versioning_status & BUCKET_VERSIONED || explicit_marker_version) {
    if (instance.empty() || explicit_marker_version) {
      rgw_obj marker = obj;

      if (!params.marker_version_id.empty()) {
        if (params.marker_version_id != "null") {
          marker.key.set_instance(params.marker_version_id);
        }
      } else if ((params.versioning_status & BUCKET_VERSIONS_SUSPENDED) == 0) {
        store->gen_rand_obj_instance_name(&marker);
      }

      result.version_id = marker.key.instance;
      if (result.version_id.empty())
        result.version_id = "null";
      result.delete_marker = true;

      struct rgw_bucket_dir_entry_meta meta;

      meta.owner = params.obj_owner.get_id().to_str();
      meta.owner_display_name = params.obj_owner.get_display_name();

      if (real_clock::is_zero(params.mtime)) {
        meta.mtime = real_clock::now();
      } else {
        meta.mtime = params.mtime;
      }

      int r = store->set_olh(target->get_ctx(), target->get_bucket_info(), marker, true, &meta, params.olh_epoch, params.unmod_since, params.high_precision_time, y, params.zones_trace);
      if (r < 0) {
        return r;
      }
    } else {
      rgw_bucket_dir_entry dirent;

      int r = store->bi_get_instance(target->get_bucket_info(), obj, &dirent);
      if (r < 0) {
        return r;
      }
      result.delete_marker = dirent.is_delete_marker();
      r = store->unlink_obj_instance(target->get_ctx(), target->get_bucket_info(), obj, params.olh_epoch, y, params.zones_trace);
      if (r < 0) {
        return r;
      }
      result.version_id = instance;
    }

    BucketShard *bs;
    int r = target->get_bucket_shard(&bs);
    if (r < 0) {
      ldout(store->ctx(), 5) << "failed to get BucketShard object: r=" << r << dendl;
      return r;
    }

    r = store->svc.datalog_rados->add_entry(target->bucket_info, bs->shard_id);
    if (r < 0) {
      lderr(store->ctx()) << "ERROR: failed writing data log" << dendl;
      return r;
    }

    return 0;
  }

  rgw_rados_ref ref;
  int r = store->get_obj_head_ref(target->get_bucket_info(), obj, &ref);
  if (r < 0) {
    return r;
  }

  RGWObjState *state;
  r = target->get_state(&state, false, y);
  if (r < 0)
    return r;

  ObjectWriteOperation op;

  if (!real_clock::is_zero(params.unmod_since)) {
    struct timespec ctime = ceph::real_clock::to_timespec(state->mtime);
    struct timespec unmod = ceph::real_clock::to_timespec(params.unmod_since);
    if (!params.high_precision_time) {
      ctime.tv_nsec = 0;
      unmod.tv_nsec = 0;
    }

    ldout(store->ctx(), 10) << "If-UnModified-Since: " << params.unmod_since << " Last-Modified: " << ctime << dendl;
    if (ctime > unmod) {
      return -ERR_PRECONDITION_FAILED;
    }

    /* only delete object if mtime is less than or equal to params.unmod_since */
    store->cls_obj_check_mtime(op, params.unmod_since, params.high_precision_time, CLS_RGW_CHECK_TIME_MTIME_LE);
  }
  uint64_t obj_accounted_size = state->accounted_size;

  if (!real_clock::is_zero(params.expiration_time)) {
    bufferlist bl;
    real_time delete_at;

    if (state->get_attr(RGW_ATTR_DELETE_AT, bl)) {
      try {
        auto iter = bl.cbegin();
        decode(delete_at, iter);
      } catch (buffer::error& err) {
        ldout(store->ctx(), 0) << "ERROR: couldn't decode RGW_ATTR_DELETE_AT" << dendl;
	return -EIO;
      }

      if (params.expiration_time != delete_at) {
        return -ERR_PRECONDITION_FAILED;
      }
    } else {
      return -ERR_PRECONDITION_FAILED;
    }
  }

  if (!state->exists) {
    target->invalidate_state();
    return -ENOENT;
  }

  r = target->prepare_atomic_modification(op, false, NULL, NULL, NULL, true, false, y);
  if (r < 0)
    return r;

  RGWBucketInfo& bucket_info = target->get_bucket_info();

  RGWRados::Bucket bop(store, bucket_info);
  RGWRados::Bucket::UpdateIndex index_op(&bop, obj);
  
  index_op.set_zones_trace(params.zones_trace);
  index_op.set_bilog_flags(params.bilog_flags);

  r = index_op.prepare(CLS_RGW_OP_DEL, &state->write_tag, y);
  if (r < 0)
    return r;

  store->remove_rgw_head_obj(op);

  auto& ioctx = ref.pool.ioctx();
  r = rgw_rados_operate(ioctx, ref.obj.oid, &op, null_yield);

  /* raced with another operation, object state is indeterminate */
  const bool need_invalidate = (r == -ECANCELED);

  int64_t poolid = ioctx.get_id();
  if (r >= 0) {
    tombstone_cache_t *obj_tombstone_cache = store->get_tombstone_cache();
    if (obj_tombstone_cache) {
      tombstone_entry entry{*state};
      obj_tombstone_cache->add(obj, entry);
    }
    r = index_op.complete_del(poolid, ioctx.get_last_version(), state->mtime, params.remove_objs);
    
    int ret = target->complete_atomic_modification();
    if (ret < 0) {
      ldout(store->ctx(), 0) << "ERROR: complete_atomic_modification returned ret=" << ret << dendl;
    }
    /* other than that, no need to propagate error */
  } else {
    int ret = index_op.cancel();
    if (ret < 0) {
      ldout(store->ctx(), 0) << "ERROR: index_op.cancel() returned ret=" << ret << dendl;
    }
  }

  if (need_invalidate) {
    target->invalidate_state();
  }

  if (r < 0)
    return r;

  /* update quota cache */
  store->quota_handler->update_stats(params.bucket_owner, obj.bucket, -1, 0, obj_accounted_size);

  return 0;
}

int RGWRados::delete_obj(RGWObjectCtx& obj_ctx,
                         const RGWBucketInfo& bucket_info,
                         const rgw_obj& obj,
                         int versioning_status,
                         uint16_t bilog_flags,
                         const real_time& expiration_time,
                         rgw_zone_set *zones_trace)
{
  RGWRados::Object del_target(this, bucket_info, obj_ctx, obj);
  RGWRados::Object::Delete del_op(&del_target);

  del_op.params.bucket_owner = bucket_info.owner;
  del_op.params.versioning_status = versioning_status;
  del_op.params.bilog_flags = bilog_flags;
  del_op.params.expiration_time = expiration_time;
  del_op.params.zones_trace = zones_trace;

  return del_op.delete_obj(null_yield);
}

int RGWRados::delete_raw_obj(const rgw_raw_obj& obj)
{
  rgw_rados_ref ref;
  int r = get_raw_obj_ref(obj, &ref);
  if (r < 0) {
    return r;
  }

  ObjectWriteOperation op;

  op.remove();
  r = rgw_rados_operate(ref.pool.ioctx(), ref.obj.oid, &op, null_yield);
  if (r < 0)
    return r;

  return 0;
}

int RGWRados::delete_obj_index(const rgw_obj& obj, ceph::real_time mtime)
{
  std::string oid, key;
  get_obj_bucket_and_oid_loc(obj, oid, key);

  auto obj_ctx = svc.sysobj->init_obj_ctx();

  RGWBucketInfo bucket_info;
  int ret = get_bucket_instance_info(obj_ctx, obj.bucket, bucket_info, NULL, NULL, null_yield);
  if (ret < 0) {
    ldout(cct, 0) << "ERROR: " << __func__ << "() get_bucket_instance_info(bucket=" << obj.bucket << ") returned ret=" << ret << dendl;
    return ret;
  }

  RGWRados::Bucket bop(this, bucket_info);
  RGWRados::Bucket::UpdateIndex index_op(&bop, obj);

  return index_op.complete_del(-1 /* pool */, 0, mtime, NULL);
}

static void generate_fake_tag(RGWRados *store, map<string, bufferlist>& attrset, RGWObjManifest& manifest, bufferlist& manifest_bl, bufferlist& tag_bl)
{
  string tag;

  RGWObjManifest::obj_iterator mi = manifest.obj_begin();
  if (mi != manifest.obj_end()) {
    if (manifest.has_tail()) // first object usually points at the head, let's skip to a more unique part
      ++mi;
    tag = mi.get_location().get_raw_obj(store).oid;
    tag.append("_");
  }

  unsigned char md5[CEPH_CRYPTO_MD5_DIGESTSIZE];
  char md5_str[CEPH_CRYPTO_MD5_DIGESTSIZE * 2 + 1];
  MD5 hash;
  hash.Update((const unsigned char *)manifest_bl.c_str(), manifest_bl.length());

  map<string, bufferlist>::iterator iter = attrset.find(RGW_ATTR_ETAG);
  if (iter != attrset.end()) {
    bufferlist& bl = iter->second;
    hash.Update((const unsigned char *)bl.c_str(), bl.length());
  }

  hash.Final(md5);
  buf_to_hex(md5, CEPH_CRYPTO_MD5_DIGESTSIZE, md5_str);
  tag.append(md5_str);

  ldout(store->ctx(), 10) << "generate_fake_tag new tag=" << tag << dendl;

  tag_bl.append(tag.c_str(), tag.size() + 1);
}

static bool is_olh(map<string, bufferlist>& attrs)
{
  map<string, bufferlist>::iterator iter = attrs.find(RGW_ATTR_OLH_INFO);
  return (iter != attrs.end());
}

static bool has_olh_tag(map<string, bufferlist>& attrs)
{
  map<string, bufferlist>::iterator iter = attrs.find(RGW_ATTR_OLH_ID_TAG);
  return (iter != attrs.end());
}

int RGWRados::get_olh_target_state(RGWObjectCtx& obj_ctx, const RGWBucketInfo& bucket_info, const rgw_obj& obj,
                                   RGWObjState *olh_state, RGWObjState **target_state, optional_yield y)
{
  ceph_assert(olh_state->is_olh);

  rgw_obj target;
  int r = RGWRados::follow_olh(bucket_info, obj_ctx, olh_state, obj, &target); /* might return -EAGAIN */
  if (r < 0) {
    return r;
  }
  r = get_obj_state(&obj_ctx, bucket_info, target, target_state, false, y);
  if (r < 0) {
    return r;
  }

  return 0;
}

int RGWRados::get_obj_state_impl(RGWObjectCtx *rctx, const RGWBucketInfo& bucket_info, const rgw_obj& obj,
                                 RGWObjState **state, bool follow_olh, optional_yield y, bool assume_noent)
{
  if (obj.empty()) {
    return -EINVAL;
  }

  bool need_follow_olh = follow_olh && obj.key.instance.empty();

  RGWObjState *s = rctx->get_state(obj);
  ldout(cct, 20) << "get_obj_state: rctx=" << (void *)rctx << " obj=" << obj << " state=" << (void *)s << " s->prefetch_data=" << s->prefetch_data << dendl;
  *state = s;
  if (s->has_attrs) {
    if (s->is_olh && need_follow_olh) {
      return get_olh_target_state(*rctx, bucket_info, obj, s, state, y);
    }
    return 0;
  }

  s->obj = obj;

  rgw_raw_obj raw_obj;
  obj_to_raw(bucket_info.placement_rule, obj, &raw_obj);

  int r = -ENOENT;

  if (!assume_noent) {
    r = RGWRados::raw_obj_stat(raw_obj, &s->size, &s->mtime, &s->epoch, &s->attrset, (s->prefetch_data ? &s->data : NULL), NULL, y);
  }

  if (r == -ENOENT) {
    s->exists = false;
    s->has_attrs = true;
    tombstone_entry entry;
    if (obj_tombstone_cache && obj_tombstone_cache->find(obj, entry)) {
      s->mtime = entry.mtime;
      s->zone_short_id = entry.zone_short_id;
      s->pg_ver = entry.pg_ver;
      ldout(cct, 20) << __func__ << "(): found obj in tombstone cache: obj=" << obj
          << " mtime=" << s->mtime << " pgv=" << s->pg_ver << dendl;
    } else {
      s->mtime = real_time();
    }
    return 0;
  }
  if (r < 0)
    return r;

  s->exists = true;
  s->has_attrs = true;
  s->accounted_size = s->size;

  auto iter = s->attrset.find(RGW_ATTR_ETAG);
  if (iter != s->attrset.end()) {
    /* get rid of extra null character at the end of the etag, as we used to store it like that */
    bufferlist& bletag = iter->second;
    if (bletag.length() > 0 && bletag[bletag.length() - 1] == '\0') {
      bufferlist newbl;
      bletag.splice(0, bletag.length() - 1, &newbl);
      bletag.claim(newbl);
    }
  }

  iter = s->attrset.find(RGW_ATTR_COMPRESSION);
  const bool compressed = (iter != s->attrset.end());
  if (compressed) {
    // use uncompressed size for accounted_size
    try {
      RGWCompressionInfo info;
      auto p = iter->second.cbegin();
      decode(info, p);
      s->accounted_size = info.orig_size; 
    } catch (buffer::error&) {
      dout(0) << "ERROR: could not decode compression info for object: " << obj << dendl;
      return -EIO;
    }
  }

  iter = s->attrset.find(RGW_ATTR_SHADOW_OBJ);
  if (iter != s->attrset.end()) {
    bufferlist bl = iter->second;
    bufferlist::iterator it = bl.begin();
    it.copy(bl.length(), s->shadow_obj);
    s->shadow_obj[bl.length()] = '\0';
  }
  s->obj_tag = s->attrset[RGW_ATTR_ID_TAG];
  auto ttiter = s->attrset.find(RGW_ATTR_TAIL_TAG);
  if (ttiter != s->attrset.end()) {
    s->tail_tag = s->attrset[RGW_ATTR_TAIL_TAG];
  }

  bufferlist manifest_bl = s->attrset[RGW_ATTR_MANIFEST];
  if (manifest_bl.length()) {
    auto miter = manifest_bl.cbegin();
    try {
      s->manifest.emplace();
      decode(*s->manifest, miter);
      s->manifest->set_head(bucket_info.placement_rule, obj, s->size); /* patch manifest to reflect the head we just read, some manifests might be
                                             broken due to old bugs */
      s->size = s->manifest->get_obj_size();
      if (!compressed)
        s->accounted_size = s->size;
    } catch (buffer::error& err) {
      ldout(cct, 0) << "ERROR: couldn't decode manifest" << dendl;
      return -EIO;
    }
    ldout(cct, 10) << "manifest: total_size = " << s->manifest->get_obj_size() << dendl;
    if (cct->_conf->subsys.should_gather<ceph_subsys_rgw, 20>() && \
	s->manifest->has_explicit_objs()) {
      RGWObjManifest::obj_iterator mi;
      for (mi = s->manifest->obj_begin(); mi != s->manifest->obj_end(); ++mi) {
        ldout(cct, 20) << "manifest: ofs=" << mi.get_ofs() << " loc=" << mi.get_location().get_raw_obj(this) << dendl;
      }
    }

    if (!s->obj_tag.length()) {
      /*
       * Uh oh, something's wrong, object with manifest should have tag. Let's
       * create one out of the manifest, would be unique
       */
      generate_fake_tag(this, s->attrset, *s->manifest, manifest_bl, s->obj_tag);
      s->fake_tag = true;
    }
  }
  map<string, bufferlist>::iterator aiter = s->attrset.find(RGW_ATTR_PG_VER);
  if (aiter != s->attrset.end()) {
    bufferlist& pg_ver_bl = aiter->second;
    if (pg_ver_bl.length()) {
      auto pgbl = pg_ver_bl.cbegin();
      try {
        decode(s->pg_ver, pgbl);
      } catch (buffer::error& err) {
        ldout(cct, 0) << "ERROR: couldn't decode pg ver attr for object " << s->obj << ", non-critical error, ignoring" << dendl;
      }
    }
  }
  aiter = s->attrset.find(RGW_ATTR_SOURCE_ZONE);
  if (aiter != s->attrset.end()) {
    bufferlist& zone_short_id_bl = aiter->second;
    if (zone_short_id_bl.length()) {
      auto zbl = zone_short_id_bl.cbegin();
      try {
        decode(s->zone_short_id, zbl);
      } catch (buffer::error& err) {
        ldout(cct, 0) << "ERROR: couldn't decode zone short id attr for object " << s->obj << ", non-critical error, ignoring" << dendl;
      }
    }
  }
  if (s->obj_tag.length())
    ldout(cct, 20) << "get_obj_state: setting s->obj_tag to " << s->obj_tag.c_str() << dendl;
  else
    ldout(cct, 20) << "get_obj_state: s->obj_tag was set empty" << dendl;

  /* an object might not be olh yet, but could have olh id tag, so we should set it anyway if
   * it exist, and not only if is_olh() returns true
   */
  iter = s->attrset.find(RGW_ATTR_OLH_ID_TAG);
  if (iter != s->attrset.end()) {
    s->olh_tag = iter->second;
  }

  if (is_olh(s->attrset)) {
    s->is_olh = true;

    ldout(cct, 20) << __func__ << ": setting s->olh_tag to " << string(s->olh_tag.c_str(), s->olh_tag.length()) << dendl;

    if (need_follow_olh) {
      return get_olh_target_state(*rctx, bucket_info, obj, s, state, y);
    } else if (obj.key.have_null_instance() && !s->manifest) {
      // read null version, and the head object only have olh info
      s->exists = false;
      return -ENOENT;
    }
  }

  return 0;
}

int RGWRados::get_obj_state(RGWObjectCtx *rctx, const RGWBucketInfo& bucket_info, const rgw_obj& obj, RGWObjState **state,
                            bool follow_olh, optional_yield y, bool assume_noent)
{
  int ret;

  do {
    ret = get_obj_state_impl(rctx, bucket_info, obj, state, follow_olh, y, assume_noent);
  } while (ret == -EAGAIN);

  return ret;
}

int RGWRados::Object::get_manifest(RGWObjManifest **pmanifest, optional_yield y)
{
  RGWObjState *astate;
  int r = get_state(&astate, true, y);
  if (r < 0) {
    return r;
  }

  *pmanifest = &(*astate->manifest);

  return 0;
}

int RGWRados::Object::Read::get_attr(const char *name, bufferlist& dest, optional_yield y)
{
  RGWObjState *state;
  int r = source->get_state(&state, true, y);
  if (r < 0)
    return r;
  if (!state->exists)
    return -ENOENT;
  if (!state->get_attr(name, dest))
    return -ENODATA;

  return 0;
}

int RGWRados::Object::Stat::stat_async()
{
  RGWObjectCtx& ctx = source->get_ctx();
  rgw_obj& obj = source->get_obj();
  RGWRados *store = source->get_store();

  RGWObjState *s = ctx.get_state(obj); /* calling this one directly because otherwise a sync request will be sent */
  result.obj = obj;
  if (s->has_attrs) {
    state.ret = 0;
    result.size = s->size;
    result.mtime = ceph::real_clock::to_timespec(s->mtime);
    result.attrs = s->attrset;
    result.manifest = s->manifest;
    return 0;
  }

  string oid;
  string loc;
  get_obj_bucket_and_oid_loc(obj, oid, loc);

  int r = store->get_obj_head_ioctx(source->get_bucket_info(), obj, &state.io_ctx);
  if (r < 0) {
    return r;
  }

  librados::ObjectReadOperation op;
  op.stat2(&result.size, &result.mtime, NULL);
  op.getxattrs(&result.attrs, NULL);
  state.completion = librados::Rados::aio_create_completion(nullptr, nullptr);
  state.io_ctx.locator_set_key(loc);
  r = state.io_ctx.aio_operate(oid, state.completion, &op, NULL);
  if (r < 0) {
    ldout(store->ctx(), 5) << __func__
						   << ": ERROR: aio_operate() returned ret=" << r
						   << dendl;
    return r;
  }

  return 0;
}


int RGWRados::Object::Stat::wait()
{
  if (!state.completion) {
    return state.ret;
  }

  state.completion->wait_for_complete();
  state.ret = state.completion->get_return_value();
  state.completion->release();

  if (state.ret != 0) {
    return state.ret;
  }

  return finish();
}

int RGWRados::Object::Stat::finish()
{
  map<string, bufferlist>::iterator iter = result.attrs.find(RGW_ATTR_MANIFEST);
  if (iter != result.attrs.end()) {
    bufferlist& bl = iter->second;
    auto biter = bl.cbegin();
    try {
      result.manifest.emplace();
      decode(*result.manifest, biter);
    } catch (buffer::error& err) {
      RGWRados *store = source->get_store();
      ldout(store->ctx(), 0) << "ERROR: " << __func__ << ": failed to decode manifest"  << dendl;
      return -EIO;
    }
  }

  return 0;
}

int RGWRados::append_atomic_test(RGWObjectCtx *rctx,
                                 const RGWBucketInfo& bucket_info, const rgw_obj& obj,
                                 ObjectOperation& op, RGWObjState **pstate, optional_yield y)
{
  if (!rctx)
    return 0;

  int r = get_obj_state(rctx, bucket_info, obj, pstate, false, y);
  if (r < 0)
    return r;

  return append_atomic_test(*pstate, op);
}

int RGWRados::append_atomic_test(const RGWObjState* state,
                                 librados::ObjectOperation& op)
{
  if (!state->is_atomic) {
    ldout(cct, 20) << "state for obj=" << state->obj << " is not atomic, not appending atomic test" << dendl;
    return 0;
  }

  if (state->obj_tag.length() > 0 && !state->fake_tag) {// check for backward compatibility
    op.cmpxattr(RGW_ATTR_ID_TAG, LIBRADOS_CMPXATTR_OP_EQ, state->obj_tag);
  } else {
    ldout(cct, 20) << "state->obj_tag is empty, not appending atomic test" << dendl;
  }
  return 0;
}

int RGWRados::Object::get_state(RGWObjState **pstate, bool follow_olh, optional_yield y, bool assume_noent)
{
  return store->get_obj_state(&ctx, bucket_info, obj, pstate, follow_olh, y, assume_noent);
}

void RGWRados::Object::invalidate_state()
{
  ctx.invalidate(obj);
}

int RGWRados::Object::prepare_atomic_modification(ObjectWriteOperation& op, bool reset_obj, const string *ptag,
                                                  const char *if_match, const char *if_nomatch, bool removal_op,
                                                  bool modify_tail, optional_yield y)
{
  int r = get_state(&state, false, y);
  if (r < 0)
    return r;

  bool need_guard = ((state->manifest) || (state->obj_tag.length() != 0) ||
                     if_match != NULL || if_nomatch != NULL) &&
                     (!state->fake_tag);

  if (!state->is_atomic) {
    ldout(store->ctx(), 20) << "prepare_atomic_modification: state is not atomic. state=" << (void *)state << dendl;

    if (reset_obj) {
      op.create(false);
      store->remove_rgw_head_obj(op); // we're not dropping reference here, actually removing object
    }

    return 0;
  }

  if (need_guard) {
    /* first verify that the object wasn't replaced under */
    if (if_nomatch == NULL || strcmp(if_nomatch, "*") != 0) {
      op.cmpxattr(RGW_ATTR_ID_TAG, LIBRADOS_CMPXATTR_OP_EQ, state->obj_tag); 
      // FIXME: need to add FAIL_NOTEXIST_OK for racing deletion
    }

    if (if_match) {
      if (strcmp(if_match, "*") == 0) {
        // test the object is existing
        if (!state->exists) {
          return -ERR_PRECONDITION_FAILED;
        }
      } else {
        bufferlist bl;
        if (!state->get_attr(RGW_ATTR_ETAG, bl) ||
            strncmp(if_match, bl.c_str(), bl.length()) != 0) {
          return -ERR_PRECONDITION_FAILED;
        }
      }
    }

    if (if_nomatch) {
      if (strcmp(if_nomatch, "*") == 0) {
        // test the object is NOT existing
        if (state->exists) {
          return -ERR_PRECONDITION_FAILED;
        }
      } else {
        bufferlist bl;
        if (!state->get_attr(RGW_ATTR_ETAG, bl) ||
            strncmp(if_nomatch, bl.c_str(), bl.length()) == 0) {
          return -ERR_PRECONDITION_FAILED;
        }
      }
    }
  }

  if (reset_obj) {
    if (state->exists) {
      op.create(false);
      store->remove_rgw_head_obj(op);
    } else {
      op.create(true);
    }
  }

  if (removal_op) {
    /* the object is being removed, no need to update its tag */
    return 0;
  }

  if (ptag) {
    state->write_tag = *ptag;
  } else {
    append_rand_alpha(store->ctx(), state->write_tag, state->write_tag, 32);
  }
  bufferlist bl;
  bl.append(state->write_tag.c_str(), state->write_tag.size() + 1);

  ldout(store->ctx(), 10) << "setting object write_tag=" << state->write_tag << dendl;

  op.setxattr(RGW_ATTR_ID_TAG, bl);
  if (modify_tail) {
    op.setxattr(RGW_ATTR_TAIL_TAG, bl);
  }

  return 0;
}

/**
 * Set an attr on an object.
 * bucket: name of the bucket holding the object
 * obj: name of the object to set the attr on
 * name: the attr to set
 * bl: the contents of the attr
 * Returns: 0 on success, -ERR# otherwise.
 */
int RGWRados::set_attr(void *ctx, const RGWBucketInfo& bucket_info, rgw_obj& obj, const char *name, bufferlist& bl)
{
  map<string, bufferlist> attrs;
  attrs[name] = bl;
  return set_attrs(ctx, bucket_info, obj, attrs, NULL, null_yield);
}

int RGWRados::set_attrs(void *ctx, const RGWBucketInfo& bucket_info, rgw_obj& src_obj,
                        map<string, bufferlist>& attrs,
                        map<string, bufferlist>* rmattrs,
                        optional_yield y)
{
  rgw_obj obj = src_obj;
  if (obj.key.instance == "null") {
    obj.key.instance.clear();
  }

  rgw_rados_ref ref;
  int r = get_obj_head_ref(bucket_info, obj, &ref);
  if (r < 0) {
    return r;
  }
  RGWObjectCtx *rctx = static_cast<RGWObjectCtx *>(ctx);

  ObjectWriteOperation op;
  RGWObjState *state = NULL;

  r = append_atomic_test(rctx, bucket_info, obj, op, &state, y);
  if (r < 0)
    return r;

  // ensure null version object exist
  if (src_obj.key.instance == "null" && !state->manifest) {
    return -ENOENT;
  }

  map<string, bufferlist>::iterator iter;
  if (rmattrs) {
    for (iter = rmattrs->begin(); iter != rmattrs->end(); ++iter) {
      const string& name = iter->first;
      op.rmxattr(name.c_str());
    }
  }

  const rgw_bucket& bucket = obj.bucket;

  for (iter = attrs.begin(); iter != attrs.end(); ++iter) {
    const string& name = iter->first;
    bufferlist& bl = iter->second;

    if (!bl.length())
      continue;

    op.setxattr(name.c_str(), bl);

    if (name.compare(RGW_ATTR_DELETE_AT) == 0) {
      real_time ts;
      try {
        decode(ts, bl);

        rgw_obj_index_key obj_key;
        obj.key.get_index_key(&obj_key);

        obj_expirer->hint_add(ts, bucket.tenant, bucket.name, bucket.bucket_id, obj_key);
      } catch (buffer::error& err) {
	ldout(cct, 0) << "ERROR: failed to decode " RGW_ATTR_DELETE_AT << " attr" << dendl;
      }
    }
  }

  if (!op.size())
    return 0;

  RGWObjectCtx obj_ctx(this->store);

  bufferlist bl;
  RGWRados::Bucket bop(this, bucket_info);
  RGWRados::Bucket::UpdateIndex index_op(&bop, obj);

  if (state) {
    string tag;
    append_rand_alpha(cct, tag, tag, 32);
    state->write_tag = tag;
    r = index_op.prepare(CLS_RGW_OP_ADD, &state->write_tag, y);

    if (r < 0)
      return r;

    bl.append(tag.c_str(), tag.size() + 1);
    op.setxattr(RGW_ATTR_ID_TAG,  bl);
  }


  real_time mtime = real_clock::now();
  struct timespec mtime_ts = real_clock::to_timespec(mtime);
  op.mtime2(&mtime_ts);
  auto& ioctx = ref.pool.ioctx();
  r = rgw_rados_operate(ioctx, ref.obj.oid, &op, null_yield);
  if (state) {
    if (r >= 0) {
      bufferlist acl_bl = attrs[RGW_ATTR_ACL];
      bufferlist etag_bl = attrs[RGW_ATTR_ETAG];
      bufferlist content_type_bl = attrs[RGW_ATTR_CONTENT_TYPE];
      string etag = rgw_bl_str(etag_bl);
      string content_type = rgw_bl_str(content_type_bl);
      string storage_class;
      auto iter = attrs.find(RGW_ATTR_STORAGE_CLASS);
      if (iter != attrs.end()) {
        storage_class = rgw_bl_str(iter->second);
      }
      uint64_t epoch = ioctx.get_last_version();
      int64_t poolid = ioctx.get_id();
      r = index_op.complete(poolid, epoch, state->size, state->accounted_size,
                            mtime, etag, content_type, storage_class, &acl_bl,
                            RGWObjCategory::Main, NULL);
    } else {
      int ret = index_op.cancel();
      if (ret < 0) {
        ldout(cct, 0) << "ERROR: complete_update_index_cancel() returned ret=" << ret << dendl;
      }
    }
  }
  if (r < 0)
    return r;

  if (state) {
    state->obj_tag.swap(bl);
    if (rmattrs) {
      for (iter = rmattrs->begin(); iter != rmattrs->end(); ++iter) {
        state->attrset.erase(iter->first);
      }
    }

    for (iter = attrs.begin(); iter != attrs.end(); ++iter) {
      state->attrset[iter->first] = iter->second;
    }

    auto iter = state->attrset.find(RGW_ATTR_ID_TAG);
    if (iter != state->attrset.end()) {
      iter->second = state->obj_tag;
    }
  }

  return 0;
}

int RGWRados::Object::Read::prepare(optional_yield y)
{
  RGWRados *store = source->get_store();
  CephContext *cct = store->ctx();

  bufferlist etag;

  map<string, bufferlist>::iterator iter;

  RGWObjState *astate;
  int r = source->get_state(&astate, true, y);
  if (r < 0)
    return r;

  if (!astate->exists) {
    return -ENOENT;
  }

  const RGWBucketInfo& bucket_info = source->get_bucket_info();

  state.obj = astate->obj;
  store->obj_to_raw(bucket_info.placement_rule, state.obj, &state.head_obj);

  state.cur_pool = state.head_obj.pool;
  state.cur_ioctx = &state.io_ctxs[state.cur_pool];

  r = store->get_obj_head_ioctx(bucket_info, state.obj, state.cur_ioctx);
  if (r < 0) {
    return r;
  }
  if (params.target_obj) {
    *params.target_obj = state.obj;
  }
  if (params.attrs) {
    *params.attrs = astate->attrset;
    if (cct->_conf->subsys.should_gather<ceph_subsys_rgw, 20>()) {
      for (iter = params.attrs->begin(); iter != params.attrs->end(); ++iter) {
        ldout(cct, 20) << "Read xattr: " << iter->first << dendl;
      }
    }
  }

  /* Convert all times go GMT to make them compatible */
  if (conds.mod_ptr || conds.unmod_ptr) {
    obj_time_weight src_weight;
    src_weight.init(astate);
    src_weight.high_precision = conds.high_precision_time;

    obj_time_weight dest_weight;
    dest_weight.high_precision = conds.high_precision_time;

    if (conds.mod_ptr && !conds.if_nomatch) {
      dest_weight.init(*conds.mod_ptr, conds.mod_zone_id, conds.mod_pg_ver);
      ldout(cct, 10) << "If-Modified-Since: " << dest_weight << " Last-Modified: " << src_weight << dendl;
      if (!(dest_weight < src_weight)) {
        return -ERR_NOT_MODIFIED;
      }
    }

    if (conds.unmod_ptr && !conds.if_match) {
      dest_weight.init(*conds.unmod_ptr, conds.mod_zone_id, conds.mod_pg_ver);
      ldout(cct, 10) << "If-UnModified-Since: " << dest_weight << " Last-Modified: " << src_weight << dendl;
      if (dest_weight < src_weight) {
        return -ERR_PRECONDITION_FAILED;
      }
    }
  }
  if (conds.if_match || conds.if_nomatch) {
    r = get_attr(RGW_ATTR_ETAG, etag, y);
    if (r < 0)
      return r;

    if (conds.if_match) {
      string if_match_str = rgw_string_unquote(conds.if_match);
      ldout(cct, 10) << "ETag: " << string(etag.c_str(), etag.length()) << " " << " If-Match: " << if_match_str << dendl;
      if (if_match_str.compare(0, etag.length(), etag.c_str(), etag.length()) != 0) {
        return -ERR_PRECONDITION_FAILED;
      }
    }

    if (conds.if_nomatch) {
      string if_nomatch_str = rgw_string_unquote(conds.if_nomatch);
      ldout(cct, 10) << "ETag: " << string(etag.c_str(), etag.length()) << " " << " If-NoMatch: " << if_nomatch_str << dendl;
      if (if_nomatch_str.compare(0, etag.length(), etag.c_str(), etag.length()) == 0) {
        return -ERR_NOT_MODIFIED;
      }
    }
  }

  if (params.obj_size)
    *params.obj_size = astate->size;
  if (params.lastmod)
    *params.lastmod = astate->mtime;

  return 0;
}

int RGWRados::Object::Read::range_to_ofs(uint64_t obj_size, int64_t &ofs, int64_t &end)
{
  if (ofs < 0) {
    ofs += obj_size;
    if (ofs < 0)
      ofs = 0;
    end = obj_size - 1;
  } else if (end < 0) {
    end = obj_size - 1;
  }

  if (obj_size > 0) {
    if (ofs >= (off_t)obj_size) {
      return -ERANGE;
    }
    if (end >= (off_t)obj_size) {
      end = obj_size - 1;
    }
  }
  return 0;
}

int RGWRados::Bucket::UpdateIndex::guard_reshard(BucketShard **pbs, std::function<int(BucketShard *)> call)
{
  RGWRados *store = target->get_store();
  BucketShard *bs;
  int r;

#define NUM_RESHARD_RETRIES 10
  for (int i = 0; i < NUM_RESHARD_RETRIES; ++i) {
    int ret = get_bucket_shard(&bs);
    if (ret < 0) {
      ldout(store->ctx(), 5) << "failed to get BucketShard object: ret=" << ret << dendl;
      return ret;
    }
    r = call(bs);
    if (r != -ERR_BUSY_RESHARDING) {
      break;
    }
    ldout(store->ctx(), 0) << "NOTICE: resharding operation on bucket index detected, blocking" << dendl;
    string new_bucket_id;
    r = store->block_while_resharding(bs, &new_bucket_id,
                                      target->bucket_info, null_yield);
    if (r == -ERR_BUSY_RESHARDING) {
      continue;
    }
    if (r < 0) {
      return r;
    }
    ldout(store->ctx(), 20) << "reshard completion identified, new_bucket_id=" << new_bucket_id << dendl;
    i = 0; /* resharding is finished, make sure we can retry */
    r = target->update_bucket_id(new_bucket_id);
    if (r < 0) {
      ldout(store->ctx(), 0) << "ERROR: update_bucket_id() new_bucket_id=" << new_bucket_id << " returned r=" << r << dendl;
      return r;
    }
    invalidate_bs();
  } // for loop

  if (r < 0) {
    return r;
  }

  if (pbs) {
    *pbs = bs;
  }

  return 0;
}

int RGWRados::Bucket::UpdateIndex::prepare(RGWModifyOp op, const string *write_tag, optional_yield y)
{
  if (blind) {
    return 0;
  }
  RGWRados *store = target->get_store();

  if (write_tag && write_tag->length()) {
    optag = string(write_tag->c_str(), write_tag->length());
  } else {
    if (optag.empty()) {
      append_rand_alpha(store->ctx(), optag, optag, 32);
    }
  }

  int r = guard_reshard(nullptr, [&](BucketShard *bs) -> int {
				   return store->cls_obj_prepare_op(*bs, op, optag, obj, bilog_flags, y, zones_trace);
				 });

  if (r < 0) {
    return r;
  }
  prepared = true;

  return 0;
}

int RGWRados::Bucket::UpdateIndex::complete(int64_t poolid, uint64_t epoch,
                                            uint64_t size, uint64_t accounted_size,
                                            ceph::real_time& ut, const string& etag,
                                            const string& content_type, const string& storage_class,
                                            bufferlist *acl_bl,
                                            RGWObjCategory category,
                                            list<rgw_obj_index_key> *remove_objs, const string *user_data,
                                            bool appendable)
{
  if (blind) {
    return 0;
  }
  RGWRados *store = target->get_store();
  BucketShard *bs;

  int ret = get_bucket_shard(&bs);
  if (ret < 0) {
    ldout(store->ctx(), 5) << "failed to get BucketShard object: ret=" << ret << dendl;
    return ret;
  }

  rgw_bucket_dir_entry ent;
  obj.key.get_index_key(&ent.key);
  ent.meta.size = size;
  ent.meta.accounted_size = accounted_size;
  ent.meta.mtime = ut;
  ent.meta.etag = etag;
  ent.meta.storage_class = storage_class;
  if (user_data)
    ent.meta.user_data = *user_data;

  ACLOwner owner;
  if (acl_bl && acl_bl->length()) {
    int ret = store->decode_policy(*acl_bl, &owner);
    if (ret < 0) {
      ldout(store->ctx(), 0) << "WARNING: could not decode policy ret=" << ret << dendl;
    }
  }
  ent.meta.owner = owner.get_id().to_str();
  ent.meta.owner_display_name = owner.get_display_name();
  ent.meta.content_type = content_type;
  ent.meta.appendable = appendable;

  ret = store->cls_obj_complete_add(*bs, obj, optag, poolid, epoch, ent, category, remove_objs, bilog_flags, zones_trace);

  int r = store->svc.datalog_rados->add_entry(target->bucket_info, bs->shard_id);
  if (r < 0) {
    lderr(store->ctx()) << "ERROR: failed writing data log" << dendl;
  }

  return ret;
}

int RGWRados::Bucket::UpdateIndex::complete_del(int64_t poolid, uint64_t epoch,
                                                real_time& removed_mtime,
                                                list<rgw_obj_index_key> *remove_objs)
{
  if (blind) {
    return 0;
  }
  RGWRados *store = target->get_store();
  BucketShard *bs;

  int ret = get_bucket_shard(&bs);
  if (ret < 0) {
    ldout(store->ctx(), 5) << "failed to get BucketShard object: ret=" << ret << dendl;
    return ret;
  }

  ret = store->cls_obj_complete_del(*bs, optag, poolid, epoch, obj, removed_mtime, remove_objs, bilog_flags, zones_trace);

  int r = store->svc.datalog_rados->add_entry(target->bucket_info, bs->shard_id);
  if (r < 0) {
    lderr(store->ctx()) << "ERROR: failed writing data log" << dendl;
  }

  return ret;
}


int RGWRados::Bucket::UpdateIndex::cancel()
{
  if (blind) {
    return 0;
  }
  RGWRados *store = target->get_store();
  BucketShard *bs;

  int ret = guard_reshard(&bs, [&](BucketShard *bs) -> int {
				 return store->cls_obj_complete_cancel(*bs, optag, obj, bilog_flags, zones_trace);
			       });

  /*
   * need to update data log anyhow, so that whoever follows needs to update its internal markers
   * for following the specific bucket shard log. Otherwise they end up staying behind, and users
   * have no way to tell that they're all caught up
   */
  int r = store->svc.datalog_rados->add_entry(target->bucket_info, bs->shard_id);
  if (r < 0) {
    lderr(store->ctx()) << "ERROR: failed writing data log" << dendl;
  }

  return ret;
}

int RGWRados::Object::Read::read(int64_t ofs, int64_t end, bufferlist& bl, optional_yield y)
{
  RGWRados *store = source->get_store();
  CephContext *cct = store->ctx();

  rgw_raw_obj read_obj;
  uint64_t read_ofs = ofs;
  uint64_t len, read_len;
  bool reading_from_head = true;
  ObjectReadOperation op;

  bool merge_bl = false;
  bufferlist *pbl = &bl;
  bufferlist read_bl;
  uint64_t max_chunk_size;

  RGWObjState *astate;
  int r = source->get_state(&astate, true, y);
  if (r < 0)
    return r;

  if (astate->size == 0) {
    end = 0;
  } else if (end >= (int64_t)astate->size) {
    end = astate->size - 1;
  }

  if (end < 0)
    len = 0;
  else
    len = end - ofs + 1;

  if (astate->manifest && astate->manifest->has_tail()) {
    /* now get the relevant object part */
    RGWObjManifest::obj_iterator iter = astate->manifest->obj_find(ofs);

    uint64_t stripe_ofs = iter.get_stripe_ofs();
    read_obj = iter.get_location().get_raw_obj(store);
    len = std::min(len, iter.get_stripe_size() - (ofs - stripe_ofs));
    read_ofs = iter.location_ofs() + (ofs - stripe_ofs);
    reading_from_head = (read_obj == state.head_obj);
  } else {
    read_obj = state.head_obj;
  }

  r = store->get_max_chunk_size(read_obj.pool, &max_chunk_size);
  if (r < 0) {
    ldout(cct, 0) << "ERROR: failed to get max_chunk_size() for pool " << read_obj.pool << dendl;
    return r;
  }

  if (len > max_chunk_size)
    len = max_chunk_size;


  read_len = len;

  if (reading_from_head) {
    /* only when reading from the head object do we need to do the atomic test */
    r = store->append_atomic_test(&source->get_ctx(), source->get_bucket_info(), state.obj, op, &astate, y);
    if (r < 0)
      return r;

    if (astate && astate->prefetch_data) {
      if (!ofs && astate->data.length() >= len) {
        bl = astate->data;
        return bl.length();
      }

      if (ofs < astate->data.length()) {
        unsigned copy_len = std::min((uint64_t)astate->data.length() - ofs, len);
        astate->data.copy(ofs, copy_len, bl);
        read_len -= copy_len;
        read_ofs += copy_len;
        if (!read_len)
	  return bl.length();

        merge_bl = true;
        pbl = &read_bl;
      }
    }
  }

  ldout(cct, 20) << "rados->read obj-ofs=" << ofs << " read_ofs=" << read_ofs << " read_len=" << read_len << dendl;
  op.read(read_ofs, read_len, pbl, NULL);

  if (state.cur_pool != read_obj.pool) {
    auto iter = state.io_ctxs.find(read_obj.pool);
    if (iter == state.io_ctxs.end()) {
      state.cur_ioctx = &state.io_ctxs[read_obj.pool];
      r = store->open_pool_ctx(read_obj.pool, *state.cur_ioctx, false);
      if (r < 0) {
        ldout(cct, 20) << "ERROR: failed to open pool context for pool=" << read_obj.pool << " r=" << r << dendl;
        return r;
      }
    } else {
      state.cur_ioctx = &iter->second;
    }
    state.cur_pool = read_obj.pool;
  }

  state.cur_ioctx->locator_set_key(read_obj.loc);

  r = state.cur_ioctx->operate(read_obj.oid, &op, NULL);
  ldout(cct, 20) << "rados->read r=" << r << " bl.length=" << bl.length() << dendl;

  if (r < 0) {
    return r;
  }

  if (merge_bl) {
    bl.append(read_bl);
  }

  return bl.length();
}

struct get_obj_data {
  RGWRados* store;
  RGWGetDataCB* client_cb;
  rgw::Aio* aio;
  uint64_t offset; // next offset to write to client
  rgw::AioResultList completed; // completed read results, sorted by offset
  optional_yield yield;

  get_obj_data(RGWRados* store, RGWGetDataCB* cb, rgw::Aio* aio,
               uint64_t offset, optional_yield yield)
    : store(store), client_cb(cb), aio(aio), offset(offset), yield(yield) {}

  int flush(rgw::AioResultList&& results) {
    int r = rgw::check_for_errors(results);
    if (r < 0) {
      return r;
    }

    auto cmp = [](const auto& lhs, const auto& rhs) { return lhs.id < rhs.id; };
    results.sort(cmp); // merge() requires results to be sorted first
    completed.merge(results, cmp); // merge results in sorted order

    while (!completed.empty() && completed.front().id == offset) {
      auto bl = std::move(completed.front().data);
      completed.pop_front_and_dispose(std::default_delete<rgw::AioResultEntry>{});

      offset += bl.length();
      int r = client_cb->handle_data(bl, 0, bl.length());
      if (r < 0) {
        return r;
      }
    }
    return 0;
  }

  void cancel() {
    // wait for all completions to drain and ignore the results
    aio->drain();
  }

  int drain() {
    auto c = aio->wait();
    while (!c.empty()) {
      int r = flush(std::move(c));
      if (r < 0) {
        cancel();
        return r;
      }
      c = aio->wait();
    }
    return flush(std::move(c));
  }
};

static int _get_obj_iterate_cb(const rgw_raw_obj& read_obj, off_t obj_ofs,
                               off_t read_ofs, off_t len, bool is_head_obj,
                               RGWObjState *astate, void *arg)
{
  struct get_obj_data *d = (struct get_obj_data *)arg;

  return d->store->get_obj_iterate_cb(read_obj, obj_ofs, read_ofs, len,
                                      is_head_obj, astate, arg);
}

int RGWRados::get_obj_iterate_cb(const rgw_raw_obj& read_obj, off_t obj_ofs,
                                 off_t read_ofs, off_t len, bool is_head_obj,
                                 RGWObjState *astate, void *arg)
{
  ObjectReadOperation op;
  struct get_obj_data *d = (struct get_obj_data *)arg;
  string oid, key;

  if (is_head_obj) {
    /* only when reading from the head object do we need to do the atomic test */
    int r = append_atomic_test(astate, op);
    if (r < 0)
      return r;

    if (astate &&
        obj_ofs < astate->data.length()) {
      unsigned chunk_len = std::min((uint64_t)astate->data.length() - obj_ofs, (uint64_t)len);

      r = d->client_cb->handle_data(astate->data, obj_ofs, chunk_len);
      if (r < 0)
        return r;

      len -= chunk_len;
      d->offset += chunk_len;
      read_ofs += chunk_len;
      obj_ofs += chunk_len;
      if (!len)
	  return 0;
    }
  }

  auto obj = d->store->svc.rados->obj(read_obj);
  int r = obj.open();
  if (r < 0) {
    ldout(cct, 4) << "failed to open rados context for " << read_obj << dendl;
    return r;
  }

  ldout(cct, 20) << "rados->get_obj_iterate_cb oid=" << read_obj.oid << " obj-ofs=" << obj_ofs << " read_ofs=" << read_ofs << " len=" << len << dendl;
  op.read(read_ofs, len, nullptr, nullptr);

  const uint64_t cost = len;
  const uint64_t id = obj_ofs; // use logical object offset for sorting replies

  auto completed = d->aio->get(obj, rgw::Aio::librados_op(std::move(op), d->yield), cost, id);

  return d->flush(std::move(completed));
}

int RGWRados::Object::Read::iterate(int64_t ofs, int64_t end, RGWGetDataCB *cb,
                                    optional_yield y)
{
  RGWRados *store = source->get_store();
  CephContext *cct = store->ctx();
  RGWObjectCtx& obj_ctx = source->get_ctx();
  const uint64_t chunk_size = cct->_conf->rgw_get_obj_max_req_size;
  const uint64_t window_size = cct->_conf->rgw_get_obj_window_size;

  auto aio = rgw::make_throttle(window_size, y);
  get_obj_data data(store, cb, &*aio, ofs, y);

  int r = store->iterate_obj(obj_ctx, source->get_bucket_info(), state.obj,
                             ofs, end, chunk_size, _get_obj_iterate_cb, &data, y);
  if (r < 0) {
    ldout(cct, 0) << "iterate_obj() failed with " << r << dendl;
    data.cancel(); // drain completions without writing back to client
    return r;
  }

  return data.drain();
}

int RGWRados::iterate_obj(RGWObjectCtx& obj_ctx,
                          const RGWBucketInfo& bucket_info, const rgw_obj& obj,
                          off_t ofs, off_t end, uint64_t max_chunk_size,
                          iterate_obj_cb cb, void *arg, optional_yield y)
{
  rgw_raw_obj head_obj;
  rgw_raw_obj read_obj;
  uint64_t read_ofs = ofs;
  uint64_t len;
  bool reading_from_head = true;
  RGWObjState *astate = NULL;

  obj_to_raw(bucket_info.placement_rule, obj, &head_obj);

  int r = get_obj_state(&obj_ctx, bucket_info, obj, &astate, false, y);
  if (r < 0) {
    return r;
  }

  if (end < 0)
    len = 0;
  else
    len = end - ofs + 1;

  if (astate->manifest) {
    /* now get the relevant object stripe */
    RGWObjManifest::obj_iterator iter = astate->manifest->obj_find(ofs);

    RGWObjManifest::obj_iterator obj_end = astate->manifest->obj_end();

    for (; iter != obj_end && ofs <= end; ++iter) {
      off_t stripe_ofs = iter.get_stripe_ofs();
      off_t next_stripe_ofs = stripe_ofs + iter.get_stripe_size();

      while (ofs < next_stripe_ofs && ofs <= end) {
        read_obj = iter.get_location().get_raw_obj(this);
        uint64_t read_len = std::min(len, iter.get_stripe_size() - (ofs - stripe_ofs));
        read_ofs = iter.location_ofs() + (ofs - stripe_ofs);

        if (read_len > max_chunk_size) {
          read_len = max_chunk_size;
        }

        reading_from_head = (read_obj == head_obj);
        r = cb(read_obj, ofs, read_ofs, read_len, reading_from_head, astate, arg);
	if (r < 0) {
	  return r;
        }

	len -= read_len;
        ofs += read_len;
      }
    }
  } else {
    while (ofs <= end) {
      read_obj = head_obj;
      uint64_t read_len = std::min(len, max_chunk_size);

      r = cb(read_obj, ofs, ofs, read_len, reading_from_head, astate, arg);
      if (r < 0) {
	return r;
      }

      len -= read_len;
      ofs += read_len;
    }
  }

  return 0;
}

int RGWRados::obj_operate(const RGWBucketInfo& bucket_info, const rgw_obj& obj, ObjectWriteOperation *op)
{
  rgw_rados_ref ref;
  int r = get_obj_head_ref(bucket_info, obj, &ref);
  if (r < 0) {
    return r;
  }

  return rgw_rados_operate(ref.pool.ioctx(), ref.obj.oid, op, null_yield);
}

int RGWRados::obj_operate(const RGWBucketInfo& bucket_info, const rgw_obj& obj, ObjectReadOperation *op)
{
  rgw_rados_ref ref;
  int r = get_obj_head_ref(bucket_info, obj, &ref);
  if (r < 0) {
    return r;
  }

  bufferlist outbl;

  return rgw_rados_operate(ref.pool.ioctx(), ref.obj.oid, op, &outbl, null_yield);
}

int RGWRados::olh_init_modification_impl(const RGWBucketInfo& bucket_info, RGWObjState& state, const rgw_obj& olh_obj, string *op_tag)
{
  ObjectWriteOperation op;

  ceph_assert(olh_obj.key.instance.empty());

  bool has_tag = (state.exists && has_olh_tag(state.attrset));

  if (!state.exists) {
    op.create(true);
  } else {
    op.assert_exists();
    struct timespec mtime_ts = real_clock::to_timespec(state.mtime);
    op.mtime2(&mtime_ts);
  }

  /*
   * 3 possible cases: olh object doesn't exist, it exists as an olh, it exists as a regular object.
   * If it exists as a regular object we'll need to transform it into an olh. We'll do it in two
   * steps, first change its tag and set the olh pending attrs. Once write is done we'll need to
   * truncate it, remove extra attrs, and send it to the garbage collection. The bucket index olh
   * log will reflect that.
   *
   * Need to generate separate olh and obj tags, as olh can be colocated with object data. obj_tag
   * is used for object data instance, olh_tag for olh instance.
   */
  if (has_tag) {
    /* guard against racing writes */
    bucket_index_guard_olh_op(state, op);
  }

  if (!has_tag) {
    /* obj tag */
    string obj_tag = gen_rand_alphanumeric_lower(cct, 32);

    bufferlist bl;
    bl.append(obj_tag.c_str(), obj_tag.size());
    op.setxattr(RGW_ATTR_ID_TAG, bl);

    state.attrset[RGW_ATTR_ID_TAG] = bl;
    state.obj_tag = bl;

    /* olh tag */
    string olh_tag = gen_rand_alphanumeric_lower(cct, 32);

    bufferlist olh_bl;
    olh_bl.append(olh_tag.c_str(), olh_tag.size());
    op.setxattr(RGW_ATTR_OLH_ID_TAG, olh_bl);

    state.attrset[RGW_ATTR_OLH_ID_TAG] = olh_bl;
    state.olh_tag = olh_bl;
    state.is_olh = true;

    bufferlist verbl;
    op.setxattr(RGW_ATTR_OLH_VER, verbl);
  }

  bufferlist bl;
  RGWOLHPendingInfo pending_info;
  pending_info.time = real_clock::now();
  encode(pending_info, bl);

#define OLH_PENDING_TAG_LEN 32
  /* tag will start with current time epoch, this so that entries are sorted by time */
  char buf[32];
  utime_t ut(pending_info.time);
  snprintf(buf, sizeof(buf), "%016llx", (unsigned long long)ut.sec());
  *op_tag = buf;

  string s = gen_rand_alphanumeric_lower(cct, OLH_PENDING_TAG_LEN - op_tag->size());

  op_tag->append(s);

  string attr_name = RGW_ATTR_OLH_PENDING_PREFIX;
  attr_name.append(*op_tag);

  op.setxattr(attr_name.c_str(), bl);

  int ret = obj_operate(bucket_info, olh_obj, &op);
  if (ret < 0) {
    return ret;
  }

  state.exists = true;
  state.attrset[attr_name] = bl;

  return 0;
}

int RGWRados::olh_init_modification(const RGWBucketInfo& bucket_info, RGWObjState& state, const rgw_obj& obj, string *op_tag)
{
  int ret;

  ret = olh_init_modification_impl(bucket_info, state, obj, op_tag);
  if (ret == -EEXIST) {
    ret = -ECANCELED;
  }

  return ret;
}

int RGWRados::guard_reshard(BucketShard *bs,
			    const rgw_obj& obj_instance,
			    const RGWBucketInfo& bucket_info,
			    std::function<int(BucketShard *)> call)
{
  rgw_obj obj;
  const rgw_obj *pobj = &obj_instance;
  int r;

  for (int i = 0; i < NUM_RESHARD_RETRIES; ++i) {
    r = bs->init(pobj->bucket, *pobj, nullptr /* no RGWBucketInfo */);
    if (r < 0) {
      ldout(cct, 5) << "bs.init() returned ret=" << r << dendl;
      return r;
    }
    r = call(bs);
    if (r != -ERR_BUSY_RESHARDING) {
      break;
    }
    ldout(cct, 0) << "NOTICE: resharding operation on bucket index detected, blocking" << dendl;
    string new_bucket_id;
    r = block_while_resharding(bs, &new_bucket_id, bucket_info, null_yield);
    if (r == -ERR_BUSY_RESHARDING) {
      continue;
    }
    if (r < 0) {
      return r;
    }
    ldout(cct, 20) << "reshard completion identified, new_bucket_id=" << new_bucket_id << dendl;
    i = 0; /* resharding is finished, make sure we can retry */

    obj = *pobj;
    obj.bucket.update_bucket_id(new_bucket_id);
    pobj = &obj;
  } // for loop

  if (r < 0) {
    return r;
  }

  return 0;
}

int RGWRados::block_while_resharding(RGWRados::BucketShard *bs,
				     string *new_bucket_id,
                                     const RGWBucketInfo& bucket_info,
                                     optional_yield y)
{
  int ret = 0;
  cls_rgw_bucket_instance_entry entry;

  // since we want to run this recovery code from two distinct places,
  // let's just put it in a lambda so we can easily re-use; if the
  // lambda successfully fetches a new bucket id, it sets
  // new_bucket_id and returns 0, otherwise it returns a negative
  // error code
  auto fetch_new_bucket_id =
    [this, &bucket_info](const std::string& log_tag,
			 std::string* new_bucket_id) -> int {
      RGWBucketInfo fresh_bucket_info = bucket_info;
      int ret = try_refresh_bucket_info(fresh_bucket_info, nullptr);
      if (ret < 0) {
	ldout(cct, 0) << __func__ <<
	  " ERROR: failed to refresh bucket info after reshard at " <<
	  log_tag << ": " << cpp_strerror(-ret) << dendl;
	return ret;
      }
      *new_bucket_id = fresh_bucket_info.bucket.bucket_id;
      return 0;
    };

  constexpr int num_retries = 10;
  for (int i = 1; i <= num_retries; i++) { // nb: 1-based for loop
    auto& ref = bs->bucket_obj.get_ref();
    ret = cls_rgw_get_bucket_resharding(ref.pool.ioctx(), ref.obj.oid, &entry);
    if (ret == -ENOENT) {
      return fetch_new_bucket_id("get_bucket_resharding_failed", new_bucket_id);
    } else if (ret < 0) {
      ldout(cct, 0) << __func__ <<
	" ERROR: failed to get bucket resharding : " << cpp_strerror(-ret) <<
	dendl;
      return ret;
    }

    if (!entry.resharding_in_progress()) {
      return fetch_new_bucket_id("get_bucket_resharding_succeeded",
				 new_bucket_id);
    }

    ldout(cct, 20) << "NOTICE: reshard still in progress; " <<
      (i < num_retries ? "retrying" : "too many retries") << dendl;

    if (i == num_retries) {
      break;
    }

    // If bucket is erroneously marked as resharding (e.g., crash or
    // other error) then fix it. If we can take the bucket reshard
    // lock then it means no other resharding should be taking place,
    // and we're free to clear the flags.
    {
      // since we expect to do this rarely, we'll do our work in a
      // block and erase our work after each try

      RGWObjectCtx obj_ctx(this->store);
      const rgw_bucket& b = bs->bucket;
      std::string bucket_id = b.get_key();
      RGWBucketReshardLock reshard_lock(this->store, bucket_info, true);
      ret = reshard_lock.lock();
      if (ret < 0) {
	ldout(cct, 20) << __func__ <<
	  " INFO: failed to take reshard lock for bucket " <<
	  bucket_id << "; expected if resharding underway" << dendl;
      } else {
	ldout(cct, 10) << __func__ <<
	  " INFO: was able to take reshard lock for bucket " <<
	  bucket_id << dendl;
	ret = RGWBucketReshard::clear_resharding(this->store, bucket_info);
	if (ret < 0) {
	  reshard_lock.unlock();
	  ldout(cct, 0) << __func__ <<
	    " ERROR: failed to clear resharding flags for bucket " <<
	    bucket_id << dendl;
	} else {
	  reshard_lock.unlock();
	  ldout(cct, 5) << __func__ <<
	    " INFO: apparently successfully cleared resharding flags for "
	    "bucket " << bucket_id << dendl;
	  continue; // if we apparently succeed immediately test again
	} // if clear resharding succeeded
      } // if taking of lock succeeded
    } // block to encapsulate recovery from incomplete reshard

    ret = reshard_wait->wait(y);
    if (ret < 0) {
      ldout(cct, 0) << __func__ <<
	" ERROR: bucket is still resharding, please retry" << dendl;
      return ret;
    }
  } // for loop

  ldout(cct, 0) << __func__ <<
    " ERROR: bucket is still resharding, please retry" << dendl;
  return -ERR_BUSY_RESHARDING;
}

int RGWRados::bucket_index_link_olh(const RGWBucketInfo& bucket_info, RGWObjState& olh_state, const rgw_obj& obj_instance,
                                    bool delete_marker,
                                    const string& op_tag,
                                    struct rgw_bucket_dir_entry_meta *meta,
                                    uint64_t olh_epoch,
                                    real_time unmod_since, bool high_precision_time,
                                    rgw_zone_set *_zones_trace, bool log_data_change)
{
  rgw_rados_ref ref;
  int r = get_obj_head_ref(bucket_info, obj_instance, &ref);
  if (r < 0) {
    return r;
  }

  rgw_zone_set zones_trace;
  if (_zones_trace) {
    zones_trace = *_zones_trace;
  }
  zones_trace.insert(svc.zone->get_zone().id, bucket_info.bucket.get_key());

  BucketShard bs(this);

  r = guard_reshard(&bs, obj_instance, bucket_info,
		    [&](BucketShard *bs) -> int {
		      cls_rgw_obj_key key(obj_instance.key.get_index_key_name(), obj_instance.key.instance);
		      auto& ref = bs->bucket_obj.get_ref();
		      librados::ObjectWriteOperation op;
		      cls_rgw_guard_bucket_resharding(op, -ERR_BUSY_RESHARDING);
		      cls_rgw_bucket_link_olh(op, key, olh_state.olh_tag,
                                              delete_marker, op_tag, meta, olh_epoch,
					      unmod_since, high_precision_time,
					      svc.zone->get_zone().log_data, zones_trace);
                      return rgw_rados_operate(ref.pool.ioctx(), ref.obj.oid, &op, null_yield);
                    });
  if (r < 0) {
    ldout(cct, 20) << "rgw_rados_operate() after cls_rgw_bucket_link_olh() returned r=" << r << dendl;
    return r;
  }

  r = svc.datalog_rados->add_entry(bucket_info, bs.shard_id);
  if (r < 0) {
    ldout(cct, 0) << "ERROR: failed writing data log" << dendl;
  }

  return 0;
}

void RGWRados::bucket_index_guard_olh_op(RGWObjState& olh_state, ObjectOperation& op)
{
  ldout(cct, 20) << __func__ << "(): olh_state.olh_tag=" << string(olh_state.olh_tag.c_str(), olh_state.olh_tag.length()) << dendl;
  op.cmpxattr(RGW_ATTR_OLH_ID_TAG, CEPH_OSD_CMPXATTR_OP_EQ, olh_state.olh_tag);
}

int RGWRados::bucket_index_unlink_instance(const RGWBucketInfo& bucket_info, const rgw_obj& obj_instance,
                                           const string& op_tag, const string& olh_tag, uint64_t olh_epoch, rgw_zone_set *_zones_trace)
{
  rgw_rados_ref ref;
  int r = get_obj_head_ref(bucket_info, obj_instance, &ref);
  if (r < 0) {
    return r;
  }

  rgw_zone_set zones_trace;
  if (_zones_trace) {
    zones_trace = *_zones_trace;
  }
  zones_trace.insert(svc.zone->get_zone().id, bucket_info.bucket.get_key());

  BucketShard bs(this);

  cls_rgw_obj_key key(obj_instance.key.get_index_key_name(), obj_instance.key.instance);
  r = guard_reshard(&bs, obj_instance, bucket_info,
		    [&](BucketShard *bs) -> int {
		      auto& ref = bs->bucket_obj.get_ref();
		      librados::ObjectWriteOperation op;
		      cls_rgw_guard_bucket_resharding(op, -ERR_BUSY_RESHARDING);
		      cls_rgw_bucket_unlink_instance(op, key, op_tag,
						     olh_tag, olh_epoch, svc.zone->get_zone().log_data, zones_trace);
                      return rgw_rados_operate(ref.pool.ioctx(), ref.obj.oid, &op, null_yield);
                    });
  if (r < 0) {
    ldout(cct, 20) << "rgw_rados_operate() after cls_rgw_bucket_link_instance() returned r=" << r << dendl;
    return r;
  }

  return 0;
}

int RGWRados::bucket_index_read_olh_log(const RGWBucketInfo& bucket_info, RGWObjState& state,
                                        const rgw_obj& obj_instance, uint64_t ver_marker,
                                        map<uint64_t, vector<rgw_bucket_olh_log_entry> > *log,
                                        bool *is_truncated)
{
  rgw_rados_ref ref;
  int r = get_obj_head_ref(bucket_info, obj_instance, &ref);
  if (r < 0) {
    return r;
  }

  BucketShard bs(this);
  int ret =
    bs.init(obj_instance.bucket, obj_instance, nullptr /* no RGWBucketInfo */);
  if (ret < 0) {
    ldout(cct, 5) << "bs.init() returned ret=" << ret << dendl;
    return ret;
  }

  string olh_tag(state.olh_tag.c_str(), state.olh_tag.length());

  cls_rgw_obj_key key(obj_instance.key.get_index_key_name(), string());

  ret = guard_reshard(&bs, obj_instance, bucket_info,
		      [&](BucketShard *bs) -> int {
	                auto& ref = bs->bucket_obj.get_ref();
			ObjectReadOperation op;
			cls_rgw_guard_bucket_resharding(op, -ERR_BUSY_RESHARDING);

                        rgw_cls_read_olh_log_ret log_ret;
                        int op_ret = 0;
			cls_rgw_get_olh_log(op, key, ver_marker, olh_tag, log_ret, op_ret); 
                        bufferlist outbl;
                        int r =  rgw_rados_operate(ref.pool.ioctx(), ref.obj.oid, &op, &outbl, null_yield);
                        if (r < 0) {
                          return r;
                        }
                        if (op_ret < 0) {
                          return op_ret;
                        }

                        *log = std::move(log_ret.log);
                        *is_truncated = log_ret.is_truncated;
                        return r;
		      });
  if (ret < 0) {
    ldout(cct, 20) << "cls_rgw_get_olh_log() returned r=" << r << dendl;
    return ret;
  }

  return 0;
}

// a multisite sync bug resulted in the OLH head attributes being overwritten by
// the attributes from another zone, causing link_olh() to fail endlessly due to
// olh_tag mismatch. this attempts to detect this case and reconstruct the OLH
// attributes from the bucket index. see http://tracker.ceph.com/issues/37792
int RGWRados::repair_olh(RGWObjState* state, const RGWBucketInfo& bucket_info,
                         const rgw_obj& obj)
{
  // fetch the current olh entry from the bucket index
  rgw_bucket_olh_entry olh;
  int r = bi_get_olh(bucket_info, obj, &olh);
  if (r < 0) {
    ldout(cct, 0) << "repair_olh failed to read olh entry for " << obj << dendl;
    return r;
  }
  if (olh.tag == rgw_bl_str(state->olh_tag)) { // mismatch already resolved?
    return 0;
  }

  ldout(cct, 4) << "repair_olh setting olh_tag=" << olh.tag
      << " key=" << olh.key << " delete_marker=" << olh.delete_marker << dendl;

  // rewrite OLH_ID_TAG and OLH_INFO from current olh
  ObjectWriteOperation op;
  // assert this is the same olh tag we think we're fixing
  bucket_index_guard_olh_op(*state, op);
  // preserve existing mtime
  struct timespec mtime_ts = ceph::real_clock::to_timespec(state->mtime);
  op.mtime2(&mtime_ts);
  {
    bufferlist bl;
    bl.append(olh.tag.c_str(), olh.tag.size());
    op.setxattr(RGW_ATTR_OLH_ID_TAG, bl);
  }
  {
    RGWOLHInfo info;
    info.target = rgw_obj(bucket_info.bucket, olh.key);
    info.removed = olh.delete_marker;
    bufferlist bl;
    encode(info, bl);
    op.setxattr(RGW_ATTR_OLH_INFO, bl);
  }
  rgw_rados_ref ref;
  r = get_obj_head_ref(bucket_info, obj, &ref);
  if (r < 0) {
    return r;
  }
  r = rgw_rados_operate(ref.pool.ioctx(), ref.obj.oid, &op, null_yield);
  if (r < 0) {
    ldout(cct, 0) << "repair_olh failed to write olh attributes with "
        << cpp_strerror(r) << dendl;
    return r;
  }
  return 0;
}

int RGWRados::bucket_index_trim_olh_log(const RGWBucketInfo& bucket_info, RGWObjState& state, const rgw_obj& obj_instance, uint64_t ver)
{
  rgw_rados_ref ref;
  int r = get_obj_head_ref(bucket_info, obj_instance, &ref);
  if (r < 0) {
    return r;
  }

  BucketShard bs(this);
  int ret =
    bs.init(obj_instance.bucket, obj_instance, nullptr /* no RGWBucketInfo */);
  if (ret < 0) {
    ldout(cct, 5) << "bs.init() returned ret=" << ret << dendl;
    return ret;
  }

  string olh_tag(state.olh_tag.c_str(), state.olh_tag.length());

  cls_rgw_obj_key key(obj_instance.key.get_index_key_name(), string());

  ret = guard_reshard(&bs, obj_instance, bucket_info,
		      [&](BucketShard *pbs) -> int {
			ObjectWriteOperation op;
			cls_rgw_guard_bucket_resharding(op, -ERR_BUSY_RESHARDING);
			cls_rgw_trim_olh_log(op, key, ver, olh_tag);
                        return pbs->bucket_obj.operate(&op, null_yield);
                      });
  if (ret < 0) {
    ldout(cct, 20) << "cls_rgw_trim_olh_log() returned r=" << ret << dendl;
    return ret;
  }

  return 0;
}

int RGWRados::bucket_index_clear_olh(const RGWBucketInfo& bucket_info, RGWObjState& state, const rgw_obj& obj_instance)
{
  rgw_rados_ref ref;
  int r = get_obj_head_ref(bucket_info, obj_instance, &ref);
  if (r < 0) {
    return r;
  }

  BucketShard bs(this);

  string olh_tag(state.olh_tag.c_str(), state.olh_tag.length());

  cls_rgw_obj_key key(obj_instance.key.get_index_key_name(), string());

  int ret = guard_reshard(&bs, obj_instance, bucket_info,
			  [&](BucketShard *pbs) -> int {
			    ObjectWriteOperation op;
			    auto& ref = pbs->bucket_obj.get_ref();
			    cls_rgw_guard_bucket_resharding(op, -ERR_BUSY_RESHARDING);
			    cls_rgw_clear_olh(op, key, olh_tag);
                            return rgw_rados_operate(ref.pool.ioctx(), ref.obj.oid, &op, null_yield);
                          });
  if (ret < 0) {
    ldout(cct, 5) << "rgw_rados_operate() after cls_rgw_clear_olh() returned ret=" << ret << dendl;
    return ret;
  }

  return 0;
}

static int decode_olh_info(CephContext* cct, const bufferlist& bl, RGWOLHInfo *olh)
{
  try {
    auto biter = bl.cbegin();
    decode(*olh, biter);
    return 0;
  } catch (buffer::error& err) {
    ldout(cct, 0) << "ERROR: failed to decode olh info" << dendl;
    return -EIO;
  }
}

int RGWRados::apply_olh_log(RGWObjectCtx& obj_ctx, RGWObjState& state, const RGWBucketInfo& bucket_info, const rgw_obj& obj,
                            bufferlist& olh_tag, map<uint64_t, vector<rgw_bucket_olh_log_entry> >& log,
                            uint64_t *plast_ver, rgw_zone_set* zones_trace)
{
  if (log.empty()) {
    return 0;
  }

  librados::ObjectWriteOperation op;

  uint64_t last_ver = log.rbegin()->first;
  *plast_ver = last_ver;

  map<uint64_t, vector<rgw_bucket_olh_log_entry> >::iterator iter = log.begin();

  op.cmpxattr(RGW_ATTR_OLH_ID_TAG, CEPH_OSD_CMPXATTR_OP_EQ, olh_tag);
  op.cmpxattr(RGW_ATTR_OLH_VER, CEPH_OSD_CMPXATTR_OP_GTE, last_ver);

  bufferlist ver_bl;
  string last_ver_s = to_string(last_ver);
  ver_bl.append(last_ver_s.c_str(), last_ver_s.size());
  op.setxattr(RGW_ATTR_OLH_VER, ver_bl);

  struct timespec mtime_ts = real_clock::to_timespec(state.mtime);
  op.mtime2(&mtime_ts);

  bool need_to_link = false;
  uint64_t link_epoch = 0;
  cls_rgw_obj_key key;
  bool delete_marker = false;
  list<cls_rgw_obj_key> remove_instances;
  bool need_to_remove = false;

  // decode current epoch and instance
  auto olh_ver = state.attrset.find(RGW_ATTR_OLH_VER);
  if (olh_ver != state.attrset.end()) {
    std::string str = olh_ver->second.to_str();
    std::string err;
    link_epoch = strict_strtoll(str.c_str(), 10, &err);
    if (!err.empty()) {
      ldout(cct, 0) << "apply_olh_log failed to decode olh ver '" << str << "'" << dendl;
      return -EINVAL;
    }
  }
  auto olh_info = state.attrset.find(RGW_ATTR_OLH_INFO);
  if (olh_info != state.attrset.end()) {
    RGWOLHInfo info;
    int r = decode_olh_info(cct, olh_info->second, &info);
    if (r < 0) {
      return r;
    }
    info.target.key.get_index_key(&key);
    delete_marker = info.removed;
  }

  for (iter = log.begin(); iter != log.end(); ++iter) {
    vector<rgw_bucket_olh_log_entry>::iterator viter = iter->second.begin();
    for (; viter != iter->second.end(); ++viter) {
      rgw_bucket_olh_log_entry& entry = *viter;

      ldout(cct, 20) << "olh_log_entry: epoch=" << iter->first << " op=" << (int)entry.op
                     << " key=" << entry.key.name << "[" << entry.key.instance << "] "
                     << (entry.delete_marker ? "(delete)" : "") << dendl;
      switch (entry.op) {
      case CLS_RGW_OLH_OP_REMOVE_INSTANCE:
        remove_instances.push_back(entry.key);
        break;
      case CLS_RGW_OLH_OP_LINK_OLH:
        // only overwrite a link of the same epoch if its key sorts before
        if (link_epoch < iter->first || key.instance.empty() ||
            key.instance > entry.key.instance) {
          ldout(cct, 20) << "apply_olh_log applying key=" << entry.key << " epoch=" << iter->first << " delete_marker=" << entry.delete_marker
              << " over current=" << key << " epoch=" << link_epoch << " delete_marker=" << delete_marker << dendl;
          need_to_link = true;
          need_to_remove = false;
          key = entry.key;
          delete_marker = entry.delete_marker;
        } else {
          ldout(cct, 20) << "apply_olh skipping key=" << entry.key<< " epoch=" << iter->first << " delete_marker=" << entry.delete_marker
              << " before current=" << key << " epoch=" << link_epoch << " delete_marker=" << delete_marker << dendl;
        }
        break;
      case CLS_RGW_OLH_OP_UNLINK_OLH:
        need_to_remove = true;
        need_to_link = false;
        break;
      default:
        ldout(cct, 0) << "ERROR: apply_olh_log: invalid op: " << (int)entry.op << dendl;
        return -EIO;
      }
      string attr_name = RGW_ATTR_OLH_PENDING_PREFIX;
      attr_name.append(entry.op_tag);
      op.rmxattr(attr_name.c_str());
    }
  }

  rgw_rados_ref ref;
  int r = get_obj_head_ref(bucket_info, obj, &ref);
  if (r < 0) {
    return r;
  }

  const rgw_bucket& bucket = obj.bucket;

  if (need_to_link) {
    rgw_obj target(bucket, key);
    RGWOLHInfo info;
    info.target = target;
    info.removed = delete_marker;
    bufferlist bl;
    encode(info, bl);
    op.setxattr(RGW_ATTR_OLH_INFO, bl);
  }

  /* first remove object instances */
  for (list<cls_rgw_obj_key>::iterator liter = remove_instances.begin();
       liter != remove_instances.end(); ++liter) {
    cls_rgw_obj_key& key = *liter;
    rgw_obj obj_instance(bucket, key);
    int ret = delete_obj(obj_ctx, bucket_info, obj_instance, 0, RGW_BILOG_FLAG_VERSIONED_OP, ceph::real_time(), zones_trace);
    if (ret < 0 && ret != -ENOENT) {
      ldout(cct, 0) << "ERROR: delete_obj() returned " << ret << " obj_instance=" << obj_instance << dendl;
      return ret;
    }
  }

  /* update olh object */
  r = rgw_rados_operate(ref.pool.ioctx(), ref.obj.oid, &op, null_yield);
  if (r == -ECANCELED) {
    r = 0;
  }
  if (r < 0) {
    ldout(cct, 0) << "ERROR: could not apply olh update, r=" << r << dendl;
    return r;
  }

  r = bucket_index_trim_olh_log(bucket_info, state, obj, last_ver);
  if (r < 0) {
    ldout(cct, 0) << "ERROR: could not trim olh log, r=" << r << dendl;
    return r;
  }

  if (need_to_remove) {
    ObjectWriteOperation rm_op;

    rm_op.cmpxattr(RGW_ATTR_OLH_ID_TAG, CEPH_OSD_CMPXATTR_OP_EQ, olh_tag);
    rm_op.cmpxattr(RGW_ATTR_OLH_VER, CEPH_OSD_CMPXATTR_OP_EQ, last_ver);
    cls_obj_check_prefix_exist(rm_op, RGW_ATTR_OLH_PENDING_PREFIX, true); /* fail if found one of these, pending modification */
    rm_op.remove();

    r = rgw_rados_operate(ref.pool.ioctx(), ref.obj.oid, &rm_op, null_yield);
    if (r == -ECANCELED) {
      return 0; /* someone else won this race */
    } else {
      /* 
       * only clear if was successful, otherwise we might clobber pending operations on this object
       */
      r = bucket_index_clear_olh(bucket_info, state, obj);
      if (r < 0) {
        ldout(cct, 0) << "ERROR: could not clear bucket index olh entries r=" << r << dendl;
        return r;
      }
    }
  }

  return 0;
}

/*
 * read olh log and apply it
 */
int RGWRados::update_olh(RGWObjectCtx& obj_ctx, RGWObjState *state, const RGWBucketInfo& bucket_info, const rgw_obj& obj, rgw_zone_set *zones_trace)
{
  map<uint64_t, vector<rgw_bucket_olh_log_entry> > log;
  bool is_truncated;
  uint64_t ver_marker = 0;

  do {
    int ret = bucket_index_read_olh_log(bucket_info, *state, obj, ver_marker, &log, &is_truncated);
    if (ret < 0) {
      return ret;
    }
    ret = apply_olh_log(obj_ctx, *state, bucket_info, obj, state->olh_tag, log, &ver_marker, zones_trace);
    if (ret < 0) {
      return ret;
    }
  } while (is_truncated);

  return 0;
}

int RGWRados::set_olh(RGWObjectCtx& obj_ctx, const RGWBucketInfo& bucket_info, const rgw_obj& target_obj, bool delete_marker, rgw_bucket_dir_entry_meta *meta,
                      uint64_t olh_epoch, real_time unmod_since, bool high_precision_time,
                      optional_yield y, rgw_zone_set *zones_trace, bool log_data_change)
{
  string op_tag;

  rgw_obj olh_obj = target_obj;
  olh_obj.key.instance.clear();

  RGWObjState *state = NULL;

  int ret = 0;
  int i;
  
#define MAX_ECANCELED_RETRY 100
  for (i = 0; i < MAX_ECANCELED_RETRY; i++) {
    if (ret == -ECANCELED) {
      obj_ctx.invalidate(olh_obj);
    }

    ret = get_obj_state(&obj_ctx, bucket_info, olh_obj, &state, false, y); /* don't follow olh */
    if (ret < 0) {
      return ret;
    }

    ret = olh_init_modification(bucket_info, *state, olh_obj, &op_tag);
    if (ret < 0) {
      ldout(cct, 20) << "olh_init_modification() target_obj=" << target_obj << " delete_marker=" << (int)delete_marker << " returned " << ret << dendl;
      if (ret == -ECANCELED) {
        continue;
      }
      return ret;
    }
    ret = bucket_index_link_olh(bucket_info, *state, target_obj, delete_marker,
                                op_tag, meta, olh_epoch, unmod_since, high_precision_time,
                                zones_trace, log_data_change);
    if (ret < 0) {
      ldout(cct, 20) << "bucket_index_link_olh() target_obj=" << target_obj << " delete_marker=" << (int)delete_marker << " returned " << ret << dendl;
      if (ret == -ECANCELED) {
        // the bucket index rejected the link_olh() due to olh tag mismatch;
        // attempt to reconstruct olh head attributes based on the bucket index
        int r2 = repair_olh(state, bucket_info, olh_obj);
        if (r2 < 0 && r2 != -ECANCELED) {
          return r2;
        }
        continue;
      }
      return ret;
    }
    break;
  }

  if (i == MAX_ECANCELED_RETRY) {
    ldout(cct, 0) << "ERROR: exceeded max ECANCELED retries, aborting (EIO)" << dendl;
    return -EIO;
  }

  ret = update_olh(obj_ctx, state, bucket_info, olh_obj);
  if (ret == -ECANCELED) { /* already did what we needed, no need to retry, raced with another user */
    ret = 0;
  }
  if (ret < 0) {
    ldout(cct, 20) << "update_olh() target_obj=" << target_obj << " returned " << ret << dendl;
    return ret;
  }

  return 0;
}

int RGWRados::unlink_obj_instance(RGWObjectCtx& obj_ctx, RGWBucketInfo& bucket_info, const rgw_obj& target_obj,
                                  uint64_t olh_epoch, optional_yield y, rgw_zone_set *zones_trace)
{
  string op_tag;

  rgw_obj olh_obj = target_obj;
  olh_obj.key.instance.clear();

  RGWObjState *state = NULL;

  int ret = 0;
  int i;

  for (i = 0; i < MAX_ECANCELED_RETRY; i++) {
    if (ret == -ECANCELED) {
      obj_ctx.invalidate(olh_obj);
    }

    ret = get_obj_state(&obj_ctx, bucket_info, olh_obj, &state, false, y); /* don't follow olh */
    if (ret < 0)
      return ret;

    ret = olh_init_modification(bucket_info, *state, olh_obj, &op_tag);
    if (ret < 0) {
      ldout(cct, 20) << "olh_init_modification() target_obj=" << target_obj << " returned " << ret << dendl;
      if (ret == -ECANCELED) {
        continue;
      }
      return ret;
    }

    string olh_tag(state->olh_tag.c_str(), state->olh_tag.length());

    ret = bucket_index_unlink_instance(bucket_info, target_obj, op_tag, olh_tag, olh_epoch, zones_trace);
    if (ret < 0) {
      ldout(cct, 20) << "bucket_index_unlink_instance() target_obj=" << target_obj << " returned " << ret << dendl;
      if (ret == -ECANCELED) {
        continue;
      }
      return ret;
    }
    break;
  }

  if (i == MAX_ECANCELED_RETRY) {
    ldout(cct, 0) << "ERROR: exceeded max ECANCELED retries, aborting (EIO)" << dendl;
    return -EIO;
  }

  ret = update_olh(obj_ctx, state, bucket_info, olh_obj, zones_trace);
  if (ret == -ECANCELED) { /* already did what we needed, no need to retry, raced with another user */
    return 0;
  }
  if (ret < 0) {
    ldout(cct, 20) << "update_olh() target_obj=" << target_obj << " returned " << ret << dendl;
    return ret;
  }

  return 0;
}

void RGWRados::gen_rand_obj_instance_name(rgw_obj_key *target_key)
{
#define OBJ_INSTANCE_LEN 32
  char buf[OBJ_INSTANCE_LEN + 1];

  gen_rand_alphanumeric_no_underscore(cct, buf, OBJ_INSTANCE_LEN); /* don't want it to get url escaped,
                                                                      no underscore for instance name due to the way we encode the raw keys */

  target_key->set_instance(buf);
}

void RGWRados::gen_rand_obj_instance_name(rgw_obj *target_obj)
{
  gen_rand_obj_instance_name(&target_obj->key);
}

int RGWRados::get_olh(const RGWBucketInfo& bucket_info, const rgw_obj& obj, RGWOLHInfo *olh)
{
  map<string, bufferlist> attrset;

  ObjectReadOperation op;
  op.getxattrs(&attrset, NULL);

  int r = obj_operate(bucket_info, obj, &op);
  if (r < 0) {
    return r;
  }

  auto iter = attrset.find(RGW_ATTR_OLH_INFO);
  if (iter == attrset.end()) { /* not an olh */
    return -EINVAL;
  }

  return decode_olh_info(cct, iter->second, olh);
}

void RGWRados::check_pending_olh_entries(map<string, bufferlist>& pending_entries, 
                                         map<string, bufferlist> *rm_pending_entries)
{
  map<string, bufferlist>::iterator iter = pending_entries.begin();

  real_time now = real_clock::now();

  while (iter != pending_entries.end()) {
    auto biter = iter->second.cbegin();
    RGWOLHPendingInfo pending_info;
    try {
      decode(pending_info, biter);
    } catch (buffer::error& err) {
      /* skipping bad entry, we could remove it but it might hide a bug */
      ldout(cct, 0) << "ERROR: failed to decode pending entry " << iter->first << dendl;
      ++iter;
      continue;
    }

    map<string, bufferlist>::iterator cur_iter = iter;
    ++iter;
    if (now - pending_info.time >= make_timespan(cct->_conf->rgw_olh_pending_timeout_sec)) {
      (*rm_pending_entries)[cur_iter->first] = cur_iter->second;
      pending_entries.erase(cur_iter);
    } else {
      /* entries names are sorted by time (rounded to a second) */
      break;
    }
  }
}

int RGWRados::remove_olh_pending_entries(const RGWBucketInfo& bucket_info, RGWObjState& state, const rgw_obj& olh_obj, map<string, bufferlist>& pending_attrs)
{
  rgw_rados_ref ref;
  int r = get_obj_head_ref(bucket_info, olh_obj, &ref);
  if (r < 0) {
    return r;
  }

  // trim no more than 1000 entries per osd op
  constexpr int max_entries = 1000;

  auto i = pending_attrs.begin();
  while (i != pending_attrs.end()) {
    ObjectWriteOperation op;
    bucket_index_guard_olh_op(state, op);

    for (int n = 0; n < max_entries && i != pending_attrs.end(); ++n, ++i) {
      op.rmxattr(i->first.c_str());
    }

    r = rgw_rados_operate(ref.pool.ioctx(), ref.obj.oid, &op, null_yield);
    if (r == -ENOENT || r == -ECANCELED) {
      /* raced with some other change, shouldn't sweat about it */
      return 0;
    }
    if (r < 0) {
      ldout(cct, 0) << "ERROR: could not apply olh update, r=" << r << dendl;
      return r;
    }
  }
  return 0;
}

int RGWRados::follow_olh(const RGWBucketInfo& bucket_info, RGWObjectCtx& obj_ctx, RGWObjState *state, const rgw_obj& olh_obj, rgw_obj *target)
{
  map<string, bufferlist> pending_entries;
  rgw_filter_attrset(state->attrset, RGW_ATTR_OLH_PENDING_PREFIX, &pending_entries);

  map<string, bufferlist> rm_pending_entries;
  check_pending_olh_entries(pending_entries, &rm_pending_entries);

  if (!rm_pending_entries.empty()) {
    int ret = remove_olh_pending_entries(bucket_info, *state, olh_obj, rm_pending_entries);
    if (ret < 0) {
      ldout(cct, 20) << "ERROR: rm_pending_entries returned ret=" << ret << dendl;
      return ret;
    }
  }
  if (!pending_entries.empty()) {
    ldout(cct, 20) << __func__ << "(): found pending entries, need to update_olh() on bucket=" << olh_obj.bucket << dendl;

    int ret = update_olh(obj_ctx, state, bucket_info, olh_obj);
    if (ret < 0) {
      return ret;
    }
  }

  auto iter = state->attrset.find(RGW_ATTR_OLH_INFO);
  if (iter == state->attrset.end()) {
    return -EINVAL;
  }

  RGWOLHInfo olh;
  int ret = decode_olh_info(cct, iter->second, &olh);
  if (ret < 0) {
    return ret;
  }

  if (olh.removed) {
    return -ENOENT;
  }

  *target = olh.target;

  return 0;
}

int RGWRados::raw_obj_stat(rgw_raw_obj& obj, uint64_t *psize, real_time *pmtime, uint64_t *epoch,
                           map<string, bufferlist> *attrs, bufferlist *first_chunk,
                           RGWObjVersionTracker *objv_tracker, optional_yield y)
{
  rgw_rados_ref ref;
  int r = get_raw_obj_ref(obj, &ref);
  if (r < 0) {
    return r;
  }

  map<string, bufferlist> unfiltered_attrset;
  uint64_t size = 0;
  struct timespec mtime_ts;

  ObjectReadOperation op;
  if (objv_tracker) {
    objv_tracker->prepare_op_for_read(&op);
  }
  if (attrs) {
    op.getxattrs(&unfiltered_attrset, NULL);
  }
  if (psize || pmtime) {
    op.stat2(&size, &mtime_ts, NULL);
  }
  if (first_chunk) {
    op.read(0, cct->_conf->rgw_max_chunk_size, first_chunk, NULL);
  }
  bufferlist outbl;
  r = rgw_rados_operate(ref.pool.ioctx(), ref.obj.oid, &op, &outbl, null_yield);

  if (epoch) {
    *epoch = ref.pool.ioctx().get_last_version();
  }

  if (r < 0)
    return r;

  if (psize)
    *psize = size;
  if (pmtime)
    *pmtime = ceph::real_clock::from_timespec(mtime_ts);
  if (attrs) {
    rgw_filter_attrset(unfiltered_attrset, RGW_ATTR_PREFIX, attrs);
  }

  return 0;
}

int RGWRados::get_bucket_stats(RGWBucketInfo& bucket_info, int shard_id, string *bucket_ver, string *master_ver,
    map<RGWObjCategory, RGWStorageStats>& stats, string *max_marker, bool *syncstopped)
{
  vector<rgw_bucket_dir_header> headers;
  map<int, string> bucket_instance_ids;
  int r = cls_bucket_head(bucket_info, shard_id, headers, &bucket_instance_ids);
  if (r < 0) {
    return r;
  }

  ceph_assert(headers.size() == bucket_instance_ids.size());

  auto iter = headers.begin();
  map<int, string>::iterator viter = bucket_instance_ids.begin();
  BucketIndexShardsManager ver_mgr;
  BucketIndexShardsManager master_ver_mgr;
  BucketIndexShardsManager marker_mgr;
  char buf[64];
  for(; iter != headers.end(); ++iter, ++viter) {
    accumulate_raw_stats(*iter, stats);
    snprintf(buf, sizeof(buf), "%lu", (unsigned long)iter->ver);
    ver_mgr.add(viter->first, string(buf));
    snprintf(buf, sizeof(buf), "%lu", (unsigned long)iter->master_ver);
    master_ver_mgr.add(viter->first, string(buf));
    if (shard_id >= 0) {
      *max_marker = iter->max_marker;
    } else {
      marker_mgr.add(viter->first, iter->max_marker);
    }
    if (syncstopped != NULL)
      *syncstopped = iter->syncstopped;
  }
  ver_mgr.to_string(bucket_ver);
  master_ver_mgr.to_string(master_ver);
  if (shard_id < 0) {
    marker_mgr.to_string(max_marker);
  }
  return 0;
}

class RGWGetBucketStatsContext : public RGWGetDirHeader_CB {
  RGWGetBucketStats_CB *cb;
  uint32_t pendings;
  map<RGWObjCategory, RGWStorageStats> stats;
  int ret_code;
  bool should_cb;
  ceph::mutex lock = ceph::make_mutex("RGWGetBucketStatsContext");

public:
  RGWGetBucketStatsContext(RGWGetBucketStats_CB *_cb, uint32_t _pendings)
    : cb(_cb), pendings(_pendings), stats(), ret_code(0), should_cb(true)
  {}

  void handle_response(int r, rgw_bucket_dir_header& header) override {
    std::lock_guard l{lock};
    if (should_cb) {
      if ( r >= 0) {
        accumulate_raw_stats(header, stats);
      } else {
        ret_code = r;
      }

      // Are we all done?
      if (--pendings == 0) {
        if (!ret_code) {
          cb->set_response(&stats);
        }
        cb->handle_response(ret_code);
        cb->put();
      }
    }
  }

  void unset_cb() {
    std::lock_guard l{lock};
    should_cb = false;
  }
};

int RGWRados::get_bucket_stats_async(RGWBucketInfo& bucket_info, int shard_id, RGWGetBucketStats_CB *ctx)
{
  int num_aio = 0;
  RGWGetBucketStatsContext *get_ctx = new RGWGetBucketStatsContext(ctx, bucket_info.num_shards ? : 1);
  ceph_assert(get_ctx);
  int r = cls_bucket_head_async(bucket_info, shard_id, get_ctx, &num_aio);
  if (r < 0) {
    ctx->put();
    if (num_aio) {
      get_ctx->unset_cb();
    }
  }
  get_ctx->put();
  return r;
}

int RGWRados::get_bucket_instance_info(RGWSysObjectCtx& obj_ctx, const string& meta_key, RGWBucketInfo& info,
                                       real_time *pmtime, map<string, bufferlist> *pattrs, optional_yield y)
{
  rgw_bucket bucket;
  rgw_bucket_parse_bucket_key(cct, meta_key, &bucket, nullptr);

  return get_bucket_instance_info(obj_ctx, bucket, info, pmtime, pattrs, y);
}

int RGWRados::get_bucket_instance_info(RGWSysObjectCtx& obj_ctx, const rgw_bucket& bucket, RGWBucketInfo& info,
                                       real_time *pmtime, map<string, bufferlist> *pattrs, optional_yield y)
{
  RGWSI_MetaBackend_CtxParams bectx_params = RGWSI_MetaBackend_CtxParams_SObj(&obj_ctx);
  return ctl.bucket->read_bucket_instance_info(bucket, &info,
					       y,
					       RGWBucketCtl::BucketInstance::GetParams()
					       .set_mtime(pmtime)
					       .set_attrs(pattrs)
                                               .set_bectx_params(bectx_params));
}

int RGWRados::get_bucket_info(RGWServices *svc,
                              const string& tenant, const string& bucket_name,
                              RGWBucketInfo& info,
                              real_time *pmtime,
                              optional_yield y, map<string, bufferlist> *pattrs)
{
  auto obj_ctx = svc->sysobj->init_obj_ctx();
  RGWSI_MetaBackend_CtxParams bectx_params = RGWSI_MetaBackend_CtxParams_SObj(&obj_ctx);
  rgw_bucket bucket;
  bucket.tenant = tenant;
  bucket.name = bucket_name;
  return ctl.bucket->read_bucket_info(bucket, &info, y,
				      RGWBucketCtl::BucketInstance::GetParams()
				      .set_mtime(pmtime)
				      .set_attrs(pattrs)
                                      .set_bectx_params(bectx_params));
}

int RGWRados::try_refresh_bucket_info(RGWBucketInfo& info,
                                      ceph::real_time *pmtime,
                                      map<string, bufferlist> *pattrs)
{
  rgw_bucket bucket = info.bucket;
  bucket.bucket_id.clear();

  auto rv = info.objv_tracker.read_version;

  return ctl.bucket->read_bucket_info(bucket, &info, null_yield,
				      RGWBucketCtl::BucketInstance::GetParams()
				      .set_mtime(pmtime)
				      .set_attrs(pattrs)
				      .set_refresh_version(rv));
}

int RGWRados::put_bucket_instance_info(RGWBucketInfo& info, bool exclusive,
                              real_time mtime, map<string, bufferlist> *pattrs)
{
  return ctl.bucket->store_bucket_instance_info(info.bucket, info, null_yield,
						RGWBucketCtl::BucketInstance::PutParams()
						.set_exclusive(exclusive)
						.set_mtime(mtime)
						.set_attrs(pattrs));
}

int RGWRados::put_linked_bucket_info(RGWBucketInfo& info, bool exclusive, real_time mtime, obj_version *pep_objv,
                                     map<string, bufferlist> *pattrs, bool create_entry_point)
{
  bool create_head = !info.has_instance_obj || create_entry_point;

  int ret = put_bucket_instance_info(info, exclusive, mtime, pattrs);
  if (ret < 0) {
    return ret;
  }

  if (!create_head)
    return 0; /* done! */

  RGWBucketEntryPoint entry_point;
  entry_point.bucket = info.bucket;
  entry_point.owner = info.owner;
  entry_point.creation_time = info.creation_time;
  entry_point.linked = true;
  RGWObjVersionTracker ot;
  if (pep_objv && !pep_objv->tag.empty()) {
    ot.write_version = *pep_objv;
  } else {
    ot.generate_new_write_ver(cct);
    if (pep_objv) {
      *pep_objv = ot.write_version;
    }
  }
  ret = ctl.bucket->store_bucket_entrypoint_info(info.bucket, entry_point, null_yield, RGWBucketCtl::Bucket::PutParams()
						                          .set_exclusive(exclusive)
									  .set_objv_tracker(&ot)
									  .set_mtime(mtime));
  if (ret < 0)
    return ret;

  return 0;
}

int RGWRados::update_containers_stats(map<string, RGWBucketEnt>& m)
{
  auto obj_ctx = svc.sysobj->init_obj_ctx();

  map<string, RGWBucketEnt>::iterator iter;
  for (iter = m.begin(); iter != m.end(); ++iter) {
    RGWBucketEnt& ent = iter->second;
    rgw_bucket& bucket = ent.bucket;
    ent.count = 0;
    ent.size = 0;
    ent.size_rounded = 0;

    vector<rgw_bucket_dir_header> headers;

    RGWBucketInfo bucket_info;
    int ret = get_bucket_instance_info(obj_ctx, bucket, bucket_info, NULL, NULL, null_yield);
    if (ret < 0) {
      return ret;
    }

    int r = cls_bucket_head(bucket_info, RGW_NO_SHARD, headers);
    if (r < 0)
      return r;

    auto hiter = headers.begin();
    for (; hiter != headers.end(); ++hiter) {
      RGWObjCategory category = main_category;
      auto iter = (hiter->stats).find(category);
      if (iter != hiter->stats.end()) {
        struct rgw_bucket_category_stats& stats = iter->second;
        ent.count += stats.num_entries;
        ent.size += stats.total_size;
        ent.size_rounded += stats.total_size_rounded;
      }
    }

    // fill in placement_rule from the bucket instance for use in swift's
    // per-storage policy statistics
    ent.placement_rule = std::move(bucket_info.placement_rule);
  }

  return m.size();
}

int RGWRados::append_async(rgw_raw_obj& obj, size_t size, bufferlist& bl)
{
  rgw_rados_ref ref;
  int r = get_raw_obj_ref(obj, &ref);
  if (r < 0) {
    return r;
  }
  librados::Rados *rad = get_rados_handle();
  librados::AioCompletion *completion = rad->aio_create_completion(nullptr, nullptr);

  r = ref.pool.ioctx().aio_append(ref.obj.oid, completion, bl, size);
  completion->release();
  return r;
}

int RGWRados::pool_iterate_begin(const rgw_pool& pool, RGWPoolIterCtx& ctx)
{
  librados::IoCtx& io_ctx = ctx.io_ctx;
  librados::NObjectIterator& iter = ctx.iter;

  int r = open_pool_ctx(pool, io_ctx, false);
  if (r < 0)
    return r;

  iter = io_ctx.nobjects_begin();

  return 0;
}

int RGWRados::pool_iterate_begin(const rgw_pool& pool, const string& cursor, RGWPoolIterCtx& ctx)
{
  librados::IoCtx& io_ctx = ctx.io_ctx;
  librados::NObjectIterator& iter = ctx.iter;

  int r = open_pool_ctx(pool, io_ctx, false);
  if (r < 0)
    return r;

  librados::ObjectCursor oc;
  if (!oc.from_str(cursor)) {
    ldout(cct, 10) << "failed to parse cursor: " << cursor << dendl;
    return -EINVAL;
  }

  try {
    iter = io_ctx.nobjects_begin(oc);
    return 0;
  } catch (const std::system_error& e) {
    r = -e.code().value();
    ldout(cct, 10) << "nobjects_begin threw " << e.what()
       << ", returning " << r << dendl;
    return r;
  } catch (const std::exception& e) {
    ldout(cct, 10) << "nobjects_begin threw " << e.what()
       << ", returning -5" << dendl;
    return -EIO;
  }
}

string RGWRados::pool_iterate_get_cursor(RGWPoolIterCtx& ctx)
{
  return ctx.iter.get_cursor().to_str();
}

static int do_pool_iterate(CephContext* cct, RGWPoolIterCtx& ctx, uint32_t num,
                           vector<rgw_bucket_dir_entry>& objs,
                           bool *is_truncated, RGWAccessListFilter *filter)
{
  librados::IoCtx& io_ctx = ctx.io_ctx;
  librados::NObjectIterator& iter = ctx.iter;

  if (iter == io_ctx.nobjects_end())
    return -ENOENT;

  uint32_t i;

  for (i = 0; i < num && iter != io_ctx.nobjects_end(); ++i, ++iter) {
    rgw_bucket_dir_entry e;

    string oid = iter->get_oid();
    ldout(cct, 20) << "RGWRados::pool_iterate: got " << oid << dendl;

    // fill it in with initial values; we may correct later
    if (filter && !filter->filter(oid, oid))
      continue;

    e.key = oid;
    objs.push_back(e);
  }

  if (is_truncated)
    *is_truncated = (iter != io_ctx.nobjects_end());

  return objs.size();
}

int RGWRados::pool_iterate(RGWPoolIterCtx& ctx, uint32_t num, vector<rgw_bucket_dir_entry>& objs,
                           bool *is_truncated, RGWAccessListFilter *filter)
{
  // catch exceptions from NObjectIterator::operator++()
  try {
    return do_pool_iterate(cct, ctx, num, objs, is_truncated, filter);
  } catch (const std::system_error& e) {
    int r = -e.code().value();
    ldout(cct, 10) << "NObjectIterator threw exception " << e.what()
       << ", returning " << r << dendl;
    return r;
  } catch (const std::exception& e) {
    ldout(cct, 10) << "NObjectIterator threw exception " << e.what()
       << ", returning -5" << dendl;
    return -EIO;
  }
}

int RGWRados::list_raw_objects_init(const rgw_pool& pool, const string& marker, RGWListRawObjsCtx *ctx)
{
  if (!ctx->initialized) {
    int r = pool_iterate_begin(pool, marker, ctx->iter_ctx);
    if (r < 0) {
      ldout(cct, 10) << "failed to list objects pool_iterate_begin() returned r=" << r << dendl;
      return r;
    }
    ctx->initialized = true;
  }
  return 0;
}

int RGWRados::list_raw_objects_next(const string& prefix_filter, int max,
                                    RGWListRawObjsCtx& ctx, list<string>& oids,
                                    bool *is_truncated)
{
  if (!ctx.initialized) {
    return -EINVAL;
  }
  RGWAccessListFilterPrefix filter(prefix_filter);
  vector<rgw_bucket_dir_entry> objs;
  int r = pool_iterate(ctx.iter_ctx, max, objs, is_truncated, &filter);
  if (r < 0) {
    if(r != -ENOENT)
      ldout(cct, 10) << "failed to list objects pool_iterate returned r=" << r << dendl;
    return r;
  }

  vector<rgw_bucket_dir_entry>::iterator iter;
  for (iter = objs.begin(); iter != objs.end(); ++iter) {
    oids.push_back(iter->key.name);
  }

  return oids.size();
}

int RGWRados::list_raw_objects(const rgw_pool& pool, const string& prefix_filter,
			       int max, RGWListRawObjsCtx& ctx, list<string>& oids,
			       bool *is_truncated)
{
  if (!ctx.initialized) {
    int r = list_raw_objects_init(pool, string(), &ctx);
    if (r < 0) {
      return r;
    }
  }

  return list_raw_objects_next(prefix_filter, max, ctx, oids, is_truncated);
}

string RGWRados::list_raw_objs_get_cursor(RGWListRawObjsCtx& ctx)
{
  return pool_iterate_get_cursor(ctx.iter_ctx);
}

int RGWRados::bi_get_instance(const RGWBucketInfo& bucket_info, const rgw_obj& obj,
                              rgw_bucket_dir_entry *dirent)
{
  rgw_cls_bi_entry bi_entry;
  int r = bi_get(bucket_info, obj, BIIndexType::Instance, &bi_entry);
  if (r < 0 && r != -ENOENT) {
    ldout(cct, 0) << "ERROR: bi_get() returned r=" << r << dendl;
  }
  if (r < 0) {
    return r;
  }
  auto iter = bi_entry.data.cbegin();
  try {
    decode(*dirent, iter);
  } catch (buffer::error& err) {
    ldout(cct, 0) << "ERROR: failed to decode bi_entry()" << dendl;
    return -EIO;
  }

  return 0;
}

int RGWRados::bi_get_olh(const RGWBucketInfo& bucket_info, const rgw_obj& obj,
                         rgw_bucket_olh_entry *olh)
{
  rgw_cls_bi_entry bi_entry;
  int r = bi_get(bucket_info, obj, BIIndexType::OLH, &bi_entry);
  if (r < 0 && r != -ENOENT) {
    ldout(cct, 0) << "ERROR: bi_get() returned r=" << r << dendl;
  }
  if (r < 0) {
    return r;
  }
  auto iter = bi_entry.data.cbegin();
  try {
    decode(*olh, iter);
  } catch (buffer::error& err) {
    ldout(cct, 0) << "ERROR: failed to decode bi_entry()" << dendl;
    return -EIO;
  }

  return 0;
}

int RGWRados::bi_get(const RGWBucketInfo& bucket_info, const rgw_obj& obj,
                     BIIndexType index_type, rgw_cls_bi_entry *entry)
{
  BucketShard bs(this);
  int ret = bs.init(bucket_info, obj);
  if (ret < 0) {
    ldout(cct, 5) << "bs.init() returned ret=" << ret << dendl;
    return ret;
  }

  cls_rgw_obj_key key(obj.key.get_index_key_name(), obj.key.instance);

  auto& ref = bs.bucket_obj.get_ref();
  
  return cls_rgw_bi_get(ref.pool.ioctx(), ref.obj.oid, index_type, key, entry);
}

void RGWRados::bi_put(ObjectWriteOperation& op, BucketShard& bs, rgw_cls_bi_entry& entry)
{
  auto& ref = bs.bucket_obj.get_ref();
  cls_rgw_bi_put(op, ref.obj.oid, entry);
}

int RGWRados::bi_put(BucketShard& bs, rgw_cls_bi_entry& entry)
{
  auto& ref = bs.bucket_obj.get_ref();
  int ret = cls_rgw_bi_put(ref.pool.ioctx(), ref.obj.oid, entry);
  if (ret < 0)
    return ret;

  return 0;
}

int RGWRados::bi_put(rgw_bucket& bucket, rgw_obj& obj, rgw_cls_bi_entry& entry)
{
  BucketShard bs(this);
  int ret = bs.init(bucket, obj, nullptr /* no RGWBucketInfo */);
  if (ret < 0) {
    ldout(cct, 5) << "bs.init() returned ret=" << ret << dendl;
    return ret;
  }

  return bi_put(bs, entry);
}

int RGWRados::bi_list(rgw_bucket& bucket, const string& obj_name, const string& marker, uint32_t max, list<rgw_cls_bi_entry> *entries, bool *is_truncated)
{
  rgw_obj obj(bucket, obj_name);
  BucketShard bs(this);
  int ret = bs.init(bucket, obj, nullptr /* no RGWBucketInfo */);
  if (ret < 0) {
    ldout(cct, 5) << "bs.init() returned ret=" << ret << dendl;
    return ret;
  }

  auto& ref = bs.bucket_obj.get_ref();
  ret = cls_rgw_bi_list(ref.pool.ioctx(), ref.obj.oid, obj_name, marker, max, entries, is_truncated);
  if (ret == -ENOENT) {
    *is_truncated = false;
  }
  if (ret < 0)
    return ret;

  return 0;
}

int RGWRados::bi_list(BucketShard& bs, const string& filter_obj, const string& marker, uint32_t max, list<rgw_cls_bi_entry> *entries, bool *is_truncated)
{
  auto& ref = bs.bucket_obj.get_ref();
  int ret = cls_rgw_bi_list(ref.pool.ioctx(), ref.obj.oid, filter_obj, marker, max, entries, is_truncated);
  if (ret < 0)
    return ret;

  return 0;
}

int RGWRados::bi_remove(BucketShard& bs)
{
  auto& ref = bs.bucket_obj.get_ref();
  int ret = ref.pool.ioctx().remove(ref.obj.oid);
  if (ret == -ENOENT) {
    ret = 0;
  }
  if (ret < 0) {
    ldout(cct, 5) << "bs.index_ctx.remove(" << bs.bucket_obj << ") returned ret=" << ret << dendl;
    return ret;
  }

  return 0;
}

int RGWRados::bi_list(rgw_bucket& bucket, int shard_id, const string& filter_obj, const string& marker, uint32_t max, list<rgw_cls_bi_entry> *entries, bool *is_truncated)
{
  BucketShard bs(this);
  int ret = bs.init(bucket, shard_id, nullptr /* no RGWBucketInfo */);
  if (ret < 0) {
    ldout(cct, 5) << "bs.init() returned ret=" << ret << dendl;
    return ret;
  }

  return bi_list(bs, filter_obj, marker, max, entries, is_truncated);
}

int RGWRados::gc_operate(string& oid, librados::ObjectWriteOperation *op)
{
  return rgw_rados_operate(gc_pool_ctx, oid, op, null_yield);
}

int RGWRados::gc_aio_operate(const string& oid, librados::AioCompletion *c,
                             librados::ObjectWriteOperation *op)
{
  return gc_pool_ctx.aio_operate(oid, c, op);
}

int RGWRados::gc_operate(string& oid, librados::ObjectReadOperation *op, bufferlist *pbl)
{
  return rgw_rados_operate(gc_pool_ctx, oid, op, pbl, null_yield);
}

int RGWRados::list_gc_objs(int *index, string& marker, uint32_t max, bool expired_only, std::list<cls_rgw_gc_obj_info>& result, bool *truncated)
{
  return gc->list(index, marker, max, expired_only, result, truncated);
}

int RGWRados::process_gc(bool expired_only)
{
  return gc->process(expired_only);
}

int RGWRados::list_lc_progress(const string& marker, uint32_t max_entries, map<string, int> *progress_map)
{
  return lc->list_lc_progress(marker, max_entries, progress_map);
}

int RGWRados::process_lc()
{
  return lc->process();
}

bool RGWRados::process_expire_objects()
{
  return obj_expirer->inspect_all_shards(utime_t(), ceph_clock_now());
}

int RGWRados::cls_obj_prepare_op(BucketShard& bs, RGWModifyOp op, string& tag,
                                 rgw_obj& obj, uint16_t bilog_flags, optional_yield y, rgw_zone_set *_zones_trace)
{
  rgw_zone_set zones_trace;
  if (_zones_trace) {
    zones_trace = *_zones_trace;
  }
  zones_trace.insert(svc.zone->get_zone().id, bs.bucket.get_key());

  ObjectWriteOperation o;
  cls_rgw_obj_key key(obj.key.get_index_key_name(), obj.key.instance);
  cls_rgw_guard_bucket_resharding(o, -ERR_BUSY_RESHARDING);
  cls_rgw_bucket_prepare_op(o, op, tag, key, obj.key.get_loc(), svc.zone->get_zone().log_data, bilog_flags, zones_trace);
  return bs.bucket_obj.operate(&o, y);
}

int RGWRados::cls_obj_complete_op(BucketShard& bs, const rgw_obj& obj, RGWModifyOp op, string& tag,
                                  int64_t pool, uint64_t epoch,
                                  rgw_bucket_dir_entry& ent, RGWObjCategory category,
				  list<rgw_obj_index_key> *remove_objs, uint16_t bilog_flags, rgw_zone_set *_zones_trace)
{
  ObjectWriteOperation o;
  rgw_bucket_dir_entry_meta dir_meta;
  dir_meta = ent.meta;
  dir_meta.category = category;

  rgw_zone_set zones_trace;
  if (_zones_trace) {
    zones_trace = *_zones_trace;
  }
  zones_trace.insert(svc.zone->get_zone().id, bs.bucket.get_key());

  rgw_bucket_entry_ver ver;
  ver.pool = pool;
  ver.epoch = epoch;
  cls_rgw_obj_key key(ent.key.name, ent.key.instance);
  cls_rgw_guard_bucket_resharding(o, -ERR_BUSY_RESHARDING);
  cls_rgw_bucket_complete_op(o, op, tag, ver, key, dir_meta, remove_objs,
                             svc.zone->get_zone().log_data, bilog_flags, &zones_trace);
  complete_op_data *arg;
  index_completion_manager->create_completion(obj, op, tag, ver, key, dir_meta, remove_objs,
                                              svc.zone->get_zone().log_data, bilog_flags, &zones_trace, &arg);
  librados::AioCompletion *completion = arg->rados_completion;
  int ret = bs.bucket_obj.aio_operate(arg->rados_completion, &o);
  completion->release(); /* can't reference arg here, as it might have already been released */
  return ret;
}

int RGWRados::cls_obj_complete_add(BucketShard& bs, const rgw_obj& obj, string& tag,
                                   int64_t pool, uint64_t epoch,
                                   rgw_bucket_dir_entry& ent, RGWObjCategory category,
                                   list<rgw_obj_index_key> *remove_objs, uint16_t bilog_flags, rgw_zone_set *zones_trace)
{
  return cls_obj_complete_op(bs, obj, CLS_RGW_OP_ADD, tag, pool, epoch, ent, category, remove_objs, bilog_flags, zones_trace);
}

int RGWRados::cls_obj_complete_del(BucketShard& bs, string& tag,
                                   int64_t pool, uint64_t epoch,
                                   rgw_obj& obj,
                                   real_time& removed_mtime,
                                   list<rgw_obj_index_key> *remove_objs,
                                   uint16_t bilog_flags,
                                   rgw_zone_set *zones_trace)
{
  rgw_bucket_dir_entry ent;
  ent.meta.mtime = removed_mtime;
  obj.key.get_index_key(&ent.key);
  return cls_obj_complete_op(bs, obj, CLS_RGW_OP_DEL, tag, pool, epoch,
			     ent, RGWObjCategory::None, remove_objs,
			     bilog_flags, zones_trace);
}

int RGWRados::cls_obj_complete_cancel(BucketShard& bs, string& tag, rgw_obj& obj, uint16_t bilog_flags, rgw_zone_set *zones_trace)
{
  rgw_bucket_dir_entry ent;
  obj.key.get_index_key(&ent.key);
  return cls_obj_complete_op(bs, obj, CLS_RGW_OP_CANCEL, tag,
			     -1 /* pool id */, 0, ent,
			     RGWObjCategory::None, NULL, bilog_flags,
			     zones_trace);
}

int RGWRados::cls_obj_set_bucket_tag_timeout(RGWBucketInfo& bucket_info, uint64_t timeout)
{
  RGWSI_RADOS::Pool index_pool;
  map<int, string> bucket_objs;
  int r = svc.bi_rados->open_bucket_index(bucket_info, std::nullopt, &index_pool, &bucket_objs, nullptr);
  if (r < 0)
    return r;

  return CLSRGWIssueSetTagTimeout(index_pool.ioctx(), bucket_objs, cct->_conf->rgw_bucket_index_max_aio, timeout)();
}


uint32_t RGWRados::calc_ordered_bucket_list_per_shard(uint32_t num_entries,
						      uint32_t num_shards)
{
  // We want to minimize the chances that when num_shards >>
  // num_entries that we return much fewer than num_entries to the
  // client. Given all the overhead of making a cls call to the osd,
  // returning a few entries is not much more work than returning one
  // entry. This minimum might be better tuned based on future
  // experiments where num_shards >> num_entries. (Note: ">>" should
  // be interpreted as "much greater than".)
  constexpr uint32_t min_read = 8;

  // The following is based on _"Balls into Bins" -- A Simple and
  // Tight Analysis_ by Raab and Steger. We add 1 as a way to handle
  // cases when num_shards >> num_entries (it almost serves as a
  // ceiling calculation). We also assume alpha is 1.0 and extract it
  // from the calculation. Future work could involve memoizing some of
  // the transcendental functions to minimize repeatedly re-calling
  // them with the same parameters, which we expect to be the case the
  // majority of the time.
  uint32_t calc_read =
    1 +
    static_cast<uint32_t>((num_entries / num_shards) +
			  sqrt((2 * num_entries) *
			       log(num_shards) / num_shards));

  return std::max(min_read, calc_read);
}


int RGWRados::cls_bucket_list_ordered(RGWBucketInfo& bucket_info,
				      int shard_id,
				      const rgw_obj_index_key& start,
				      const string& prefix,
				      uint32_t num_entries,
				      bool list_versions,
				      ent_map_t& m,
				      bool *is_truncated,
				      rgw_obj_index_key *last_entry,
                                      optional_yield y,
				      bool (*force_check_filter)(const string& name))
{
  ldout(cct, 10) << "cls_bucket_list_ordered " << bucket_info.bucket <<
    " start " << start.name << "[" << start.instance << "] num_entries " <<
    num_entries << dendl;

  RGWSI_RADOS::Pool index_pool;
  // key   - oid (for different shards if there is any)
  // value - list result for the corresponding oid (shard), it is filled by
  //         the AIO callback
  map<int, string> oids;
  int r = svc.bi_rados->open_bucket_index(bucket_info, shard_id,
					  &index_pool, &oids, nullptr);
  if (r < 0) {
    return r;
  }

  const uint32_t shard_count = oids.size();
  const uint32_t num_entries_per_shard =
    calc_ordered_bucket_list_per_shard(num_entries, shard_count);

  ldout(cct, 10) << __func__ << " request from each of " << shard_count <<
    " shard(s) for " << num_entries_per_shard << " entries to get " <<
    num_entries << " total entries" << dendl;

  auto& ioctx = index_pool.ioctx();
  map<int, struct rgw_cls_list_ret> list_results;
  cls_rgw_obj_key start_key(start.name, start.instance);
  r = CLSRGWIssueBucketList(ioctx, start_key, prefix, num_entries_per_shard,
			    list_versions, oids, list_results,
			    cct->_conf->rgw_bucket_index_max_aio)();
  if (r < 0) {
    return r;
  }

  // create a list of iterators that are used to iterate each shard
  vector<RGWRados::ent_map_t::iterator> vcurrents;
  vector<RGWRados::ent_map_t::iterator> vends;
  vector<string> vnames;
  vcurrents.reserve(list_results.size());
  vends.reserve(list_results.size());
  vnames.reserve(list_results.size());
  for (auto& iter : list_results) {
    vcurrents.push_back(iter.second.dir.m.begin());
    vends.push_back(iter.second.dir.m.end());
    vnames.push_back(oids[iter.first]);
  }

  // create a map to track the next candidate entry from each shard,
  // if the entry from a specified shard is selected/erased, the next
  // entry from that shard will be inserted for next round selection
  map<string, size_t> candidates;
  for (size_t i = 0; i < vcurrents.size(); ++i) {
    if (vcurrents[i] != vends[i]) {
      candidates[vcurrents[i]->first] = i;
    }
  }

  map<string, bufferlist> updates;
  uint32_t count = 0;
  while (count < num_entries && !candidates.empty()) {
    r = 0;
    // select the next one
    int pos = candidates.begin()->second;
    const string& name = vcurrents[pos]->first;
    struct rgw_bucket_dir_entry& dirent = vcurrents[pos]->second;

    bool force_check = force_check_filter &&
        force_check_filter(dirent.key.name);
    if ((!dirent.exists && !dirent.is_delete_marker()) ||
        !dirent.pending_map.empty() ||
        force_check) {
      /* there are uncommitted ops. We need to check the current
       * state, and if the tags are old we need to do clean-up as
       * well. */
      librados::IoCtx sub_ctx;
      sub_ctx.dup(ioctx);
      r = check_disk_state(sub_ctx, bucket_info, dirent, dirent,
			   updates[vnames[pos]], y);
      if (r < 0 && r != -ENOENT) {
	return r;
      }
    } else {
      r = 0;
    }
    if (r >= 0) {
      ldout(cct, 10) << "RGWRados::cls_bucket_list_ordered: got " <<
	dirent.key.name << "[" << dirent.key.instance << "]" << dendl;
      m[name] = std::move(dirent);
      ++count;
    }

    // refresh the candidates map
    candidates.erase(candidates.begin());
    if (++vcurrents[pos] != vends[pos]) { // note: pre-increment
      candidates[vcurrents[pos]->first] = pos;
    } else if (list_results[pos].is_truncated) {
      // once we exhaust one shard that is truncated, we need to stop,
      // as we cannot be certain that one of the next entries needs to
      // come from that shard; S3 and swift protocols allow returning
      // fewer than what was requested
      break;
    }
  } // while we haven't provided requested # of result entries

  // suggest updates if there is any
  for (auto& miter : updates) {
    if (miter.second.length()) {
      ObjectWriteOperation o;
      cls_rgw_suggest_changes(o, miter.second);
      // we don't care if we lose suggested updates, send them off blindly
      AioCompletion *c =
	librados::Rados::aio_create_completion(nullptr, nullptr);
      ioctx.aio_operate(miter.first, c, &o);
      c->release();
    }
  } // updates loop

  *is_truncated = false;
  // check if all the returned entries are consumed or not
  for (size_t i = 0; i < vcurrents.size(); ++i) {
    if (vcurrents[i] != vends[i] || list_results[i].is_truncated) {
      *is_truncated = true;
      break;
    }
  }

  if (*is_truncated && count < num_entries) {
    ldout(cct, 10) << "RGWRados::" << __func__ <<
      ": INFO requested " << num_entries << " entries but returning " <<
      count << ", which is truncated" << dendl;
  }

  if (!m.empty()) {
    *last_entry = m.rbegin()->first;
  }

  return 0;
}


int RGWRados::cls_bucket_list_unordered(RGWBucketInfo& bucket_info,
					int shard_id,
					const rgw_obj_index_key& start,
					const string& prefix,
					uint32_t num_entries,
					bool list_versions,
					std::vector<rgw_bucket_dir_entry>& ent_list,
					bool *is_truncated,
					rgw_obj_index_key *last_entry,
                                        optional_yield y,
					bool (*force_check_filter)(const string& name)) {
  ldout(cct, 10) << "cls_bucket_list_unordered " << bucket_info.bucket <<
    " start " << start.name << "[" << start.instance <<
    "] num_entries " << num_entries << dendl;

  static MultipartMetaFilter multipart_meta_filter;

  *is_truncated = false;
  RGWSI_RADOS::Pool index_pool;

  map<int, string> oids;
  int r = svc.bi_rados->open_bucket_index(bucket_info, shard_id, &index_pool, &oids, nullptr);
  if (r < 0)
    return r;

  auto& ioctx = index_pool.ioctx();

  const uint32_t num_shards = oids.size();

  rgw_obj_index_key marker = start;
  uint32_t current_shard;
  if (shard_id >= 0) {
    current_shard = shard_id;
  } else if (start.empty()) {
    current_shard = 0u;
  } else {
    // at this point we have a marker (start) that has something in
    // it, so we need to get to the bucket shard index, so we can
    // start reading from there

    std::string key;
    // test whether object name is a multipart meta name
    if(! multipart_meta_filter.filter(start.name, key)) {
      // if multipart_meta_filter fails, must be "regular" (i.e.,
      // unadorned) and the name is the key
      key = start.name;
    }

    // now convert the key (oid) to an rgw_obj_key since that will
    // separate out the namespace, name, and instance
    rgw_obj_key obj_key;
    bool parsed = rgw_obj_key::parse_raw_oid(key, &obj_key);
    if (!parsed) {
      ldout(cct, 0) <<
	"ERROR: RGWRados::cls_bucket_list_unordered received an invalid "
	"start marker: '" << start << "'" << dendl;
      return -EINVAL;
    } else if (obj_key.name.empty()) {
      // if the name is empty that means the object name came in with
      // a namespace only, and therefore we need to start our scan at
      // the first bucket index shard
      current_shard = 0u;
    } else {
      // so now we have the key used to compute the bucket index shard
      // and can extract the specific shard from it
      current_shard = svc.bi_rados->bucket_shard_index(obj_key.name, num_shards);
    }
  }

  uint32_t count = 0u;
  map<string, bufferlist> updates;
  rgw_obj_index_key last_added_entry;
  while (count <= num_entries &&
	 ((shard_id >= 0 && current_shard == uint32_t(shard_id)) ||
	  current_shard < num_shards)) {
    const std::string& oid = oids[current_shard];
    rgw_cls_list_ret result;

    librados::ObjectReadOperation op;
    cls_rgw_bucket_list_op(op, marker, prefix, num_entries,
                           list_versions, &result);
    r = rgw_rados_operate(ioctx, oid, &op, nullptr, null_yield);
    if (r < 0)
      return r;

    for (auto& entry : result.dir.m) {
      rgw_bucket_dir_entry& dirent = entry.second;

      bool force_check = force_check_filter &&
	force_check_filter(dirent.key.name);
      if ((!dirent.exists && !dirent.is_delete_marker()) ||
	  !dirent.pending_map.empty() ||
	  force_check) {
	/* there are uncommitted ops. We need to check the current state,
	 * and if the tags are old we need to do cleanup as well. */
	librados::IoCtx sub_ctx;
	sub_ctx.dup(ioctx);
	r = check_disk_state(sub_ctx, bucket_info, dirent, dirent, updates[oid], y);
	if (r < 0 && r != -ENOENT) {
	  return r;
	}
      } else {
        r = 0;
      }

      // at this point either r >=0 or r == -ENOENT
      if (r >= 0) { // i.e., if r != -ENOENT
	ldout(cct, 10) << "RGWRados::cls_bucket_list_unordered: got " <<
	  dirent.key.name << "[" << dirent.key.instance << "]" << dendl;

	if (count < num_entries) {
	  marker = last_added_entry = dirent.key; // double assign
	  ent_list.emplace_back(std::move(dirent));
	  ++count;
	} else {
	  *is_truncated = true;
	  goto check_updates;
	}
      } else { // r == -ENOENT
	// in the case of -ENOENT, make sure we're advancing marker
	// for possible next call to CLSRGWIssueBucketList
	marker = dirent.key;
      }
    } // entry for loop

    if (!result.is_truncated) {
      // if we reached the end of the shard read next shard
      ++current_shard;
      marker = rgw_obj_index_key();
    }
  } // shard loop

check_updates:

  // suggest updates if there is any
  map<string, bufferlist>::iterator miter = updates.begin();
  for (; miter != updates.end(); ++miter) {
    if (miter->second.length()) {
      ObjectWriteOperation o;
      cls_rgw_suggest_changes(o, miter->second);
      // we don't care if we lose suggested updates, send them off blindly
      AioCompletion *c = librados::Rados::aio_create_completion(nullptr, nullptr);
      ioctx.aio_operate(miter->first, c, &o);
      c->release();
    }
  }

  if (last_entry && !ent_list.empty()) {
    *last_entry = last_added_entry;
  }

  return 0;
} // RGWRados::cls_bucket_list_unordered


int RGWRados::cls_obj_usage_log_add(const string& oid,
				    rgw_usage_log_info& info)
{
  rgw_raw_obj obj(svc.zone->get_zone_params().usage_log_pool, oid);

  rgw_rados_ref ref;
  int r = get_raw_obj_ref(obj, &ref);
  if (r < 0) {
    return r;
  }

  ObjectWriteOperation op;
  cls_rgw_usage_log_add(op, info);

  r = rgw_rados_operate(ref.pool.ioctx(), ref.obj.oid, &op, null_yield);
  return r;
}

int RGWRados::cls_obj_usage_log_read(const string& oid, const string& user, const string& bucket,
                                     uint64_t start_epoch, uint64_t end_epoch, uint32_t max_entries,
                                     string& read_iter, map<rgw_user_bucket, rgw_usage_log_entry>& usage,
				     bool *is_truncated)
{
  rgw_raw_obj obj(svc.zone->get_zone_params().usage_log_pool, oid);

  rgw_rados_ref ref;
  int r = get_raw_obj_ref(obj, &ref);
  if (r < 0) {
    return r;
  }

  *is_truncated = false;

  r = cls_rgw_usage_log_read(ref.pool.ioctx(), ref.obj.oid, user, bucket, start_epoch, end_epoch,
			     max_entries, read_iter, usage, is_truncated);

  return r;
}

static int cls_rgw_usage_log_trim_repeat(rgw_rados_ref ref, const string& user, const string& bucket, uint64_t start_epoch, uint64_t end_epoch)
{
  bool done = false;
  do {
    librados::ObjectWriteOperation op;
    cls_rgw_usage_log_trim(op, user, bucket, start_epoch, end_epoch);
    int r = rgw_rados_operate(ref.pool.ioctx(), ref.obj.oid, &op, null_yield);
    if (r == -ENODATA)
      done = true;
    else if (r < 0)
      return r;
  } while (!done);

  return 0;
}

int RGWRados::cls_obj_usage_log_trim(const string& oid, const string& user, const string& bucket,
                                    uint64_t start_epoch, uint64_t end_epoch)
{
  rgw_raw_obj obj(svc.zone->get_zone_params().usage_log_pool, oid);

  rgw_rados_ref ref;
  int r = get_raw_obj_ref(obj, &ref);
  if (r < 0) {
    return r;
  }

  r = cls_rgw_usage_log_trim_repeat(ref, user, bucket, start_epoch, end_epoch);
  return r;
}

int RGWRados::cls_obj_usage_log_clear(string& oid)
{
  rgw_raw_obj obj(svc.zone->get_zone_params().usage_log_pool, oid);

  rgw_rados_ref ref;
  int r = get_raw_obj_ref(obj, &ref);
  if (r < 0) {
    return r;
  }
  librados::ObjectWriteOperation op;
  cls_rgw_usage_log_clear(op);
  r = rgw_rados_operate(ref.pool.ioctx(), ref.obj.oid, &op, null_yield);
  return r;
}


int RGWRados::remove_objs_from_index(RGWBucketInfo& bucket_info, list<rgw_obj_index_key>& oid_list)
{
  RGWSI_RADOS::Pool index_pool;
  string dir_oid;

  uint8_t suggest_flag = (svc.zone->get_zone().log_data ? CEPH_RGW_DIR_SUGGEST_LOG_OP : 0);

  int r = svc.bi_rados->open_bucket_index(bucket_info, &index_pool, &dir_oid);
  if (r < 0)
    return r;

  bufferlist updates;

  for (auto iter = oid_list.begin(); iter != oid_list.end(); ++iter) {
    rgw_bucket_dir_entry entry;
    entry.key = *iter;
    dout(2) << "RGWRados::remove_objs_from_index bucket=" << bucket_info.bucket << " obj=" << entry.key.name << ":" << entry.key.instance << dendl;
    entry.ver.epoch = (uint64_t)-1; // ULLONG_MAX, needed to that objclass doesn't skip out request
    updates.append(CEPH_RGW_REMOVE | suggest_flag);
    encode(entry, updates);
  }

  bufferlist out;

  r = index_pool.ioctx().exec(dir_oid, RGW_CLASS, RGW_DIR_SUGGEST_CHANGES, updates, out);

  return r;
}

int RGWRados::check_disk_state(librados::IoCtx io_ctx,
                               const RGWBucketInfo& bucket_info,
                               rgw_bucket_dir_entry& list_state,
                               rgw_bucket_dir_entry& object,
                               bufferlist& suggested_updates,
                               optional_yield y)
{
  const rgw_bucket& bucket = bucket_info.bucket;
  uint8_t suggest_flag = (svc.zone->get_zone().log_data ? CEPH_RGW_DIR_SUGGEST_LOG_OP : 0);

  std::string loc;

  rgw_obj obj(bucket, list_state.key);

  string oid;
  get_obj_bucket_and_oid_loc(obj, oid, loc);

  if (loc != list_state.locator) {
    ldout(cct, 0) << "WARNING: generated locator (" << loc << ") is different from listed locator (" << list_state.locator << ")" << dendl;
  }

  io_ctx.locator_set_key(list_state.locator);

  RGWObjState *astate = NULL;
  RGWObjectCtx rctx(this->store);
  int r = get_obj_state(&rctx, bucket_info, obj, &astate, false, y);
  if (r < 0)
    return r;

  list_state.pending_map.clear(); // we don't need this and it inflates size
  if (!astate->exists) {
      /* object doesn't exist right now -- hopefully because it's
       * marked as !exists and got deleted */
    if (list_state.exists) {
      /* FIXME: what should happen now? Work out if there are any
       * non-bad ways this could happen (there probably are, but annoying
       * to handle!) */
    }
    // encode a suggested removal of that key
    list_state.ver.epoch = io_ctx.get_last_version();
    list_state.ver.pool = io_ctx.get_id();
    cls_rgw_encode_suggestion(CEPH_RGW_REMOVE, list_state, suggested_updates);
    return -ENOENT;
  }

  string etag;
  string content_type;
  ACLOwner owner;

  object.meta.size = astate->size;
  object.meta.accounted_size = astate->accounted_size;
  object.meta.mtime = astate->mtime;

  map<string, bufferlist>::iterator iter = astate->attrset.find(RGW_ATTR_ETAG);
  if (iter != astate->attrset.end()) {
    etag = rgw_bl_str(iter->second);
  }
  iter = astate->attrset.find(RGW_ATTR_CONTENT_TYPE);
  if (iter != astate->attrset.end()) {
    content_type = rgw_bl_str(iter->second);
  }
  iter = astate->attrset.find(RGW_ATTR_ACL);
  if (iter != astate->attrset.end()) {
    r = decode_policy(iter->second, &owner);
    if (r < 0) {
      dout(0) << "WARNING: could not decode policy for object: " << obj << dendl;
    }
  }

  if (astate->manifest) {
    RGWObjManifest::obj_iterator miter;
    RGWObjManifest& manifest = *astate->manifest;
    for (miter = manifest.obj_begin(); miter != manifest.obj_end(); ++miter) {
      const rgw_raw_obj& raw_loc = miter.get_location().get_raw_obj(this);
      rgw_obj loc;
      RGWSI_Tier_RADOS::raw_obj_to_obj(manifest.get_obj().bucket, raw_loc, &loc);

      if (loc.key.ns == RGW_OBJ_NS_MULTIPART) {
	dout(10) << "check_disk_state(): removing manifest part from index: " << loc << dendl;
	r = delete_obj_index(loc, astate->mtime);
	if (r < 0) {
	  dout(0) << "WARNING: delete_obj_index() returned r=" << r << dendl;
	}
      }
    }
  }

  object.meta.etag = etag;
  object.meta.content_type = content_type;
  object.meta.owner = owner.get_id().to_str();
  object.meta.owner_display_name = owner.get_display_name();

  // encode suggested updates
  list_state.ver.pool = io_ctx.get_id();
  list_state.ver.epoch = astate->epoch;
  list_state.meta.size = object.meta.size;
  list_state.meta.accounted_size = object.meta.accounted_size;
  list_state.meta.mtime = object.meta.mtime;
  list_state.meta.category = main_category;
  list_state.meta.etag = etag;
  list_state.meta.content_type = content_type;
  if (astate->obj_tag.length() > 0)
    list_state.tag = astate->obj_tag.c_str();
  list_state.meta.owner = owner.get_id().to_str();
  list_state.meta.owner_display_name = owner.get_display_name();

  list_state.exists = true;
  cls_rgw_encode_suggestion(CEPH_RGW_UPDATE | suggest_flag, list_state, suggested_updates);
  return 0;
}

int RGWRados::cls_bucket_head(const RGWBucketInfo& bucket_info, int shard_id, vector<rgw_bucket_dir_header>& headers, map<int, string> *bucket_instance_ids)
{
  RGWSI_RADOS::Pool index_pool;
  map<int, string> oids;
  map<int, struct rgw_cls_list_ret> list_results;
  int r = svc.bi_rados->open_bucket_index(bucket_info, shard_id, &index_pool, &oids, bucket_instance_ids);
  if (r < 0) {
    ldout(cct, 20) << "cls_bucket_head: open_bucket_index() returned "
                   << r << dendl;
    return r;
  }

  r = CLSRGWIssueGetDirHeader(index_pool.ioctx(), oids, list_results, cct->_conf->rgw_bucket_index_max_aio)();
  if (r < 0) {
    ldout(cct, 20) << "cls_bucket_head: CLSRGWIssueGetDirHeader() returned "
                   << r << dendl;
    return r;
  }

  map<int, struct rgw_cls_list_ret>::iterator iter = list_results.begin();
  for(; iter != list_results.end(); ++iter) {
    headers.push_back(std::move(iter->second.dir.header));
  }
  return 0;
}

int RGWRados::cls_bucket_head_async(const RGWBucketInfo& bucket_info, int shard_id, RGWGetDirHeader_CB *ctx, int *num_aio)
{
  RGWSI_RADOS::Pool index_pool;
  map<int, string> bucket_objs;
  int r = svc.bi_rados->open_bucket_index(bucket_info, shard_id, &index_pool, &bucket_objs, nullptr);
  if (r < 0)
    return r;

  map<int, string>::iterator iter = bucket_objs.begin();
  for (; iter != bucket_objs.end(); ++iter) {
    r = cls_rgw_get_dir_header_async(index_pool.ioctx(), iter->second, static_cast<RGWGetDirHeader_CB*>(ctx->get()));
    if (r < 0) {
      ctx->put();
      break;
    } else {
      (*num_aio)++;
    }
  }
  return r;
}

int RGWRados::check_bucket_shards(const RGWBucketInfo& bucket_info,
				  const rgw_bucket& bucket,
				  uint64_t num_objs)
{
  if (! cct->_conf.get_val<bool>("rgw_dynamic_resharding")) {
      return 0;
  }

  bool need_resharding = false;
  uint32_t num_source_shards =
    (bucket_info.num_shards > 0 ? bucket_info.num_shards : 1);
  const uint32_t max_dynamic_shards =
    uint32_t(cct->_conf.get_val<uint64_t>("rgw_max_dynamic_shards"));

  if (num_source_shards >= max_dynamic_shards) {
    return 0;
  }

  uint32_t suggested_num_shards = 0;
  const uint64_t max_objs_per_shard =
    cct->_conf.get_val<uint64_t>("rgw_max_objs_per_shard");

  quota_handler->check_bucket_shards(max_objs_per_shard, num_source_shards,
				     bucket, num_objs, need_resharding,
				     &suggested_num_shards);
  if (! need_resharding) {
    return 0;
  }

  const uint32_t final_num_shards =
    RGWBucketReshard::get_preferred_shards(suggested_num_shards,
					   max_dynamic_shards);
  // final verification, so we don't reduce number of shards
  if (final_num_shards <= num_source_shards) {
    return 0;
  }

  ldout(cct, 20) << "RGWRados::" << __func__ << " bucket " << bucket.name <<
    " needs resharding; current num shards " << bucket_info.num_shards <<
    "; new num shards " << final_num_shards << " (suggested " <<
    suggested_num_shards << ")" << dendl;

  return add_bucket_to_reshard(bucket_info, final_num_shards);
}

int RGWRados::add_bucket_to_reshard(const RGWBucketInfo& bucket_info, uint32_t new_num_shards)
{
  RGWReshard reshard(this->store);

  uint32_t num_source_shards = (bucket_info.num_shards > 0 ? bucket_info.num_shards : 1);

  new_num_shards = std::min(new_num_shards, get_max_bucket_shards());
  if (new_num_shards <= num_source_shards) {
    ldout(cct, 20) << "not resharding bucket name=" << bucket_info.bucket.name << ", orig_num=" << num_source_shards << ", new_num_shards=" << new_num_shards << dendl;
    return 0;
  }

  cls_rgw_reshard_entry entry;
  entry.time = real_clock::now();
  entry.tenant = bucket_info.owner.tenant;
  entry.bucket_name = bucket_info.bucket.name;
  entry.bucket_id = bucket_info.bucket.bucket_id;
  entry.old_num_shards = num_source_shards;
  entry.new_num_shards = new_num_shards;

  return reshard.add(entry);
}

int RGWRados::check_quota(const rgw_user& bucket_owner, rgw_bucket& bucket,
                          RGWQuotaInfo& user_quota, RGWQuotaInfo& bucket_quota, uint64_t obj_size, bool check_size_only)
{
  // if we only check size, then num_objs will set to 0
  if(check_size_only)
    return quota_handler->check_quota(bucket_owner, bucket, user_quota, bucket_quota, 0, obj_size);

  return quota_handler->check_quota(bucket_owner, bucket, user_quota, bucket_quota, 1, obj_size);
}

int RGWRados::get_target_shard_id(const RGWBucketInfo& bucket_info, const string& obj_key,
                                  int *shard_id)
{
  int r = 0;
  switch (bucket_info.bucket_index_shard_hash_type) {
    case RGWBucketInfo::MOD:
      if (!bucket_info.num_shards) {
        if (shard_id) {
          *shard_id = -1;
        }
      } else {
        uint32_t sid = svc.bi_rados->bucket_shard_index(obj_key, bucket_info.num_shards);
        if (shard_id) {
          *shard_id = (int)sid;
        }
      }
      break;
    default:
      r = -ENOTSUP;
  }
  return r;
}

uint64_t RGWRados::instance_id()
{
  return get_rados_handle()->get_instance_id();
}

uint64_t RGWRados::next_bucket_id()
{
  std::lock_guard l{bucket_id_lock};
  return ++max_bucket_id;
}

librados::Rados* RGWRados::get_rados_handle()
{
  return &rados;
}

int RGWRados::delete_raw_obj_aio(const rgw_raw_obj& obj, list<librados::AioCompletion *>& handles)
{
  rgw_rados_ref ref;
  int ret = get_raw_obj_ref(obj, &ref);
  if (ret < 0) {
    lderr(cct) << "ERROR: failed to get obj ref with ret=" << ret << dendl;
    return ret;
  }

  ObjectWriteOperation op;
  list<string> prefixes;
  cls_rgw_remove_obj(op, prefixes);

  AioCompletion *c = librados::Rados::aio_create_completion(nullptr, nullptr);
  ret = ref.pool.ioctx().aio_operate(ref.obj.oid, c, &op);
  if (ret < 0) {
    lderr(cct) << "ERROR: AioOperate failed with ret=" << ret << dendl;
    c->release();
    return ret;
  }

  handles.push_back(c);

  return 0;
}

int RGWRados::delete_obj_aio(const rgw_obj& obj,
                             RGWBucketInfo& bucket_info, RGWObjState *astate,
                             list<librados::AioCompletion *>& handles, bool keep_index_consistent,
                             optional_yield y)
{
  rgw_rados_ref ref;
  int ret = get_obj_head_ref(bucket_info, obj, &ref);
  if (ret < 0) {
    lderr(cct) << "ERROR: failed to get obj ref with ret=" << ret << dendl;
    return ret;
  }

  if (keep_index_consistent) {
    RGWRados::Bucket bop(this, bucket_info);
    RGWRados::Bucket::UpdateIndex index_op(&bop, obj);

    ret = index_op.prepare(CLS_RGW_OP_DEL, &astate->write_tag, y);
    if (ret < 0) {
      lderr(cct) << "ERROR: failed to prepare index op with ret=" << ret << dendl;
      return ret;
    }
  }

  ObjectWriteOperation op;
  list<string> prefixes;
  cls_rgw_remove_obj(op, prefixes);

  AioCompletion *c = librados::Rados::aio_create_completion(nullptr, nullptr);
  ret = ref.pool.ioctx().aio_operate(ref.obj.oid, c, &op);
  if (ret < 0) {
    lderr(cct) << "ERROR: AioOperate failed with ret=" << ret << dendl;
    c->release();
    return ret;
  }

  handles.push_back(c);

  if (keep_index_consistent) {
    ret = delete_obj_index(obj, astate->mtime);
    if (ret < 0) {
      lderr(cct) << "ERROR: failed to delete obj index with ret=" << ret << dendl;
      return ret;
    }
  }
  return ret;
}<|MERGE_RESOLUTION|>--- conflicted
+++ resolved
@@ -2181,11 +2181,8 @@
           /* continue anyway */
         }
       }
-<<<<<<< HEAD
 
       info = std::move(orig_info);
-=======
->>>>>>> b35323f6
       /* ret == -EEXIST here */
     }
     return ret;
