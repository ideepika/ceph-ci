// -*- mode:C++; tab-width:8; c-basic-offset:2; indent-tabs-mode:t -*-
// vim: ts=8 sw=2 smarttab

#include <errno.h>
#include <array>
#include <string.h>

#include "common/ceph_crypto.h"
#include "common/Formatter.h"
#include "common/utf8.h"
#include "common/ceph_json.h"
#include "common/safe_io.h"
#include <boost/algorithm/string.hpp>
#include <boost/algorithm/string/replace.hpp>
#include <boost/utility/string_view.hpp>

#include "rgw_rest.h"
#include "rgw_rest_s3.h"
#include "rgw_rest_s3website.h"
#include "rgw_auth_s3.h"
#include "rgw_acl.h"
#include "rgw_policy_s3.h"
#include "rgw_user.h"
#include "rgw_cors.h"
#include "rgw_cors_s3.h"
#include "rgw_tag_s3.h"

#include "rgw_client_io.h"

#include "rgw_keystone.h"
#include "rgw_auth_keystone.h"
#include "rgw_auth_registry.h"

#include "rgw_es_query.h"

#include <typeinfo> // for 'typeid'

#include "rgw_ldap.h"
#include "rgw_token.h"
#include "rgw_rest_role.h"
#include "rgw_crypt.h"
#include "rgw_crypt_sanitize.h"

#include "include/assert.h"

#define dout_context g_ceph_context
#define dout_subsys ceph_subsys_rgw

using namespace rgw;
using namespace ceph::crypto;

using std::get;

void list_all_buckets_start(struct req_state *s)
{
  s->formatter->open_array_section_in_ns("ListAllMyBucketsResult", XMLNS_AWS_S3);
}

void list_all_buckets_end(struct req_state *s)
{
  s->formatter->close_section();
}

void dump_bucket(struct req_state *s, RGWBucketEnt& obj)
{
  s->formatter->open_object_section("Bucket");
  s->formatter->dump_string("Name", obj.bucket.name);
  dump_time(s, "CreationDate", &obj.creation_time);
  s->formatter->close_section();
}

void rgw_get_errno_s3(rgw_http_error *e , int err_no)
{
  rgw_http_errors::const_iterator r = rgw_http_s3_errors.find(err_no);

  if (r != rgw_http_s3_errors.end()) {
    e->http_ret = r->second.first;
    e->s3_code = r->second.second;
  } else {
    e->http_ret = 500;
    e->s3_code = "UnknownError";
  }
}

struct response_attr_param {
  const char *param;
  const char *http_attr;
};

static struct response_attr_param resp_attr_params[] = {
  {"response-content-type", "Content-Type"},
  {"response-content-language", "Content-Language"},
  {"response-expires", "Expires"},
  {"response-cache-control", "Cache-Control"},
  {"response-content-disposition", "Content-Disposition"},
  {"response-content-encoding", "Content-Encoding"},
  {NULL, NULL},
};

int RGWGetObj_ObjStore_S3Website::send_response_data(bufferlist& bl, off_t bl_ofs, off_t bl_len) {
  map<string, bufferlist>::iterator iter;
  iter = attrs.find(RGW_ATTR_AMZ_WEBSITE_REDIRECT_LOCATION);
  if (iter != attrs.end()) {
    bufferlist &bl = iter->second;
    s->redirect = bl.c_str();
    s->err.http_ret = 301;
    ldout(s->cct, 20) << __CEPH_ASSERT_FUNCTION << " redirecting per x-amz-website-redirect-location=" << s->redirect << dendl;
    op_ret = -ERR_WEBSITE_REDIRECT;
    set_req_state_err(s, op_ret);
    dump_errno(s);
    dump_content_length(s, 0);
    dump_redirect(s, s->redirect);
    end_header(s, this);
    return op_ret;
  } else {
    return RGWGetObj_ObjStore_S3::send_response_data(bl, bl_ofs, bl_len);
  }
}

int RGWGetObj_ObjStore_S3Website::send_response_data_error()
{
  return RGWGetObj_ObjStore_S3::send_response_data_error();
}

int RGWGetObj_ObjStore_S3::get_params()
{
  // for multisite sync requests, only read the slo manifest itself, rather than
  // all of the data from its parts. the parts will sync as separate objects
  skip_manifest = s->info.args.exists(RGW_SYS_PARAM_PREFIX "sync-manifest");

  // multisite sync requests should fetch encrypted data, along with the
  // attributes needed to support decryption on the other zone
  if (s->system_request) {
    skip_decrypt = s->info.args.exists(RGW_SYS_PARAM_PREFIX "skip-decrypt");
  }

  return RGWGetObj_ObjStore::get_params();
}

int RGWGetObj_ObjStore_S3::send_response_data_error()
{
  bufferlist bl;
  return send_response_data(bl, 0 , 0);
}

template <class T>
int decode_attr_bl_single_value(map<string, bufferlist>& attrs, const char *attr_name, T *result, T def_val)
{
  map<string, bufferlist>::iterator iter = attrs.find(attr_name);
  if (iter == attrs.end()) {
    *result = def_val;
    return 0;
  }
  bufferlist& bl = iter->second;
  if (bl.length() == 0) {
    *result = def_val;
    return 0;
  }
  bufferlist::iterator bliter = bl.begin();
  try {
    decode(*result, bliter);
  } catch (buffer::error& err) {
    return -EIO;
  }
  return 0;
}

int RGWGetObj_ObjStore_S3::send_response_data(bufferlist& bl, off_t bl_ofs,
					      off_t bl_len)
{
  const char *content_type = NULL;
  string content_type_str;
  map<string, string> response_attrs;
  map<string, string>::iterator riter;
  bufferlist metadata_bl;

  if (sent_header)
    goto send_data;

  if (custom_http_ret) {
    set_req_state_err(s, 0);
    dump_errno(s, custom_http_ret);
  } else {
    set_req_state_err(s, (partial_content && !op_ret) ? STATUS_PARTIAL_CONTENT
                  : op_ret);
    dump_errno(s);
  }

  if (op_ret)
    goto done;

  if (range_str)
    dump_range(s, start, end, s->obj_size);

  if (s->system_request &&
      s->info.args.exists(RGW_SYS_PARAM_PREFIX "prepend-metadata")) {

    dump_header(s, "Rgwx-Object-Size", (long long)total_len);

    if (rgwx_stat) {
      /*
       * in this case, we're not returning the object's content, only the prepended
       * extra metadata
       */
      total_len = 0;
    }

    /* JSON encode object metadata */
    JSONFormatter jf;
    jf.open_object_section("obj_metadata");
    encode_json("attrs", attrs, &jf);
    utime_t ut(lastmod);
    encode_json("mtime", ut, &jf);
    jf.close_section();
    stringstream ss;
    jf.flush(ss);
    metadata_bl.append(ss.str());
    dump_header(s, "Rgwx-Embedded-Metadata-Len", metadata_bl.length());
    total_len += metadata_bl.length();
  }

  if (s->system_request && !real_clock::is_zero(lastmod)) {
    /* we end up dumping mtime in two different methods, a bit redundant */
    dump_epoch_header(s, "Rgwx-Mtime", lastmod);
    uint64_t pg_ver = 0;
    int r = decode_attr_bl_single_value(attrs, RGW_ATTR_PG_VER, &pg_ver, (uint64_t)0);
    if (r < 0) {
      ldout(s->cct, 0) << "ERROR: failed to decode pg ver attr, ignoring" << dendl;
    }
    dump_header(s, "Rgwx-Obj-PG-Ver", pg_ver);

    uint32_t source_zone_short_id = 0;
    r = decode_attr_bl_single_value(attrs, RGW_ATTR_SOURCE_ZONE, &source_zone_short_id, (uint32_t)0);
    if (r < 0) {
      ldout(s->cct, 0) << "ERROR: failed to decode pg ver attr, ignoring" << dendl;
    }
    if (source_zone_short_id != 0) {
      dump_header(s, "Rgwx-Source-Zone-Short-Id", source_zone_short_id);
    }
  }

  for (auto &it : crypt_http_responses)
    dump_header(s, it.first, it.second);

  dump_content_length(s, total_len);
  dump_last_modified(s, lastmod);
  dump_header_if_nonempty(s, "x-amz-version-id", version_id);

  if (! op_ret) {
    if (! lo_etag.empty()) {
      /* Handle etag of Swift API's large objects (DLO/SLO). It's entirerly
       * legit to perform GET on them through S3 API. In such situation,
       * a client should receive the composited content with corresponding
       * etag value. */
      dump_etag(s, lo_etag);
    } else {
      auto iter = attrs.find(RGW_ATTR_ETAG);
      if (iter != attrs.end()) {
        dump_etag(s, iter->second);
      }
    }

    for (struct response_attr_param *p = resp_attr_params; p->param; p++) {
      bool exists;
      string val = s->info.args.get(p->param, &exists);
      if (exists) {
	if (strcmp(p->param, "response-content-type") != 0) {
	  response_attrs[p->http_attr] = val;
	} else {
	  content_type_str = val;
	  content_type = content_type_str.c_str();
	}
      }
    }

    for (auto iter = attrs.begin(); iter != attrs.end(); ++iter) {
      const char *name = iter->first.c_str();
      map<string, string>::iterator aiter = rgw_to_http_attrs.find(name);
      if (aiter != rgw_to_http_attrs.end()) {
        if (response_attrs.count(aiter->second) == 0) {
          /* Was not already overridden by a response param. */
          response_attrs[aiter->second] = iter->second.c_str();
        }
      } else if (iter->first.compare(RGW_ATTR_CONTENT_TYPE) == 0) {
        /* Special handling for content_type. */
        if (!content_type) {
          content_type = iter->second.c_str();
        }
      } else if (strcmp(name, RGW_ATTR_SLO_UINDICATOR) == 0) {
        // this attr has an extra length prefix from encode() in prior versions
        dump_header(s, "X-Object-Meta-Static-Large-Object", "True");
      } else if (strncmp(name, RGW_ATTR_META_PREFIX,
			 sizeof(RGW_ATTR_META_PREFIX)-1) == 0) {
        /* User custom metadata. */
        name += sizeof(RGW_ATTR_PREFIX) - 1;
        dump_header(s, name, iter->second);
      } else if (iter->first.compare(RGW_ATTR_TAGS) == 0) {
        RGWObjTags obj_tags;
        try{
          bufferlist::iterator it = iter->second.begin();
          obj_tags.decode(it);
        } catch (buffer::error &err) {
          ldout(s->cct,0) << "Error caught buffer::error couldn't decode TagSet " << dendl;
        }
        dump_header(s, RGW_AMZ_TAG_COUNT, obj_tags.count());
      }
    }
  }

done:
  for (riter = response_attrs.begin(); riter != response_attrs.end();
       ++riter) {
    dump_header(s, riter->first, riter->second);
  }

  if (op_ret == -ERR_NOT_MODIFIED) {
      end_header(s, this);
  } else {
      if (!content_type)
          content_type = "binary/octet-stream";

      end_header(s, this, content_type);
  }

  if (metadata_bl.length()) {
    dump_body(s, metadata_bl);
  }
  sent_header = true;

send_data:
  if (get_data && !op_ret) {
    int r = dump_body(s, bl.c_str() + bl_ofs, bl_len);
    if (r < 0)
      return r;
  }

  return 0;
}

int RGWGetObj_ObjStore_S3::get_decrypt_filter(std::unique_ptr<RGWGetDataCB> *filter, RGWGetDataCB* cb, bufferlist* manifest_bl)
{
  if (skip_decrypt) { // bypass decryption for multisite sync requests
    return 0;
  }

  int res = 0;
  std::unique_ptr<BlockCrypt> block_crypt;
  res = rgw_s3_prepare_decrypt(s, attrs, &block_crypt, crypt_http_responses);
  if (res == 0) {
    if (block_crypt != nullptr) {
      auto f = std::unique_ptr<RGWGetObj_BlockDecrypt>(new RGWGetObj_BlockDecrypt(s->cct, cb, std::move(block_crypt)));
      //RGWGetObj_BlockDecrypt* f = new RGWGetObj_BlockDecrypt(s->cct, cb, std::move(block_crypt));
      if (f != nullptr) {
        if (manifest_bl != nullptr) {
          res = f->read_manifest(*manifest_bl);
          if (res == 0) {
            *filter = std::move(f);
          }
        }
      }
    }
  }
  return res;
}

void RGWGetObjTags_ObjStore_S3::send_response_data(bufferlist& bl)
{
  dump_errno(s);
  end_header(s, this, "application/xml");
  dump_start(s);

  s->formatter->open_object_section_in_ns("Tagging", XMLNS_AWS_S3);
  s->formatter->open_object_section("TagSet");
  if (has_tags){
    RGWObjTagSet_S3 tagset;
    bufferlist::iterator iter = bl.begin();
    try {
      tagset.decode(iter);
    } catch (buffer::error& err) {
      ldout(s->cct,0) << "ERROR: caught buffer::error, couldn't decode TagSet" << dendl;
      op_ret= -EIO;
      return;
    }
    tagset.dump_xml(s->formatter);
  }
  s->formatter->close_section();
  s->formatter->close_section();
  rgw_flush_formatter_and_reset(s, s->formatter);
}


int RGWPutObjTags_ObjStore_S3::get_params()
{
  RGWObjTagsXMLParser parser;

  if (!parser.init()){
    return -EINVAL;
  }

  char *data=nullptr;
  int len=0;

  const auto max_size = s->cct->_conf->rgw_max_put_param_size;
  int r = rgw_rest_read_all_input(s, &data, &len, max_size, false);

  if (r < 0)
    return r;

  auto data_deleter = std::unique_ptr<char, decltype(free)*>{data, free};

  if (!parser.parse(data, len, 1)) {
    return -ERR_MALFORMED_XML;
  }

  RGWObjTagSet_S3 *obj_tags_s3;
  RGWObjTagging_S3 *tagging;

  tagging = static_cast<RGWObjTagging_S3 *>(parser.find_first("Tagging"));
  obj_tags_s3 = static_cast<RGWObjTagSet_S3 *>(tagging->find_first("TagSet"));
  if(!obj_tags_s3){
    return -ERR_MALFORMED_XML;
  }

  RGWObjTags obj_tags;
  r = obj_tags_s3->rebuild(obj_tags);
  if (r < 0)
    return r;

  obj_tags.encode(tags_bl);
  ldout(s->cct, 20) << "Read " << obj_tags.count() << "tags" << dendl;

  return 0;
}

void RGWPutObjTags_ObjStore_S3::send_response()
{
  if (op_ret)
    set_req_state_err(s, op_ret);
  dump_errno(s);
  end_header(s, this, "application/xml");
  dump_start(s);

}

void RGWDeleteObjTags_ObjStore_S3::send_response()
{
  int r = op_ret;
  if (r == -ENOENT)
    r = 0;
  if (!r)
    r = STATUS_NO_CONTENT;

  set_req_state_err(s, r);
  dump_errno(s);
  end_header(s, this);
}

void RGWListBuckets_ObjStore_S3::send_response_begin(bool has_buckets)
{
  if (op_ret)
    set_req_state_err(s, op_ret);
  dump_errno(s);
  dump_start(s);
  end_header(s, NULL, "application/xml");

  if (! op_ret) {
    list_all_buckets_start(s);
    dump_owner(s, s->user->user_id, s->user->display_name);
    s->formatter->open_array_section("Buckets");
    sent_data = true;
  }
}

void RGWListBuckets_ObjStore_S3::send_response_data(RGWUserBuckets& buckets)
{
  if (!sent_data)
    return;

  map<string, RGWBucketEnt>& m = buckets.get_buckets();
  map<string, RGWBucketEnt>::iterator iter;

  for (iter = m.begin(); iter != m.end(); ++iter) {
    RGWBucketEnt obj = iter->second;
    dump_bucket(s, obj);
  }
  rgw_flush_formatter(s, s->formatter);
}

void RGWListBuckets_ObjStore_S3::send_response_end()
{
  if (sent_data) {
    s->formatter->close_section();
    list_all_buckets_end(s);
    rgw_flush_formatter_and_reset(s, s->formatter);
  }
}

int RGWGetUsage_ObjStore_S3::get_params()
{
  start_date = s->info.args.get("start-date");
  end_date = s->info.args.get("end-date"); 
  return 0;
}

static void dump_usage_categories_info(Formatter *formatter, const rgw_usage_log_entry& entry, map<string, bool> *categories)
{
  formatter->open_array_section("categories");
  map<string, rgw_usage_data>::const_iterator uiter;
  for (uiter = entry.usage_map.begin(); uiter != entry.usage_map.end(); ++uiter) {
    if (categories && !categories->empty() && !categories->count(uiter->first))
      continue;
    const rgw_usage_data& usage = uiter->second;
    formatter->open_object_section("Entry");
    formatter->dump_string("Category", uiter->first);
    formatter->dump_int("BytesSent", usage.bytes_sent);
    formatter->dump_int("BytesReceived", usage.bytes_received);
    formatter->dump_int("Ops", usage.ops);
    formatter->dump_int("SuccessfulOps", usage.successful_ops);
    formatter->close_section(); // Entry
  }
  formatter->close_section(); // Category
}

static void dump_usage_bucket_info(Formatter *formatter, const std::string& name, const cls_user_bucket_entry& entry)
{
  formatter->open_object_section("Entry");
  formatter->dump_string("Bucket", name);
  formatter->dump_int("Bytes", entry.size);
  formatter->dump_int("Bytes_Rounded", entry.size_rounded);
  formatter->close_section(); // entry
}

void RGWGetUsage_ObjStore_S3::send_response()
{
  if (op_ret < 0)
    set_req_state_err(s, op_ret);
  dump_errno(s);

  end_header(s, this, "application/xml");
  dump_start(s);
  if (op_ret < 0)
    return;

  Formatter *formatter = s->formatter;
  string last_owner;
  bool user_section_open = false;
  
  formatter->open_object_section("Usage");
  if (show_log_entries) {
    formatter->open_array_section("Entries");
  }
  map<rgw_user_bucket, rgw_usage_log_entry>::iterator iter;
  for (iter = usage.begin(); iter != usage.end(); ++iter) {
    const rgw_user_bucket& ub = iter->first;
    const rgw_usage_log_entry& entry = iter->second;

    if (show_log_entries) {
      if (ub.user.compare(last_owner) != 0) {
        if (user_section_open) {
          formatter->close_section();
          formatter->close_section();
        }
        formatter->open_object_section("User");
        formatter->dump_string("Owner", ub.user);
        formatter->open_array_section("Buckets");
        user_section_open = true;
        last_owner = ub.user;
      }
      formatter->open_object_section("Bucket");
      formatter->dump_string("Bucket", ub.bucket);
      utime_t ut(entry.epoch, 0);
      ut.gmtime(formatter->dump_stream("Time"));
      formatter->dump_int("Epoch", entry.epoch);
      dump_usage_categories_info(formatter, entry, &categories);
      formatter->close_section(); // bucket
    }

    summary_map[ub.user].aggregate(entry, &categories);
  }

  if (show_log_entries) {
     if (user_section_open) {
       formatter->close_section(); // buckets
       formatter->close_section(); //user
     }
     formatter->close_section(); // entries
   }

   if (show_log_sum) {
     formatter->open_array_section("Summary");
     map<string, rgw_usage_log_entry>::iterator siter;
     for (siter = summary_map.begin(); siter != summary_map.end(); ++siter) {
       const rgw_usage_log_entry& entry = siter->second;
       formatter->open_object_section("User");
       formatter->dump_string("User", siter->first);
       dump_usage_categories_info(formatter, entry, &categories);
       rgw_usage_data total_usage;
       entry.sum(total_usage, categories);
       formatter->open_object_section("Total");
       formatter->dump_int("BytesSent", total_usage.bytes_sent);
       formatter->dump_int("BytesReceived", total_usage.bytes_received);
       formatter->dump_int("Ops", total_usage.ops);
       formatter->dump_int("SuccessfulOps", total_usage.successful_ops);
       formatter->close_section(); // total
       formatter->close_section(); // user
     }

     if (s->cct->_conf->rgw_rest_getusage_op_compat) {
       formatter->open_object_section("Stats");
     }

     formatter->dump_int("TotalBytes", header.stats.total_bytes);
     formatter->dump_int("TotalBytesRounded", header.stats.total_bytes_rounded);
     formatter->dump_int("TotalEntries", header.stats.total_entries);

     if (s->cct->_conf->rgw_rest_getusage_op_compat) {
       formatter->close_section(); //Stats
     }

     formatter->close_section(); // summary
   }

  formatter->open_array_section("CapacityUsed");
  formatter->open_object_section("User");
  formatter->open_array_section("Buckets");
  for (const auto& biter : buckets_usage) {
    const cls_user_bucket_entry& entry = biter.second;
    dump_usage_bucket_info(formatter, biter.first, entry);
  }
  formatter->close_section(); // Buckets
  formatter->close_section(); // User
  formatter->close_section(); // CapacityUsed

  formatter->close_section(); // usage
  rgw_flush_formatter_and_reset(s, s->formatter);
}

int RGWListBucket_ObjStore_S3::get_params()
{
  list_versions = s->info.args.exists("versions");
  prefix = s->info.args.get("prefix");
  if (!list_versions) {
    marker = s->info.args.get("marker");
  } else {
    marker.name = s->info.args.get("key-marker");
    marker.instance = s->info.args.get("version-id-marker");
  }
  max_keys = s->info.args.get("max-keys");
  op_ret = parse_max_keys();
  if (op_ret < 0) {
    return op_ret;
  }
  delimiter = s->info.args.get("delimiter");
  encoding_type = s->info.args.get("encoding-type");
  if (s->system_request) {
    s->info.args.get_bool("objs-container", &objs_container, false);
    const char *shard_id_str = s->info.env->get("HTTP_RGWX_SHARD_ID");
    if (shard_id_str) {
      string err;
      shard_id = strict_strtol(shard_id_str, 10, &err);
      if (!err.empty()) {
        ldout(s->cct, 5) << "bad shard id specified: " << shard_id_str << dendl;
        return -EINVAL;
      }
    } else {
      shard_id = s->bucket_instance_shard_id;
    }
  }
  return 0;
}

void RGWListBucket_ObjStore_S3::send_versioned_response()
{
  s->formatter->open_object_section_in_ns("ListVersionsResult", XMLNS_AWS_S3);
  if (!s->bucket_tenant.empty())
    s->formatter->dump_string("Tenant", s->bucket_tenant);
  s->formatter->dump_string("Name", s->bucket_name);
  s->formatter->dump_string("Prefix", prefix);
  s->formatter->dump_string("KeyMarker", marker.name);
  s->formatter->dump_string("VersionIdMarker", marker.instance);
  if (is_truncated && !next_marker.empty()) {
    s->formatter->dump_string("NextKeyMarker", next_marker.name);
    s->formatter->dump_string("NextVersionIdMarker", next_marker.instance);
  }
  s->formatter->dump_int("MaxKeys", max);
  if (!delimiter.empty())
    s->formatter->dump_string("Delimiter", delimiter);

  s->formatter->dump_string("IsTruncated", (max && is_truncated ? "true"
					    : "false"));

  bool encode_key = false;
  if (strcasecmp(encoding_type.c_str(), "url") == 0) {
    s->formatter->dump_string("EncodingType", "url");
    encode_key = true;
  }

  if (op_ret >= 0) {
    if (objs_container) {
      s->formatter->open_array_section("Entries");
    }

    vector<rgw_bucket_dir_entry>::iterator iter;
    for (iter = objs.begin(); iter != objs.end(); ++iter) {
      const char *section_name = (iter->is_delete_marker() ? "DeleteMarker"
				  : "Version");
      s->formatter->open_object_section(section_name);
      if (objs_container) {
        s->formatter->dump_bool("IsDeleteMarker", iter->is_delete_marker());
      }
      rgw_obj_key key(iter->key);
      if (encode_key) {
	string key_name;
	url_encode(key.name, key_name);
	s->formatter->dump_string("Key", key_name);
      } else {
	s->formatter->dump_string("Key", key.name);
      }
      string version_id = key.instance;
      if (version_id.empty()) {
	version_id = "null";
      }
      if (s->system_request) {
        if (iter->versioned_epoch > 0) {
          s->formatter->dump_int("VersionedEpoch", iter->versioned_epoch);
        }
        s->formatter->dump_string("RgwxTag", iter->tag);
        utime_t ut(iter->meta.mtime);
        ut.gmtime_nsec(s->formatter->dump_stream("RgwxMtime"));
      }
      s->formatter->dump_string("VersionId", version_id);
      s->formatter->dump_bool("IsLatest", iter->is_current());
      dump_time(s, "LastModified", &iter->meta.mtime);
      if (!iter->is_delete_marker()) {
	s->formatter->dump_format("ETag", "\"%s\"", iter->meta.etag.c_str());
	s->formatter->dump_int("Size", iter->meta.accounted_size);
	s->formatter->dump_string("StorageClass", "STANDARD");
      }
      dump_owner(s, iter->meta.owner, iter->meta.owner_display_name);
      s->formatter->close_section();
    }
    if (objs_container) {
      s->formatter->close_section();
    }

    if (!common_prefixes.empty()) {
      map<string, bool>::iterator pref_iter;
      for (pref_iter = common_prefixes.begin();
	   pref_iter != common_prefixes.end(); ++pref_iter) {
	s->formatter->open_array_section("CommonPrefixes");
	s->formatter->dump_string("Prefix", pref_iter->first);
	s->formatter->close_section();
      }
    }
  }
  s->formatter->close_section();
  rgw_flush_formatter_and_reset(s, s->formatter);
}

void RGWListBucket_ObjStore_S3::send_response()
{
  if (op_ret < 0)
    set_req_state_err(s, op_ret);
  dump_errno(s);

  end_header(s, this, "application/xml");
  dump_start(s);
  if (op_ret < 0)
    return;

  if (list_versions) {
    send_versioned_response();
    return;
  }

  s->formatter->open_object_section_in_ns("ListBucketResult", XMLNS_AWS_S3);
  if (!s->bucket_tenant.empty())
    s->formatter->dump_string("Tenant", s->bucket_tenant);
  s->formatter->dump_string("Name", s->bucket_name);
  s->formatter->dump_string("Prefix", prefix);
  s->formatter->dump_string("Marker", marker.name);
  if (is_truncated && !next_marker.empty())
    s->formatter->dump_string("NextMarker", next_marker.name);
  s->formatter->dump_int("MaxKeys", max);
  if (!delimiter.empty())
    s->formatter->dump_string("Delimiter", delimiter);

  s->formatter->dump_string("IsTruncated", (max && is_truncated ? "true"
					    : "false"));

  bool encode_key = false;
  if (strcasecmp(encoding_type.c_str(), "url") == 0) {
    s->formatter->dump_string("EncodingType", "url");
    encode_key = true;
  }

  if (op_ret >= 0) {
    vector<rgw_bucket_dir_entry>::iterator iter;
    for (iter = objs.begin(); iter != objs.end(); ++iter) {
      rgw_obj_key key(iter->key);
      s->formatter->open_array_section("Contents");
      if (encode_key) {
	string key_name;
	url_encode(key.name, key_name);
	s->formatter->dump_string("Key", key_name);
      } else {
	s->formatter->dump_string("Key", key.name);
      }
      dump_time(s, "LastModified", &iter->meta.mtime);
      s->formatter->dump_format("ETag", "\"%s\"", iter->meta.etag.c_str());
      s->formatter->dump_int("Size", iter->meta.accounted_size);
      s->formatter->dump_string("StorageClass", "STANDARD");
      dump_owner(s, iter->meta.owner, iter->meta.owner_display_name);
      if (s->system_request) {
        s->formatter->dump_string("RgwxTag", iter->tag);
      }
      s->formatter->close_section();
    }
    if (!common_prefixes.empty()) {
      map<string, bool>::iterator pref_iter;
      for (pref_iter = common_prefixes.begin();
	   pref_iter != common_prefixes.end(); ++pref_iter) {
	s->formatter->open_array_section("CommonPrefixes");
	s->formatter->dump_string("Prefix", pref_iter->first);
	s->formatter->close_section();
      }
    }
  }
  s->formatter->close_section();
  rgw_flush_formatter_and_reset(s, s->formatter);
}

void RGWGetBucketLogging_ObjStore_S3::send_response()
{
  dump_errno(s);
  end_header(s, this, "application/xml");
  dump_start(s);

  s->formatter->open_object_section_in_ns("BucketLoggingStatus", XMLNS_AWS_S3);
  s->formatter->close_section();
  rgw_flush_formatter_and_reset(s, s->formatter);
}

void RGWGetBucketLocation_ObjStore_S3::send_response()
{
  dump_errno(s);
  end_header(s, this);
  dump_start(s);

  RGWZoneGroup zonegroup;
  string api_name;

  int ret = store->get_zonegroup(s->bucket_info.zonegroup, zonegroup);
  if (ret >= 0) {
    api_name = zonegroup.api_name;
  } else  {
    if (s->bucket_info.zonegroup != "default") {
      api_name = s->bucket_info.zonegroup;
    }
  }

  s->formatter->dump_format_ns("LocationConstraint", XMLNS_AWS_S3,
			       "%s", api_name.c_str());
  rgw_flush_formatter_and_reset(s, s->formatter);
}

void RGWGetBucketVersioning_ObjStore_S3::send_response()
{
  dump_errno(s);
  end_header(s, this, "application/xml");
  dump_start(s);

  s->formatter->open_object_section_in_ns("VersioningConfiguration", XMLNS_AWS_S3);
  if (versioned) {
    const char *status = (versioning_enabled ? "Enabled" : "Suspended");
    s->formatter->dump_string("Status", status);
  }
  s->formatter->close_section();
  rgw_flush_formatter_and_reset(s, s->formatter);
}

class RGWSetBucketVersioningParser : public RGWXMLParser
{
  XMLObj *alloc_obj(const char *el) override {
    return new XMLObj;
  }

public:
  RGWSetBucketVersioningParser() {}
  ~RGWSetBucketVersioningParser() override {}

  int get_versioning_status(int *status) {
    XMLObj *config = find_first("VersioningConfiguration");
    if (!config)
      return -EINVAL;

    *status = VersioningNotChanged;

    XMLObj *field = config->find_first("Status");
    if (!field)
      return 0;

    *status = VersioningSuspended;
    string& s = field->get_data();

    if (stringcasecmp(s, "Enabled") == 0) {
      *status = VersioningEnabled;
    } else if (stringcasecmp(s, "Suspended") != 0) {
      return -EINVAL;
    }

    return 0;
  }
};

int RGWSetBucketVersioning_ObjStore_S3::get_params()
{
  char *data = nullptr;
  int len = 0;
  int r =
    rgw_rest_read_all_input(s, &data, &len, s->cct->_conf->rgw_max_put_param_size, false);
  if (r < 0) {
    return r;
  }
  
  auto data_deleter = std::unique_ptr<char, decltype(free)*>{data, free};

  r = do_aws4_auth_completion();
  if (r < 0) {
    return r;
  }

  RGWSetBucketVersioningParser parser;

  if (!parser.init()) {
    ldout(s->cct, 0) << "ERROR: failed to initialize parser" << dendl;
    r = -EIO;
    return r;
  }

  if (!parser.parse(data, len, 1)) {
    ldout(s->cct, 10) << "failed to parse data: " << data << dendl;
    r = -EINVAL;
    return r;
  }

  if (!store->is_meta_master()) {
    /* only need to keep this data around if we're not meta master */
    in_data.append(data, len);
  }

  r = parser.get_versioning_status(&versioning_status);
  
  return r;
}

void RGWSetBucketVersioning_ObjStore_S3::send_response()
{
  if (op_ret)
    set_req_state_err(s, op_ret);
  dump_errno(s);
  end_header(s, this, "application/xml");
}

int RGWSetBucketWebsite_ObjStore_S3::get_params()
{
  char *data = nullptr;
  int len = 0;
  const auto max_size = s->cct->_conf->rgw_max_put_param_size;
  int r = rgw_rest_read_all_input(s, &data, &len, max_size, false);

  if (r < 0) {
    return r;
  }

  auto data_deleter = std::unique_ptr<char, decltype(free)*>{data, free};

  r = do_aws4_auth_completion();
  if (r < 0) {
    return r;
  }

  bufferptr in_ptr(data, len);
  in_data.append(in_ptr);

  RGWXMLDecoder::XMLParser parser;
  if (!parser.init()) {
    ldout(s->cct, 0) << "ERROR: failed to initialize parser" << dendl;
    return -EIO;
  }

  if (!parser.parse(data, len, 1)) {
    string str(data, len);
    ldout(s->cct, 5) << "failed to parse xml: " << str << dendl;
    return -EINVAL;
  }

  try {
    RGWXMLDecoder::decode_xml("WebsiteConfiguration", website_conf, &parser, true);
  } catch (RGWXMLDecoder::err& err) {
    string str(data, len);
    ldout(s->cct, 5) << "unexpected xml: " << str << dendl;
    return -EINVAL;
  }

  return 0;
}

void RGWSetBucketWebsite_ObjStore_S3::send_response()
{
  if (op_ret < 0)
    set_req_state_err(s, op_ret);
  dump_errno(s);
  end_header(s, this, "application/xml");
}

void RGWDeleteBucketWebsite_ObjStore_S3::send_response()
{
  if (op_ret == 0) {
    op_ret = STATUS_NO_CONTENT;
  }
  set_req_state_err(s, op_ret);
  dump_errno(s);
  end_header(s, this, "application/xml");
}

void RGWGetBucketWebsite_ObjStore_S3::send_response()
{
  if (op_ret)
    set_req_state_err(s, op_ret);
  dump_errno(s);
  end_header(s, this, "application/xml");
  dump_start(s);

  if (op_ret < 0) {
    return;
  }

  RGWBucketWebsiteConf& conf = s->bucket_info.website_conf;

  s->formatter->open_object_section_in_ns("WebsiteConfiguration", XMLNS_AWS_S3);
  conf.dump_xml(s->formatter);
  s->formatter->close_section(); // WebsiteConfiguration
  rgw_flush_formatter_and_reset(s, s->formatter);
}

static void dump_bucket_metadata(struct req_state *s, RGWBucketEnt& bucket)
{
  dump_header(s, "X-RGW-Object-Count", static_cast<long long>(bucket.count));
  dump_header(s, "X-RGW-Bytes-Used", static_cast<long long>(bucket.size));
}

void RGWStatBucket_ObjStore_S3::send_response()
{
  if (op_ret >= 0) {
    dump_bucket_metadata(s, bucket);
  }

  set_req_state_err(s, op_ret);
  dump_errno(s);

  end_header(s, this);
  dump_start(s);
}

static int create_s3_policy(struct req_state *s, RGWRados *store,
			    RGWAccessControlPolicy_S3& s3policy,
			    ACLOwner& owner)
{
  if (s->has_acl_header) {
    if (!s->canned_acl.empty())
      return -ERR_INVALID_REQUEST;

    return s3policy.create_from_headers(store, s->info.env, owner);
  }

  return s3policy.create_canned(owner, s->bucket_owner, s->canned_acl);
}

class RGWLocationConstraint : public XMLObj
{
public:
  RGWLocationConstraint() {}
  ~RGWLocationConstraint() override {}
  bool xml_end(const char *el) override {
    if (!el)
      return false;

    location_constraint = get_data();

    return true;
  }

  string location_constraint;
};

class RGWCreateBucketConfig : public XMLObj
{
public:
  RGWCreateBucketConfig() {}
  ~RGWCreateBucketConfig() override {}
};

class RGWCreateBucketParser : public RGWXMLParser
{
  XMLObj *alloc_obj(const char *el) override {
    return new XMLObj;
  }

public:
  RGWCreateBucketParser() {}
  ~RGWCreateBucketParser() override {}

  bool get_location_constraint(string& zone_group) {
    XMLObj *config = find_first("CreateBucketConfiguration");
    if (!config)
      return false;

    XMLObj *constraint = config->find_first("LocationConstraint");
    if (!constraint)
      return false;

    zone_group = constraint->get_data();

    return true;
  }
};

int RGWCreateBucket_ObjStore_S3::get_params()
{
  RGWAccessControlPolicy_S3 s3policy(s->cct);

  int r = create_s3_policy(s, store, s3policy, s->owner);
  if (r < 0)
    return r;

  policy = s3policy;

  int len = 0;
  char *data = nullptr;

  const auto max_size = s->cct->_conf->rgw_max_put_param_size;
  op_ret = rgw_rest_read_all_input(s, &data, &len, max_size, false);

  if ((op_ret < 0) && (op_ret != -ERR_LENGTH_REQUIRED))
    return op_ret;

  auto data_deleter = std::unique_ptr<char, decltype(free)*>{data, free};

  const int auth_ret = do_aws4_auth_completion();
  if (auth_ret < 0) {
    return auth_ret;
  }
  
  bufferptr in_ptr(data, len);
  in_data.append(in_ptr);

  if (len) {
    RGWCreateBucketParser parser;

    if (!parser.init()) {
      ldout(s->cct, 0) << "ERROR: failed to initialize parser" << dendl;
      return -EIO;
    }

    bool success = parser.parse(data, len, 1);
    ldout(s->cct, 20) << "create bucket input data=" << data << dendl;

    if (!success) {
      ldout(s->cct, 0) << "failed to parse input: " << data << dendl;
      return -EINVAL;
    }

    if (!parser.get_location_constraint(location_constraint)) {
      ldout(s->cct, 0) << "provided input did not specify location constraint correctly" << dendl;
      return -EINVAL;
    }

    ldout(s->cct, 10) << "create bucket location constraint: "
		      << location_constraint << dendl;
  }

  size_t pos = location_constraint.find(':');
  if (pos != string::npos) {
    placement_rule = location_constraint.substr(pos + 1);
    location_constraint = location_constraint.substr(0, pos);
  }

  return 0;
}

void RGWCreateBucket_ObjStore_S3::send_response()
{
  if (op_ret == -ERR_BUCKET_EXISTS)
    op_ret = 0;
  if (op_ret)
    set_req_state_err(s, op_ret);
  dump_errno(s);
  end_header(s);

  if (op_ret < 0)
    return;

  if (s->system_request) {
    JSONFormatter f; /* use json formatter for system requests output */

    f.open_object_section("info");
    encode_json("entry_point_object_ver", ep_objv, &f);
    encode_json("object_ver", info.objv_tracker.read_version, &f);
    encode_json("bucket_info", info, &f);
    f.close_section();
    rgw_flush_formatter_and_reset(s, &f);
  }
}

void RGWDeleteBucket_ObjStore_S3::send_response()
{
  int r = op_ret;
  if (!r)
    r = STATUS_NO_CONTENT;

  set_req_state_err(s, r);
  dump_errno(s);
  end_header(s, this);

  if (s->system_request) {
    JSONFormatter f; /* use json formatter for system requests output */

    f.open_object_section("info");
    encode_json("object_ver", objv_tracker.read_version, &f);
    f.close_section();
    rgw_flush_formatter_and_reset(s, &f);
  }
}

int RGWPutObj_ObjStore_S3::get_params()
{
  if (!s->length)
    return -ERR_LENGTH_REQUIRED;

  RGWObjectCtx& obj_ctx = *static_cast<RGWObjectCtx *>(s->obj_ctx);
  map<string, bufferlist> src_attrs;
  size_t pos;
  int ret;

  RGWAccessControlPolicy_S3 s3policy(s->cct);
  ret = create_s3_policy(s, store, s3policy, s->owner);
  if (ret < 0)
    return ret;

  policy = s3policy;

  if_match = s->info.env->get("HTTP_IF_MATCH");
  if_nomatch = s->info.env->get("HTTP_IF_NONE_MATCH");
  copy_source = url_decode(s->info.env->get("HTTP_X_AMZ_COPY_SOURCE", ""));
  copy_source_range = s->info.env->get("HTTP_X_AMZ_COPY_SOURCE_RANGE");

  /* handle x-amz-copy-source */
  boost::string_view cs_view(copy_source);
  if (! cs_view.empty()) {
    if (cs_view[0] == '/')
      cs_view.remove_prefix(1);
    copy_source_bucket_name = cs_view.to_string();
    pos = copy_source_bucket_name.find("/");
    if (pos == std::string::npos) {
      ret = -EINVAL;
      ldout(s->cct, 5) << "x-amz-copy-source bad format" << dendl;
      return ret;
    }
    copy_source_object_name =
      copy_source_bucket_name.substr(pos + 1, copy_source_bucket_name.size());
    copy_source_bucket_name = copy_source_bucket_name.substr(0, pos);
#define VERSION_ID_STR "?versionId="
    pos = copy_source_object_name.find(VERSION_ID_STR);
    if (pos == std::string::npos) {
      copy_source_object_name = url_decode(copy_source_object_name);
    } else {
      copy_source_version_id =
	copy_source_object_name.substr(pos + sizeof(VERSION_ID_STR) - 1);
      copy_source_object_name =
	url_decode(copy_source_object_name.substr(0, pos));
    }
    pos = copy_source_bucket_name.find(":");
    if (pos == std::string::npos) {
       copy_source_tenant_name = s->src_tenant_name;
    } else {
       copy_source_tenant_name = copy_source_bucket_name.substr(0, pos);
       copy_source_bucket_name = copy_source_bucket_name.substr(pos + 1, copy_source_bucket_name.size());
       if (copy_source_bucket_name.empty()) {
         ret = -EINVAL;
         ldout(s->cct, 5) << "source bucket name is empty" << dendl;
         return ret;
       }
    }
    ret = store->get_bucket_info(obj_ctx,
                                 copy_source_tenant_name,
                                 copy_source_bucket_name,
                                 copy_source_bucket_info,
                                 NULL, &src_attrs);
    if (ret < 0) {
      ldout(s->cct, 5) << __func__ << "(): get_bucket_info() returned ret=" << ret << dendl;
      return ret;
    }

    /* handle x-amz-copy-source-range */

    if (copy_source_range) {
      string range = copy_source_range;
      pos = range.find("=");
      if (pos == std::string::npos) {
        ret = -EINVAL;
        ldout(s->cct, 5) << "x-amz-copy-source-range bad format" << dendl;
        return ret;
      }
      range = range.substr(pos + 1);
      pos = range.find("-");
      if (pos == std::string::npos) {
        ret = -EINVAL;
        ldout(s->cct, 5) << "x-amz-copy-source-range bad format" << dendl;
        return ret;
      }
      string first = range.substr(0, pos);
      string last = range.substr(pos + 1);
      copy_source_range_fst = strtoull(first.c_str(), NULL, 10);
      copy_source_range_lst = strtoull(last.c_str(), NULL, 10);
    }

  } /* copy_source */

  /* handle object tagging */
  auto tag_str = s->info.env->get("HTTP_X_AMZ_TAGGING");
  if (tag_str){
    obj_tags = std::make_unique<RGWObjTags>();
    ret = obj_tags->set_from_string(tag_str);
    if (ret < 0){
      ldout(s->cct,0) << "setting obj tags failed with " << ret << dendl;
      if (ret == -ERR_INVALID_TAG){
        ret = -EINVAL; //s3 returns only -EINVAL for PUT requests
      }

      return ret;
    }
  }

  return RGWPutObj_ObjStore::get_params();
}

int RGWPutObj_ObjStore_S3::get_data(bufferlist& bl)
{
  const int ret = RGWPutObj_ObjStore::get_data(bl);
  if (ret == 0) {
    const int ret_auth = do_aws4_auth_completion();
    if (ret_auth < 0) {
      return ret_auth;
    }
  }

  return ret;
}

static int get_success_retcode(int code)
{
  switch (code) {
    case 201:
      return STATUS_CREATED;
    case 204:
      return STATUS_NO_CONTENT;
  }
  return 0;
}

void RGWPutObj_ObjStore_S3::send_response()
{
  if (op_ret) {
    set_req_state_err(s, op_ret);
    dump_errno(s);
  } else {
    if (s->cct->_conf->rgw_s3_success_create_obj_status) {
      op_ret = get_success_retcode(
	s->cct->_conf->rgw_s3_success_create_obj_status);
      set_req_state_err(s, op_ret);
    }
    if (copy_source.empty()) {
      dump_errno(s);
      dump_etag(s, etag);
      dump_content_length(s, 0);
      dump_header_if_nonempty(s, "x-amz-version-id", version_id);
      for (auto &it : crypt_http_responses)
        dump_header(s, it.first, it.second);
    } else {
      dump_errno(s);
      dump_header_if_nonempty(s, "x-amz-version-id", version_id);
      end_header(s, this, "application/xml");
      dump_start(s);
      struct tm tmp;
      utime_t ut(mtime);
      time_t secs = (time_t)ut.sec();
      gmtime_r(&secs, &tmp);
      char buf[TIME_BUF_SIZE];
      s->formatter->open_object_section_in_ns("CopyPartResult",
          "http://s3.amazonaws.com/doc/2006-03-01/");
      if (strftime(buf, sizeof(buf), "%Y-%m-%dT%T.000Z", &tmp) > 0) {
        s->formatter->dump_string("LastModified", buf);
      }
      s->formatter->dump_string("ETag", etag);
      s->formatter->close_section();
      rgw_flush_formatter_and_reset(s, s->formatter);
      return;
    }
  }
  if (s->system_request && !real_clock::is_zero(mtime)) {
    dump_epoch_header(s, "Rgwx-Mtime", mtime);
  }
  end_header(s, this);
}

static inline int get_obj_attrs(RGWRados *store, struct req_state *s, rgw_obj& obj, map<string, bufferlist>& attrs)
{
  RGWRados::Object op_target(store, s->bucket_info, *static_cast<RGWObjectCtx *>(s->obj_ctx), obj);
  RGWRados::Object::Read read_op(&op_target);

  read_op.params.attrs = &attrs;

  return read_op.prepare();
}

static inline void set_attr(map<string, bufferlist>& attrs, const char* key, const std::string& value)
{
  bufferlist bl;
  encode(value,bl);
  attrs.emplace(key, std::move(bl));
}

static inline void set_attr(map<string, bufferlist>& attrs, const char* key, const char* value)
{
  bufferlist bl;
  encode(value,bl);
  attrs.emplace(key, std::move(bl));
}

int RGWPutObj_ObjStore_S3::get_decrypt_filter(
    std::unique_ptr<RGWGetDataCB>* filter,
    RGWGetDataCB* cb,
    map<string, bufferlist>& attrs,
    bufferlist* manifest_bl)
{
  std::map<std::string, std::string> crypt_http_responses_unused;

  int res = 0;
  std::unique_ptr<BlockCrypt> block_crypt;
  res = rgw_s3_prepare_decrypt(s, attrs, &block_crypt, crypt_http_responses_unused);
  if (res == 0) {
    if (block_crypt != nullptr) {
      auto f = std::unique_ptr<RGWGetObj_BlockDecrypt>(new RGWGetObj_BlockDecrypt(s->cct, cb, std::move(block_crypt)));
      //RGWGetObj_BlockDecrypt* f = new RGWGetObj_BlockDecrypt(s->cct, cb, std::move(block_crypt));
      if (f != nullptr) {
        if (manifest_bl != nullptr) {
          res = f->read_manifest(*manifest_bl);
          if (res == 0) {
            *filter = std::move(f);
          }
        }
      }
    }
  }
  return res;
}

int RGWPutObj_ObjStore_S3::get_encrypt_filter(
    std::unique_ptr<RGWPutObjDataProcessor>* filter,
    RGWPutObjDataProcessor* cb)
{
  int res = 0;
  RGWPutObjProcessor_Multipart* multi_processor=dynamic_cast<RGWPutObjProcessor_Multipart*>(cb);
  if (multi_processor != nullptr) {
    RGWMPObj* mp = nullptr;
    multi_processor->get_mp(&mp);
    if (mp != nullptr) {
      map<string, bufferlist> xattrs;
      string meta_oid;
      meta_oid = mp->get_meta();

      rgw_obj obj;
      obj.init_ns(s->bucket, meta_oid, RGW_OBJ_NS_MULTIPART);
      obj.set_in_extra_data(true);
      res = get_obj_attrs(store, s, obj, xattrs);
      if (res == 0) {
        std::unique_ptr<BlockCrypt> block_crypt;
        /* We are adding to existing object.
         * We use crypto mode that configured as if we were decrypting. */
        res = rgw_s3_prepare_decrypt(s, xattrs, &block_crypt, crypt_http_responses);
        if (res == 0 && block_crypt != nullptr)
          *filter = std::unique_ptr<RGWPutObj_BlockEncrypt>(
              new RGWPutObj_BlockEncrypt(s->cct, cb, std::move(block_crypt)));
      }
    }
    /* it is ok, to not have encryption at all */
  }
  else
  {
    std::unique_ptr<BlockCrypt> block_crypt;
    res = rgw_s3_prepare_encrypt(s, attrs, nullptr, &block_crypt, crypt_http_responses);
    if (res == 0 && block_crypt != nullptr) {
      *filter = std::unique_ptr<RGWPutObj_BlockEncrypt>(
          new RGWPutObj_BlockEncrypt(s->cct, cb, std::move(block_crypt)));
    }
  }
  return res;
}

void RGWPostObj_ObjStore_S3::rebuild_key(string& key)
{
  static string var = "${filename}";
  int pos = key.find(var);
  if (pos < 0)
    return;

  string new_key = key.substr(0, pos);
  new_key.append(filename);
  new_key.append(key.substr(pos + var.size()));

  key = new_key;
}

std::string RGWPostObj_ObjStore_S3::get_current_filename() const
{
  return s->object.name;
}

std::string RGWPostObj_ObjStore_S3::get_current_content_type() const
{
  return content_type;
}

int RGWPostObj_ObjStore_S3::get_params()
{
  op_ret = RGWPostObj_ObjStore::get_params();
  if (op_ret < 0) {
    return op_ret;
  }

  ldout(s->cct, 20) << "adding bucket to policy env: " << s->bucket.name
		    << dendl;
  env.add_var("bucket", s->bucket.name);

  bool done;
  do {
    struct post_form_part part;
    int r = read_form_part_header(&part, done);
    if (r < 0)
      return r;

    if (s->cct->_conf->subsys.should_gather(ceph_subsys_rgw, 20)) {
      ldout(s->cct, 20) << "read part header -- part.name="
                        << part.name << dendl;

      for (const auto& pair : part.fields) {
        ldout(s->cct, 20) << "field.name=" << pair.first << dendl;
        ldout(s->cct, 20) << "field.val=" << pair.second.val << dendl;
        ldout(s->cct, 20) << "field.params:" << dendl;

        for (const auto& param_pair : pair.second.params) {
          ldout(s->cct, 20) << " " << param_pair.first
                            << " -> " << param_pair.second << dendl;
        }
      }
    }

    if (done) { /* unexpected here */
      err_msg = "Malformed request";
      return -EINVAL;
    }

    if (stringcasecmp(part.name, "file") == 0) { /* beginning of data transfer */
      struct post_part_field& field = part.fields["Content-Disposition"];
      map<string, string>::iterator iter = field.params.find("filename");
      if (iter != field.params.end()) {
	filename = iter->second;
      }
      parts[part.name] = part;
      break;
    }

    bool boundary;
    uint64_t chunk_size = s->cct->_conf->rgw_max_chunk_size;
    r = read_data(part.data, chunk_size, boundary, done);
    if (r < 0 || !boundary) {
      err_msg = "Couldn't find boundary";
      return -EINVAL;
    }
    parts[part.name] = part;
    string part_str(part.data.c_str(), part.data.length());
    env.add_var(part.name, part_str);
  } while (!done);

  string object_str;
  if (!part_str(parts, "key", &object_str)) {
    err_msg = "Key not specified";
    return -EINVAL;
  }

  s->object = rgw_obj_key(object_str);

  rebuild_key(s->object.name);

  if (s->object.empty()) {
    err_msg = "Empty object name";
    return -EINVAL;
  }

  env.add_var("key", s->object.name);

  part_str(parts, "Content-Type", &content_type);

  /* AWS permits POST without Content-Type: http://tracker.ceph.com/issues/20201 */
  if (! content_type.empty()) {
    env.add_var("Content-Type", content_type);
  }

  map<string, struct post_form_part, ltstr_nocase>::iterator piter =
    parts.upper_bound(RGW_AMZ_META_PREFIX);
  for (; piter != parts.end(); ++piter) {
    string n = piter->first;
    if (strncasecmp(n.c_str(), RGW_AMZ_META_PREFIX,
		    sizeof(RGW_AMZ_META_PREFIX) - 1) != 0)
      break;

    string attr_name = RGW_ATTR_PREFIX;
    attr_name.append(n);

    /* need to null terminate it */
    bufferlist& data = piter->second.data;
    string str = string(data.c_str(), data.length());

    bufferlist attr_bl;
    attr_bl.append(str.c_str(), str.size() + 1);

    attrs[attr_name] = attr_bl;
  }
  // TODO: refactor this and the above loop to share code
  piter = parts.find(RGW_AMZ_WEBSITE_REDIRECT_LOCATION);
  if (piter != parts.end()) {
    string n = piter->first;
    string attr_name = RGW_ATTR_PREFIX;
    attr_name.append(n);
    /* need to null terminate it */
    bufferlist& data = piter->second.data;
    string str = string(data.c_str(), data.length());

    bufferlist attr_bl;
    attr_bl.append(str.c_str(), str.size() + 1);

    attrs[attr_name] = attr_bl;
  }

  int r = get_policy();
  if (r < 0)
    return r;

  r = get_tags();
  if (r < 0)
    return r;


  min_len = post_policy.min_length;
  max_len = post_policy.max_length;



  return 0;
}

int RGWPostObj_ObjStore_S3::get_tags()
{
  string tags_str;
  if (part_str(parts, "tagging", &tags_str)) {
    RGWObjTagsXMLParser parser;
    if (!parser.init()){
      ldout(s->cct, 0) << "Couldn't init RGWObjTags XML parser" << dendl;
      err_msg = "Server couldn't process the request";
      return -EINVAL; // TODO: This class of errors in rgw code should be a 5XX error
    }
    if (!parser.parse(tags_str.c_str(), tags_str.size(), 1)) {
      ldout(s->cct,0 ) << "Invalid Tagging XML" << dendl;
      err_msg = "Invalid Tagging XML";
      return -EINVAL;
    }

    RGWObjTagSet_S3 *obj_tags_s3;
    RGWObjTagging_S3 *tagging;

    tagging = static_cast<RGWObjTagging_S3 *>(parser.find_first("Tagging"));
    obj_tags_s3 = static_cast<RGWObjTagSet_S3 *>(tagging->find_first("TagSet"));
    if(!obj_tags_s3){
      return -ERR_MALFORMED_XML;
    }

    RGWObjTags obj_tags;
    int r = obj_tags_s3->rebuild(obj_tags);
    if (r < 0)
      return r;

    bufferlist tags_bl;
    obj_tags.encode(tags_bl);
    ldout(s->cct, 20) << "Read " << obj_tags.count() << "tags" << dendl;
    attrs[RGW_ATTR_TAGS] = tags_bl;
  }


  return 0;
}

int RGWPostObj_ObjStore_S3::get_policy()
{
  if (part_bl(parts, "policy", &s->auth.s3_postobj_creds.encoded_policy)) {
    bool aws4_auth = false;

    /* x-amz-algorithm handling */
    using rgw::auth::s3::AWS4_HMAC_SHA256_STR;
    if ((part_str(parts, "x-amz-algorithm", &s->auth.s3_postobj_creds.x_amz_algorithm)) &&
        (s->auth.s3_postobj_creds.x_amz_algorithm == AWS4_HMAC_SHA256_STR)) {
      ldout(s->cct, 0) << "Signature verification algorithm AWS v4 (AWS4-HMAC-SHA256)" << dendl;
      aws4_auth = true;
    } else {
      ldout(s->cct, 0) << "Signature verification algorithm AWS v2" << dendl;
    }

    // check that the signature matches the encoded policy
    if (aws4_auth) {
      /* AWS4 */

      /* x-amz-credential handling */
      if (!part_str(parts, "x-amz-credential",
                    &s->auth.s3_postobj_creds.x_amz_credential)) {
        ldout(s->cct, 0) << "No S3 aws4 credential found!" << dendl;
        err_msg = "Missing aws4 credential";
        return -EINVAL;
      }

      /* x-amz-signature handling */
      if (!part_str(parts, "x-amz-signature",
                    &s->auth.s3_postobj_creds.signature)) {
        ldout(s->cct, 0) << "No aws4 signature found!" << dendl;
        err_msg = "Missing aws4 signature";
        return -EINVAL;
      }

      /* x-amz-date handling */
      std::string received_date_str;
      if (!part_str(parts, "x-amz-date", &received_date_str)) {
        ldout(s->cct, 0) << "No aws4 date found!" << dendl;
        err_msg = "Missing aws4 date";
        return -EINVAL;
      }
    } else {
      /* AWS2 */

      // check that the signature matches the encoded policy
      if (!part_str(parts, "AWSAccessKeyId",
                    &s->auth.s3_postobj_creds.access_key)) {
        ldout(s->cct, 0) << "No S3 aws2 access key found!" << dendl;
        err_msg = "Missing aws2 access key";
        return -EINVAL;
      }

      if (!part_str(parts, "signature", &s->auth.s3_postobj_creds.signature)) {
        ldout(s->cct, 0) << "No aws2 signature found!" << dendl;
        err_msg = "Missing aws2 signature";
        return -EINVAL;
      }
    }

    /* FIXME: this is a makeshift solution. The browser upload authentication will be
     * handled by an instance of rgw::auth::Completer spawned in Handler's authorize()
     * method. */
    const int ret = rgw::auth::Strategy::apply(auth_registry_ptr->get_s3_post(), s);
    if (ret != 0) {
      return -EACCES;
    } else {
      /* Populate the owner info. */
      s->owner.set_id(s->user->user_id);
      s->owner.set_name(s->user->display_name);
      ldout(s->cct, 20) << "Successful Signature Verification!" << dendl;
    }

    ceph::bufferlist decoded_policy;
    try {
      decoded_policy.decode_base64(s->auth.s3_postobj_creds.encoded_policy);
    } catch (buffer::error& err) {
      ldout(s->cct, 0) << "failed to decode_base64 policy" << dendl;
      err_msg = "Could not decode policy";
      return -EINVAL;
    }

    decoded_policy.append('\0'); // NULL terminate
    ldout(s->cct, 20) << "POST policy: " << decoded_policy.c_str() << dendl;


    int r = post_policy.from_json(decoded_policy, err_msg);
    if (r < 0) {
      if (err_msg.empty()) {
	err_msg = "Failed to parse policy";
      }
      ldout(s->cct, 0) << "failed to parse policy" << dendl;
      return -EINVAL;
    }

    if (aws4_auth) {
      /* AWS4 */
      post_policy.set_var_checked("x-amz-signature");
    } else {
      /* AWS2 */
      post_policy.set_var_checked("AWSAccessKeyId");
      post_policy.set_var_checked("signature");
    }
    post_policy.set_var_checked("policy");

    r = post_policy.check(&env, err_msg);
    if (r < 0) {
      if (err_msg.empty()) {
	err_msg = "Policy check failed";
      }
      ldout(s->cct, 0) << "policy check failed" << dendl;
      return r;
    }

  } else {
    ldout(s->cct, 0) << "No attached policy found!" << dendl;
  }

  string canned_acl;
  part_str(parts, "acl", &canned_acl);

  RGWAccessControlPolicy_S3 s3policy(s->cct);
  ldout(s->cct, 20) << "canned_acl=" << canned_acl << dendl;
  if (s3policy.create_canned(s->owner, s->bucket_owner, canned_acl) < 0) {
    err_msg = "Bad canned ACLs";
    return -EINVAL;
  }

  policy = s3policy;

  return 0;
}

int RGWPostObj_ObjStore_S3::complete_get_params()
{
  bool done;
  do {
    struct post_form_part part;
    int r = read_form_part_header(&part, done);
    if (r < 0) {
      return r;
    }

    ceph::bufferlist part_data;
    bool boundary;
    uint64_t chunk_size = s->cct->_conf->rgw_max_chunk_size;
    r = read_data(part.data, chunk_size, boundary, done);
    if (r < 0 || !boundary) {
      return -EINVAL;
    }

    /* Just reading the data but not storing any results of that. */
  } while (!done);

  return 0;
}

int RGWPostObj_ObjStore_S3::get_data(ceph::bufferlist& bl, bool& again)
{
  bool boundary;
  bool done;

  const uint64_t chunk_size = s->cct->_conf->rgw_max_chunk_size;
  int r = read_data(bl, chunk_size, boundary, done);
  if (r < 0) {
    return r;
  }

  if (boundary) {
    if (!done) {
      /* Reached end of data, let's drain the rest of the params */
      r = complete_get_params();
      if (r < 0) {
       return r;
      }
    }
  }

  again = !boundary;
  return bl.length();
}

void RGWPostObj_ObjStore_S3::send_response()
{
  if (op_ret == 0 && parts.count("success_action_redirect")) {
    string redirect;

    part_str(parts, "success_action_redirect", &redirect);

    string tenant;
    string bucket;
    string key;
    string etag_str = "\"";

    etag_str.append(etag);
    etag_str.append("\"");

    string etag_url;

    url_encode(s->bucket_tenant, tenant); /* surely overkill, but cheap */
    url_encode(s->bucket_name, bucket);
    url_encode(s->object.name, key);
    url_encode(etag_str, etag_url);

    if (!s->bucket_tenant.empty()) {
      /*
       * What we really would like is to quaily the bucket name, so
       * that the client could simply copy it and paste into next request.
       * Unfortunately, in S3 we cannot know if the client will decide
       * to come through DNS, with "bucket.tenant" sytanx, or through
       * URL with "tenant\bucket" syntax. Therefore, we provide the
       * tenant separately.
       */
      redirect.append("?tenant=");
      redirect.append(tenant);
      redirect.append("&bucket=");
      redirect.append(bucket);
    } else {
      redirect.append("?bucket=");
      redirect.append(bucket);
    }
    redirect.append("&key=");
    redirect.append(key);
    redirect.append("&etag=");
    redirect.append(etag_url);

    int r = check_utf8(redirect.c_str(), redirect.size());
    if (r < 0) {
      op_ret = r;
      goto done;
    }
    dump_redirect(s, redirect);
    op_ret = STATUS_REDIRECT;
  } else if (op_ret == 0 && parts.count("success_action_status")) {
    string status_string;
    uint32_t status_int;

    part_str(parts, "success_action_status", &status_string);

    int r = stringtoul(status_string, &status_int);
    if (r < 0) {
      op_ret = r;
      goto done;
    }

    switch (status_int) {
      case 200:
	break;
      case 201:
	op_ret = STATUS_CREATED;
	break;
      default:
	op_ret = STATUS_NO_CONTENT;
	break;
    }
  } else if (! op_ret) {
    op_ret = STATUS_NO_CONTENT;
  }

done:
  if (op_ret == STATUS_CREATED) {
    for (auto &it : crypt_http_responses)
      dump_header(s, it.first, it.second);
    s->formatter->open_object_section("PostResponse");
    if (g_conf->rgw_dns_name.length())
      s->formatter->dump_format("Location", "%s/%s",
				s->info.script_uri.c_str(),
				s->object.name.c_str());
    if (!s->bucket_tenant.empty())
      s->formatter->dump_string("Tenant", s->bucket_tenant);
    s->formatter->dump_string("Bucket", s->bucket_name);
    s->formatter->dump_string("Key", s->object.name);
    s->formatter->close_section();
  }
  s->err.message = err_msg;
  set_req_state_err(s, op_ret);
  dump_errno(s);
  if (op_ret >= 0) {
    dump_content_length(s, s->formatter->get_len());
  }
  end_header(s, this);
  if (op_ret != STATUS_CREATED)
    return;

  rgw_flush_formatter_and_reset(s, s->formatter);
}

int RGWPostObj_ObjStore_S3::get_encrypt_filter(
    std::unique_ptr<RGWPutObjDataProcessor>* filter, RGWPutObjDataProcessor* cb)
{
  int res = 0;
  std::unique_ptr<BlockCrypt> block_crypt;
  res = rgw_s3_prepare_encrypt(s, attrs, &parts, &block_crypt, crypt_http_responses);
  if (res == 0 && block_crypt != nullptr) {
    *filter = std::unique_ptr<RGWPutObj_BlockEncrypt>(
        new RGWPutObj_BlockEncrypt(s->cct, cb, std::move(block_crypt)));
  }
  else
    *filter = nullptr;
  return res;
}

int RGWDeleteObj_ObjStore_S3::get_params()
{
  const char *if_unmod = s->info.env->get("HTTP_X_AMZ_DELETE_IF_UNMODIFIED_SINCE");

  if (s->system_request) {
    s->info.args.get_bool(RGW_SYS_PARAM_PREFIX "no-precondition-error", &no_precondition_error, false);
  }

  if (if_unmod) {
    std::string if_unmod_decoded = url_decode(if_unmod);
    uint64_t epoch;
    uint64_t nsec;
    if (utime_t::parse_date(if_unmod_decoded, &epoch, &nsec) < 0) {
      ldout(s->cct, 10) << "failed to parse time: " << if_unmod_decoded << dendl;
      return -EINVAL;
    }
    unmod_since = utime_t(epoch, nsec).to_real_time();
  }

  return 0;
}

void RGWDeleteObj_ObjStore_S3::send_response()
{
  int r = op_ret;
  if (r == -ENOENT)
    r = 0;
  if (!r)
    r = STATUS_NO_CONTENT;

  set_req_state_err(s, r);
  dump_errno(s);
  dump_header_if_nonempty(s, "x-amz-version-id", version_id);
  if (delete_marker) {
    dump_header(s, "x-amz-delete-marker", "true");
  }
  end_header(s, this);
}

int RGWCopyObj_ObjStore_S3::init_dest_policy()
{
  RGWAccessControlPolicy_S3 s3policy(s->cct);

  /* build a policy for the target object */
  int r = create_s3_policy(s, store, s3policy, s->owner);
  if (r < 0)
    return r;

  dest_policy = s3policy;

  return 0;
}

int RGWCopyObj_ObjStore_S3::get_params()
{
  if_mod = s->info.env->get("HTTP_X_AMZ_COPY_IF_MODIFIED_SINCE");
  if_unmod = s->info.env->get("HTTP_X_AMZ_COPY_IF_UNMODIFIED_SINCE");
  if_match = s->info.env->get("HTTP_X_AMZ_COPY_IF_MATCH");
  if_nomatch = s->info.env->get("HTTP_X_AMZ_COPY_IF_NONE_MATCH");

  src_tenant_name = s->src_tenant_name;
  src_bucket_name = s->src_bucket_name;
  src_object = s->src_object;
  dest_tenant_name = s->bucket.tenant;
  dest_bucket_name = s->bucket.name;
  dest_object = s->object.name;

  if (s->system_request) {
    source_zone = s->info.args.get(RGW_SYS_PARAM_PREFIX "source-zone");
    s->info.args.get_bool(RGW_SYS_PARAM_PREFIX "copy-if-newer", &copy_if_newer, false);
    if (!source_zone.empty()) {
      client_id = s->info.args.get(RGW_SYS_PARAM_PREFIX "client-id");
      op_id = s->info.args.get(RGW_SYS_PARAM_PREFIX "op-id");

      if (client_id.empty() || op_id.empty()) {
	ldout(s->cct, 0) <<
	  RGW_SYS_PARAM_PREFIX "client-id or "
	  RGW_SYS_PARAM_PREFIX "op-id were not provided, "
	  "required for intra-region copy"
			 << dendl;
	return -EINVAL;
      }
    }
  }

  const char *md_directive = s->info.env->get("HTTP_X_AMZ_METADATA_DIRECTIVE");
  if (md_directive) {
    if (strcasecmp(md_directive, "COPY") == 0) {
      attrs_mod = RGWRados::ATTRSMOD_NONE;
    } else if (strcasecmp(md_directive, "REPLACE") == 0) {
      attrs_mod = RGWRados::ATTRSMOD_REPLACE;
    } else if (!source_zone.empty()) {
      attrs_mod = RGWRados::ATTRSMOD_NONE; // default for intra-zone_group copy
    } else {
      s->err.message = "Unknown metadata directive.";
      ldout(s->cct, 0) << s->err.message << dendl;
      return -EINVAL;
    }
  }

  if (source_zone.empty() &&
      (dest_tenant_name.compare(src_tenant_name) == 0) &&
      (dest_bucket_name.compare(src_bucket_name) == 0) &&
      (dest_object.compare(src_object.name) == 0) &&
      src_object.instance.empty() &&
      (attrs_mod != RGWRados::ATTRSMOD_REPLACE)) {
    /* can only copy object into itself if replacing attrs */
    s->err.message = "This copy request is illegal because it is trying to copy "
                     "an object to itself without changing the object's metadata, "
                     "storage class, website redirect location or encryption attributes.";
    ldout(s->cct, 0) << s->err.message << dendl;
    return -ERR_INVALID_REQUEST;
  }
  return 0;
}

void RGWCopyObj_ObjStore_S3::send_partial_response(off_t ofs)
{
  if (! sent_header) {
    if (op_ret)
    set_req_state_err(s, op_ret);
    dump_errno(s);

    end_header(s, this, "application/xml");
    dump_start(s);
    if (op_ret == 0) {
      s->formatter->open_object_section_in_ns("CopyObjectResult", XMLNS_AWS_S3);
    }
    sent_header = true;
  } else {
    /* Send progress field. Note that this diverge from the original S3
     * spec. We do this in order to keep connection alive.
     */
    s->formatter->dump_int("Progress", (uint64_t)ofs);
  }
  rgw_flush_formatter(s, s->formatter);
}

void RGWCopyObj_ObjStore_S3::send_response()
{
  if (!sent_header)
    send_partial_response(0);

  if (op_ret == 0) {
    dump_time(s, "LastModified", &mtime);
    std::string etag_str = etag.to_str();
    if (! etag_str.empty()) {
      s->formatter->dump_string("ETag", std::move(etag_str));
    }
    s->formatter->close_section();
    rgw_flush_formatter_and_reset(s, s->formatter);
  }
}

void RGWGetACLs_ObjStore_S3::send_response()
{
  if (op_ret)
    set_req_state_err(s, op_ret);
  dump_errno(s);
  end_header(s, this, "application/xml");
  dump_start(s);
  rgw_flush_formatter(s, s->formatter);
  dump_body(s, acls);
}

int RGWPutACLs_ObjStore_S3::get_params()
{
  int ret =  RGWPutACLs_ObjStore::get_params();
  if (ret >= 0) {
    const int ret_auth = do_aws4_auth_completion();
    if (ret_auth < 0) {
      return ret_auth;
    }
  }
  return ret;
}

int RGWPutACLs_ObjStore_S3::get_policy_from_state(RGWRados *store,
						  struct req_state *s,
						  stringstream& ss)
{
  RGWAccessControlPolicy_S3 s3policy(s->cct);

  // bucket-* canned acls do not apply to bucket
  if (s->object.empty()) {
    if (s->canned_acl.find("bucket") != string::npos)
      s->canned_acl.clear();
  }

  int r = create_s3_policy(s, store, s3policy, owner);
  if (r < 0)
    return r;

  s3policy.to_xml(ss);

  return 0;
}

void RGWPutACLs_ObjStore_S3::send_response()
{
  if (op_ret)
    set_req_state_err(s, op_ret);
  dump_errno(s);
  end_header(s, this, "application/xml");
  dump_start(s);
}

void RGWGetLC_ObjStore_S3::execute()
{
  config.set_ctx(s->cct);

  map<string, bufferlist>::iterator aiter = s->bucket_attrs.find(RGW_ATTR_LC);
  if (aiter == s->bucket_attrs.end()) {
    op_ret = -ENOENT;
    return;
  }

  bufferlist::iterator iter(&aiter->second);
  try {
      config.decode(iter);
    } catch (const buffer::error& e) {
      ldout(s->cct, 0) << __func__ <<  "decode life cycle config failed" << dendl;
      op_ret = -EIO;
      return;
    }
}

void RGWGetLC_ObjStore_S3::send_response()
{
  if (op_ret) {
    if (op_ret == -ENOENT) {	
      set_req_state_err(s, ERR_NO_SUCH_LC);
    } else {
      set_req_state_err(s, op_ret);
    }
  }
  dump_errno(s);
  end_header(s, this, "application/xml");
  dump_start(s);

  if (op_ret < 0)
    return;

  config.dump_xml(s->formatter);
  rgw_flush_formatter_and_reset(s, s->formatter);
}

void RGWPutLC_ObjStore_S3::send_response()
{
  if (op_ret)
    set_req_state_err(s, op_ret);
  dump_errno(s);
  end_header(s, this, "application/xml");
  dump_start(s);
}

void RGWDeleteLC_ObjStore_S3::send_response()
{
  if (op_ret == 0)
      op_ret = STATUS_NO_CONTENT;
  if (op_ret) {   
    set_req_state_err(s, op_ret);
  }
  dump_errno(s);
  end_header(s, this, "application/xml");
  dump_start(s);
}

void RGWGetCORS_ObjStore_S3::send_response()
{
  if (op_ret) {
    if (op_ret == -ENOENT)
      set_req_state_err(s, ERR_NOT_FOUND);
    else
      set_req_state_err(s, op_ret);
  }
  dump_errno(s);
  end_header(s, NULL, "application/xml");
  dump_start(s);
  if (! op_ret) {
    string cors;
    RGWCORSConfiguration_S3 *s3cors =
      static_cast<RGWCORSConfiguration_S3 *>(&bucket_cors);
    stringstream ss;

    s3cors->to_xml(ss);
    cors = ss.str();
    dump_body(s, cors);
  }
}

int RGWPutCORS_ObjStore_S3::get_params()
{
  int r;
  char *data = nullptr;
  int len = 0;
  RGWCORSXMLParser_S3 parser(s->cct);
  RGWCORSConfiguration_S3 *cors_config;

  const auto max_size = s->cct->_conf->rgw_max_put_param_size;
  r = rgw_rest_read_all_input(s, &data, &len, max_size, false);
  if (r < 0) {
    return r;
  }

  auto data_deleter = std::unique_ptr<char, decltype(free)*>{data, free};

  r = do_aws4_auth_completion();
  if (r < 0) {
    return r;
  }

  if (!parser.init()) {
    return -EINVAL;
  }

  if (!data || !parser.parse(data, len, 1)) {
    return -EINVAL;
  }
  cors_config =
    static_cast<RGWCORSConfiguration_S3 *>(parser.find_first(
					     "CORSConfiguration"));
  if (!cors_config) {
    return -EINVAL;
  }

  // forward bucket cors requests to meta master zone
  if (!store->is_meta_master()) {
    /* only need to keep this data around if we're not meta master */
    in_data.append(data, len);
  }

  if (s->cct->_conf->subsys.should_gather(ceph_subsys_rgw, 15)) {
    ldout(s->cct, 15) << "CORSConfiguration";
    cors_config->to_xml(*_dout);
    *_dout << dendl;
  }

  cors_config->encode(cors_bl);

  return 0;
}

void RGWPutCORS_ObjStore_S3::send_response()
{
  if (op_ret)
    set_req_state_err(s, op_ret);
  dump_errno(s);
  end_header(s, NULL, "application/xml");
  dump_start(s);
}

void RGWDeleteCORS_ObjStore_S3::send_response()
{
  int r = op_ret;
  if (!r || r == -ENOENT)
    r = STATUS_NO_CONTENT;

  set_req_state_err(s, r);
  dump_errno(s);
  end_header(s, NULL);
}

void RGWOptionsCORS_ObjStore_S3::send_response()
{
  string hdrs, exp_hdrs;
  uint32_t max_age = CORS_MAX_AGE_INVALID;
  /*EACCES means, there is no CORS registered yet for the bucket
   *ENOENT means, there is no match of the Origin in the list of CORSRule
   */
  if (op_ret == -ENOENT)
    op_ret = -EACCES;
  if (op_ret < 0) {
    set_req_state_err(s, op_ret);
    dump_errno(s);
    end_header(s, NULL);
    return;
  }
  get_response_params(hdrs, exp_hdrs, &max_age);

  dump_errno(s);
  dump_access_control(s, origin, req_meth, hdrs.c_str(), exp_hdrs.c_str(),
		      max_age);
  end_header(s, NULL);
}

void RGWGetRequestPayment_ObjStore_S3::send_response()
{
  dump_errno(s);
  end_header(s, this, "application/xml");
  dump_start(s);

  s->formatter->open_object_section_in_ns("RequestPaymentConfiguration", XMLNS_AWS_S3);
  const char *payer = requester_pays ? "Requester" :  "BucketOwner";
  s->formatter->dump_string("Payer", payer);
  s->formatter->close_section();
  rgw_flush_formatter_and_reset(s, s->formatter);
}

class RGWSetRequestPaymentParser : public RGWXMLParser
{
  XMLObj *alloc_obj(const char *el) override {
    return new XMLObj;
  }

public:
  RGWSetRequestPaymentParser() {}
  ~RGWSetRequestPaymentParser() override {}

  int get_request_payment_payer(bool *requester_pays) {
    XMLObj *config = find_first("RequestPaymentConfiguration");
    if (!config)
      return -EINVAL;

    *requester_pays = false;

    XMLObj *field = config->find_first("Payer");
    if (!field)
      return 0;

    string& s = field->get_data();

    if (stringcasecmp(s, "Requester") == 0) {
      *requester_pays = true;
    } else if (stringcasecmp(s, "BucketOwner") != 0) {
      return -EINVAL;
    }

    return 0;
  }
};

int RGWSetRequestPayment_ObjStore_S3::get_params()
{
  char *data;
  int len = 0;
  const auto max_size = s->cct->_conf->rgw_max_put_param_size;
  int r = rgw_rest_read_all_input(s, &data, &len, max_size, false);

  if (r < 0) {
    return r;
  }

  RGWSetRequestPaymentParser parser;

  if (!parser.init()) {
    ldout(s->cct, 0) << "ERROR: failed to initialize parser" << dendl;
    r = -EIO;
    goto done;
  }

  if (!parser.parse(data, len, 1)) {
    ldout(s->cct, 10) << "failed to parse data: " << data << dendl;
    r = -EINVAL;
    goto done;
  }

  r = parser.get_request_payment_payer(&requester_pays);

done:
  free(data);

  return r;
}

void RGWSetRequestPayment_ObjStore_S3::send_response()
{
  if (op_ret)
    set_req_state_err(s, op_ret);
  dump_errno(s);
  end_header(s);
}

int RGWInitMultipart_ObjStore_S3::get_params()
{
  RGWAccessControlPolicy_S3 s3policy(s->cct);
  op_ret = create_s3_policy(s, store, s3policy, s->owner);
  if (op_ret < 0)
    return op_ret;

  policy = s3policy;

  return 0;
}

void RGWInitMultipart_ObjStore_S3::send_response()
{
  if (op_ret)
    set_req_state_err(s, op_ret);
  dump_errno(s);
  for (auto &it : crypt_http_responses)
     dump_header(s, it.first, it.second);
  end_header(s, this, "application/xml");
  if (op_ret == 0) {
    dump_start(s);
    s->formatter->open_object_section_in_ns("InitiateMultipartUploadResult", XMLNS_AWS_S3);
    if (!s->bucket_tenant.empty())
      s->formatter->dump_string("Tenant", s->bucket_tenant);
    s->formatter->dump_string("Bucket", s->bucket_name);
    s->formatter->dump_string("Key", s->object.name);
    s->formatter->dump_string("UploadId", upload_id);
    s->formatter->close_section();
    rgw_flush_formatter_and_reset(s, s->formatter);
  }
}

int RGWInitMultipart_ObjStore_S3::prepare_encryption(map<string, bufferlist>& attrs)
{
  int res = 0;
  res = rgw_s3_prepare_encrypt(s, attrs, nullptr, nullptr, crypt_http_responses);
  return res;
}

int RGWCompleteMultipart_ObjStore_S3::get_params()
{
  int ret = RGWCompleteMultipart_ObjStore::get_params();
  if (ret < 0) {
    return ret;
  }

  return do_aws4_auth_completion();
}

void RGWCompleteMultipart_ObjStore_S3::send_response()
{
  if (op_ret)
    set_req_state_err(s, op_ret);
  dump_errno(s);
  dump_header_if_nonempty(s, "x-amz-version-id", version_id);
  end_header(s, this, "application/xml");
  if (op_ret == 0) { 
    dump_start(s);
    s->formatter->open_object_section_in_ns("CompleteMultipartUploadResult", XMLNS_AWS_S3);
    if (!s->bucket_tenant.empty()) {
      if (s->info.domain.length()) {
        s->formatter->dump_format("Location", "%s.%s.%s",
          s->bucket_name.c_str(),
          s->bucket_tenant.c_str(),
          s->info.domain.c_str());
      }
      s->formatter->dump_string("Tenant", s->bucket_tenant);
    } else {
      if (s->info.domain.length()) {
        s->formatter->dump_format("Location", "%s.%s",
          s->bucket_name.c_str(),
          s->info.domain.c_str());
      }
    }
    s->formatter->dump_string("Bucket", s->bucket_name);
    s->formatter->dump_string("Key", s->object.name);
    s->formatter->dump_string("ETag", etag);
    s->formatter->close_section();
    rgw_flush_formatter_and_reset(s, s->formatter);
  }
}

void RGWAbortMultipart_ObjStore_S3::send_response()
{
  int r = op_ret;
  if (!r)
    r = STATUS_NO_CONTENT;

  set_req_state_err(s, r);
  dump_errno(s);
  end_header(s, this);
}

void RGWListMultipart_ObjStore_S3::send_response()
{
  if (op_ret)
    set_req_state_err(s, op_ret);
  dump_errno(s);
  end_header(s, this, "application/xml");

  if (op_ret == 0) {
    dump_start(s);
    s->formatter->open_object_section_in_ns("ListPartsResult", XMLNS_AWS_S3);
    map<uint32_t, RGWUploadPartInfo>::iterator iter;
    map<uint32_t, RGWUploadPartInfo>::reverse_iterator test_iter;
    int cur_max = 0;

    iter = parts.begin();
    test_iter = parts.rbegin();
    if (test_iter != parts.rend()) {
      cur_max = test_iter->first;
    }
    if (!s->bucket_tenant.empty())
      s->formatter->dump_string("Tenant", s->bucket_tenant);
    s->formatter->dump_string("Bucket", s->bucket_name);
    s->formatter->dump_string("Key", s->object.name);
    s->formatter->dump_string("UploadId", upload_id);
    s->formatter->dump_string("StorageClass", "STANDARD");
    s->formatter->dump_int("PartNumberMarker", marker);
    s->formatter->dump_int("NextPartNumberMarker", cur_max);
    s->formatter->dump_int("MaxParts", max_parts);
    s->formatter->dump_string("IsTruncated", (truncated ? "true" : "false"));

    ACLOwner& owner = policy.get_owner();
    dump_owner(s, owner.get_id(), owner.get_display_name());

    for (; iter != parts.end(); ++iter) {
      RGWUploadPartInfo& info = iter->second;

      s->formatter->open_object_section("Part");

      dump_time(s, "LastModified", &info.modified);

      s->formatter->dump_unsigned("PartNumber", info.num);
      s->formatter->dump_format("ETag", "\"%s\"", info.etag.c_str());
      s->formatter->dump_unsigned("Size", info.accounted_size);
      s->formatter->close_section();
    }
    s->formatter->close_section();
    rgw_flush_formatter_and_reset(s, s->formatter);
  }
}

void RGWListBucketMultiparts_ObjStore_S3::send_response()
{
  if (op_ret < 0)
    set_req_state_err(s, op_ret);
  dump_errno(s);

  end_header(s, this, "application/xml");
  dump_start(s);
  if (op_ret < 0)
    return;

  s->formatter->open_object_section_in_ns("ListMultipartUploadsResult", XMLNS_AWS_S3);
  if (!s->bucket_tenant.empty())
    s->formatter->dump_string("Tenant", s->bucket_tenant);
  s->formatter->dump_string("Bucket", s->bucket_name);
  if (!prefix.empty())
    s->formatter->dump_string("ListMultipartUploadsResult.Prefix", prefix);
  string& key_marker = marker.get_key();
  if (!key_marker.empty())
    s->formatter->dump_string("KeyMarker", key_marker);
  string& upload_id_marker = marker.get_upload_id();
  if (!upload_id_marker.empty())
    s->formatter->dump_string("UploadIdMarker", upload_id_marker);
  string next_key = next_marker.mp.get_key();
  if (!next_key.empty())
    s->formatter->dump_string("NextKeyMarker", next_key);
  string next_upload_id = next_marker.mp.get_upload_id();
  if (!next_upload_id.empty())
    s->formatter->dump_string("NextUploadIdMarker", next_upload_id);
  s->formatter->dump_int("MaxUploads", max_uploads);
  if (!delimiter.empty())
    s->formatter->dump_string("Delimiter", delimiter);
  s->formatter->dump_string("IsTruncated", (is_truncated ? "true" : "false"));

  if (op_ret >= 0) {
    vector<RGWMultipartUploadEntry>::iterator iter;
    for (iter = uploads.begin(); iter != uploads.end(); ++iter) {
      RGWMPObj& mp = iter->mp;
      s->formatter->open_array_section("Upload");
      s->formatter->dump_string("Key", mp.get_key());
      s->formatter->dump_string("UploadId", mp.get_upload_id());
      dump_owner(s, s->user->user_id, s->user->display_name, "Initiator");
      dump_owner(s, s->user->user_id, s->user->display_name);
      s->formatter->dump_string("StorageClass", "STANDARD");
      dump_time(s, "Initiated", &iter->obj.meta.mtime);
      s->formatter->close_section();
    }
    if (!common_prefixes.empty()) {
      s->formatter->open_array_section("CommonPrefixes");
      map<string, bool>::iterator pref_iter;
      for (pref_iter = common_prefixes.begin();
	   pref_iter != common_prefixes.end(); ++pref_iter) {
	s->formatter->dump_string("CommonPrefixes.Prefix", pref_iter->first);
      }
      s->formatter->close_section();
    }
  }
  s->formatter->close_section();
  rgw_flush_formatter_and_reset(s, s->formatter);
}

int RGWDeleteMultiObj_ObjStore_S3::get_params()
{
  int ret = RGWDeleteMultiObj_ObjStore::get_params();
  if (ret < 0) {
    return ret;
  }

  return do_aws4_auth_completion();
}

void RGWDeleteMultiObj_ObjStore_S3::send_status()
{
  if (! status_dumped) {
    if (op_ret < 0)
      set_req_state_err(s, op_ret);
    dump_errno(s);
    status_dumped = true;
  }
}

void RGWDeleteMultiObj_ObjStore_S3::begin_response()
{

  if (!status_dumped) {
    send_status();
  }

  dump_start(s);
  end_header(s, this, "application/xml");
  s->formatter->open_object_section_in_ns("DeleteResult", XMLNS_AWS_S3);

  rgw_flush_formatter(s, s->formatter);
}

void RGWDeleteMultiObj_ObjStore_S3::send_partial_response(rgw_obj_key& key,
							  bool delete_marker,
							  const string& marker_version_id, int ret)
{
  if (!key.empty()) {
    if (op_ret == 0 && !quiet) {
      s->formatter->open_object_section("Deleted");
      s->formatter->dump_string("Key", key.name);
      if (!key.instance.empty()) {
	s->formatter->dump_string("VersionId", key.instance);
      }
      if (delete_marker) {
	s->formatter->dump_bool("DeleteMarker", true);
	s->formatter->dump_string("DeleteMarkerVersionId", marker_version_id);
      }
      s->formatter->close_section();
    } else if (op_ret < 0) {
      struct rgw_http_error r;
      int err_no;

      s->formatter->open_object_section("Error");

      err_no = -op_ret;
      rgw_get_errno_s3(&r, err_no);

      s->formatter->dump_string("Key", key.name);
      s->formatter->dump_string("VersionId", key.instance);
      s->formatter->dump_int("Code", r.http_ret);
      s->formatter->dump_string("Message", r.s3_code);
      s->formatter->close_section();
    }

    rgw_flush_formatter(s, s->formatter);
  }
}

void RGWDeleteMultiObj_ObjStore_S3::end_response()
{

  s->formatter->close_section();
  rgw_flush_formatter_and_reset(s, s->formatter);
}

void RGWGetObjLayout_ObjStore_S3::send_response()
{
  if (op_ret)
    set_req_state_err(s, op_ret);
  dump_errno(s);
  end_header(s, this, "application/json");

  JSONFormatter f;

  if (op_ret < 0) {
    return;
  }

  f.open_object_section("result");
  ::encode_json("head", head_obj, &f);
  ::encode_json("manifest", *manifest, &f);
  f.open_array_section("data_location");
  for (auto miter = manifest->obj_begin(); miter != manifest->obj_end(); ++miter) {
    f.open_object_section("obj");
    rgw_raw_obj raw_loc = miter.get_location().get_raw_obj(store);
    ::encode_json("ofs", miter.get_ofs(), &f);
    ::encode_json("loc", raw_loc, &f);
    ::encode_json("loc_ofs", miter.location_ofs(), &f);
    ::encode_json("loc_size", miter.get_stripe_size(), &f);
    f.close_section();
    rgw_flush_formatter(s, &f);
  }
  f.close_section();
  f.close_section();
  rgw_flush_formatter(s, &f);
}

int RGWConfigBucketMetaSearch_ObjStore_S3::get_params()
{
  auto iter = s->info.x_meta_map.find("x-amz-meta-search");
  if (iter == s->info.x_meta_map.end()) {
    s->err.message = "X-Rgw-Meta-Search header not provided";
    ldout(s->cct, 5) << s->err.message << dendl;
    return -EINVAL;
  }

  list<string> expressions;
  get_str_list(iter->second, ",", expressions);

  for (auto& expression : expressions) {
    vector<string> args;
    get_str_vec(expression, ";", args);

    if (args.empty()) {
      s->err.message = "invalid empty expression";
      ldout(s->cct, 5) << s->err.message << dendl;
      return -EINVAL;
    }
    if (args.size() > 2) {
      s->err.message = string("invalid expression: ") + expression;
      ldout(s->cct, 5) << s->err.message << dendl;
      return -EINVAL;
    }

    string key = boost::algorithm::to_lower_copy(rgw_trim_whitespace(args[0]));
    string val;
    if (args.size() > 1) {
      val = boost::algorithm::to_lower_copy(rgw_trim_whitespace(args[1]));
    }

    if (!boost::algorithm::starts_with(key, RGW_AMZ_META_PREFIX)) {
      s->err.message = string("invalid expression, key must start with '" RGW_AMZ_META_PREFIX "' : ") + expression;
      ldout(s->cct, 5) << s->err.message << dendl;
      return -EINVAL;
    }

    key = key.substr(sizeof(RGW_AMZ_META_PREFIX) - 1);

    ESEntityTypeMap::EntityType entity_type;

    if (val.empty() || val == "str" || val == "string") {
      entity_type = ESEntityTypeMap::ES_ENTITY_STR;
    } else if (val == "int" || val == "integer") {
      entity_type = ESEntityTypeMap::ES_ENTITY_INT;
    } else if (val == "date" || val == "datetime") {
      entity_type = ESEntityTypeMap::ES_ENTITY_DATE;
    } else {
      s->err.message = string("invalid entity type: ") + val;
      ldout(s->cct, 5) << s->err.message << dendl;
      return -EINVAL;
    }

    mdsearch_config[key] = entity_type;
  }

  return 0;
}

void RGWConfigBucketMetaSearch_ObjStore_S3::send_response()
{
  if (op_ret)
    set_req_state_err(s, op_ret);
  dump_errno(s);
  end_header(s, this);
}

void RGWGetBucketMetaSearch_ObjStore_S3::send_response()
{
  if (op_ret)
    set_req_state_err(s, op_ret);
  dump_errno(s);
  end_header(s, NULL, "application/xml");

  Formatter *f = s->formatter;
  f->open_array_section("GetBucketMetaSearchResult");
  for (auto& e : s->bucket_info.mdsearch_config) {
    f->open_object_section("Entry");
    string k = string("x-amz-meta-") + e.first;
    f->dump_string("Key", k.c_str());
    const char *type;
    switch (e.second) {
      case ESEntityTypeMap::ES_ENTITY_INT:
        type = "int";
        break;
      case ESEntityTypeMap::ES_ENTITY_DATE:
        type = "date";
        break;
      default:
        type = "str";
    }
    f->dump_string("Type", type);
    f->close_section();
  }
  f->close_section();
  rgw_flush_formatter(s, f);
}

void RGWDelBucketMetaSearch_ObjStore_S3::send_response()
{
  if (op_ret)
    set_req_state_err(s, op_ret);
  dump_errno(s);
  end_header(s, this);
}


RGWOp *RGWHandler_REST_Service_S3::op_get()
{
  if (is_usage_op()) {
    return new RGWGetUsage_ObjStore_S3;
  } else {
    return new RGWListBuckets_ObjStore_S3;
  }
}

RGWOp *RGWHandler_REST_Service_S3::op_head()
{
  return new RGWListBuckets_ObjStore_S3;
}

RGWOp *RGWHandler_REST_Service_S3::op_post()
{
  if (s->info.args.exists("Action")) {
    string action = s->info.args.get("Action");
    if (action.compare("CreateRole") == 0)
      return new RGWCreateRole;
    if (action.compare("DeleteRole") == 0)
      return new RGWDeleteRole;
    if (action.compare("GetRole") == 0)
      return new RGWGetRole;
    if (action.compare("UpdateAssumeRolePolicy") == 0)
      return new RGWModifyRole;
    if (action.compare("ListRoles") == 0)
      return new RGWListRoles;
    if (action.compare("PutRolePolicy") == 0)
      return new RGWPutRolePolicy;
    if (action.compare("GetRolePolicy") == 0)
      return new RGWGetRolePolicy;
    if (action.compare("ListRolePolicies") == 0)
      return new RGWListRolePolicies;
    if (action.compare("DeleteRolePolicy") == 0)
      return new RGWDeleteRolePolicy;
  }
  return NULL;
}

RGWOp *RGWHandler_REST_Bucket_S3::get_obj_op(bool get_data)
{
  // Non-website mode
  if (get_data) {
    return new RGWListBucket_ObjStore_S3;
  } else {
    return new RGWStatBucket_ObjStore_S3;
  }
}

RGWOp *RGWHandler_REST_Bucket_S3::op_get()
{
  if (s->info.args.sub_resource_exists("logging"))
    return new RGWGetBucketLogging_ObjStore_S3;

  if (s->info.args.sub_resource_exists("location"))
    return new RGWGetBucketLocation_ObjStore_S3;

  if (s->info.args.sub_resource_exists("versioning"))
    return new RGWGetBucketVersioning_ObjStore_S3;

  if (s->info.args.sub_resource_exists("website")) {
    if (!s->cct->_conf->rgw_enable_static_website) {
      return NULL;
    }
    return new RGWGetBucketWebsite_ObjStore_S3;
  }

  if (s->info.args.exists("mdsearch")) {
    return new RGWGetBucketMetaSearch_ObjStore_S3;
  }

  if (is_acl_op()) {
    return new RGWGetACLs_ObjStore_S3;
  } else if (is_cors_op()) {
    return new RGWGetCORS_ObjStore_S3;
  } else if (is_request_payment_op()) {
    return new RGWGetRequestPayment_ObjStore_S3;
  } else if (s->info.args.exists("uploads")) {
    return new RGWListBucketMultiparts_ObjStore_S3;
  } else if(is_lc_op()) {
    return new RGWGetLC_ObjStore_S3;
  } else if(is_policy_op()) {
    return new RGWGetBucketPolicy;
  }
  return get_obj_op(true);
}

RGWOp *RGWHandler_REST_Bucket_S3::op_head()
{
  if (is_acl_op()) {
    return new RGWGetACLs_ObjStore_S3;
  } else if (s->info.args.exists("uploads")) {
    return new RGWListBucketMultiparts_ObjStore_S3;
  }
  return get_obj_op(false);
}

RGWOp *RGWHandler_REST_Bucket_S3::op_put()
{
  if (s->info.args.sub_resource_exists("logging"))
    return NULL;
  if (s->info.args.sub_resource_exists("versioning"))
    return new RGWSetBucketVersioning_ObjStore_S3;
  if (s->info.args.sub_resource_exists("website")) {
    if (!s->cct->_conf->rgw_enable_static_website) {
      return NULL;
    }
    return new RGWSetBucketWebsite_ObjStore_S3;
  }
  if (is_acl_op()) {
    return new RGWPutACLs_ObjStore_S3;
  } else if (is_cors_op()) {
    return new RGWPutCORS_ObjStore_S3;
  } else if (is_request_payment_op()) {
    return new RGWSetRequestPayment_ObjStore_S3;
  } else if(is_lc_op()) {
    return new RGWPutLC_ObjStore_S3;
  } else if(is_policy_op()) {
    return new RGWPutBucketPolicy;
  }
  return new RGWCreateBucket_ObjStore_S3;
}

RGWOp *RGWHandler_REST_Bucket_S3::op_delete()
{
  if (is_cors_op()) {
    return new RGWDeleteCORS_ObjStore_S3;
  } else if(is_lc_op()) {
    return new RGWDeleteLC_ObjStore_S3;
  } else if(is_policy_op()) {
    return new RGWDeleteBucketPolicy;
  }

  if (s->info.args.sub_resource_exists("website")) {
    if (!s->cct->_conf->rgw_enable_static_website) {
      return NULL;
    }
    return new RGWDeleteBucketWebsite_ObjStore_S3;
  }

  if (s->info.args.exists("mdsearch")) {
    return new RGWDelBucketMetaSearch_ObjStore_S3;
  }

  return new RGWDeleteBucket_ObjStore_S3;
}

RGWOp *RGWHandler_REST_Bucket_S3::op_post()
{
  if (s->info.args.exists("delete")) {
    return new RGWDeleteMultiObj_ObjStore_S3;
  }

  if (s->info.args.exists("mdsearch")) {
    return new RGWConfigBucketMetaSearch_ObjStore_S3;
  }

  return new RGWPostObj_ObjStore_S3;
}

RGWOp *RGWHandler_REST_Bucket_S3::op_options()
{
  return new RGWOptionsCORS_ObjStore_S3;
}

RGWOp *RGWHandler_REST_Obj_S3::get_obj_op(bool get_data)
{
  if (is_acl_op()) {
    return new RGWGetACLs_ObjStore_S3;
  }
  RGWGetObj_ObjStore_S3 *get_obj_op = new RGWGetObj_ObjStore_S3;
  get_obj_op->set_get_data(get_data);
  return get_obj_op;
}

RGWOp *RGWHandler_REST_Obj_S3::op_get()
{
  if (is_acl_op()) {
    return new RGWGetACLs_ObjStore_S3;
  } else if (s->info.args.exists("uploadId")) {
    return new RGWListMultipart_ObjStore_S3;
  } else if (s->info.args.exists("layout")) {
    return new RGWGetObjLayout_ObjStore_S3;
  } else if (is_tagging_op()) {
    return new RGWGetObjTags_ObjStore_S3;
  }
  return get_obj_op(true);
}

RGWOp *RGWHandler_REST_Obj_S3::op_head()
{
  if (is_acl_op()) {
    return new RGWGetACLs_ObjStore_S3;
  } else if (s->info.args.exists("uploadId")) {
    return new RGWListMultipart_ObjStore_S3;
  }
  return get_obj_op(false);
}

RGWOp *RGWHandler_REST_Obj_S3::op_put()
{
  if (is_acl_op()) {
    return new RGWPutACLs_ObjStore_S3;
  } else if (is_tagging_op()) {
    return new RGWPutObjTags_ObjStore_S3;
  }

  if (s->init_state.src_bucket.empty())
    return new RGWPutObj_ObjStore_S3;
  else
    return new RGWCopyObj_ObjStore_S3;
}

RGWOp *RGWHandler_REST_Obj_S3::op_delete()
{
  if (is_tagging_op()) {
    return new RGWDeleteObjTags_ObjStore_S3;
  }
  string upload_id = s->info.args.get("uploadId");

  if (upload_id.empty())
    return new RGWDeleteObj_ObjStore_S3;
  else
    return new RGWAbortMultipart_ObjStore_S3;
}

RGWOp *RGWHandler_REST_Obj_S3::op_post()
{
  if (s->info.args.exists("uploadId"))
    return new RGWCompleteMultipart_ObjStore_S3;

  if (s->info.args.exists("uploads"))
    return new RGWInitMultipart_ObjStore_S3;

  return new RGWPostObj_ObjStore_S3;
}

RGWOp *RGWHandler_REST_Obj_S3::op_options()
{
  return new RGWOptionsCORS_ObjStore_S3;
}

int RGWHandler_REST_S3::init_from_header(struct req_state* s,
					int default_formatter,
					bool configurable_format)
{
  string req;
  string first;

  const char *req_name = s->relative_uri.c_str();
  const char *p;

  if (*req_name == '?') {
    p = req_name;
  } else {
    p = s->info.request_params.c_str();
  }

  s->info.args.set(p);
  s->info.args.parse();

  /* must be called after the args parsing */
  int ret = allocate_formatter(s, default_formatter, configurable_format);
  if (ret < 0)
    return ret;

  if (*req_name != '/')
    return 0;

  req_name++;

  if (!*req_name)
    return 0;

  req = req_name;
  int pos = req.find('/');
  if (pos >= 0) {
    first = req.substr(0, pos);
  } else {
    first = req;
  }

  /*
   * XXX The intent of the check for empty is apparently to let the bucket
   * name from DNS to be set ahead. However, we currently take the DNS
   * bucket and re-insert it into URL in rgw_rest.cc:RGWREST::preprocess().
   * So, this check is meaningless.
   *
   * Rather than dropping this, the code needs to be changed into putting
   * the bucket (and its tenant) from DNS and Host: header (HTTP_HOST)
   * into req_status.bucket_name directly.
   */
  if (s->init_state.url_bucket.empty()) {
    // Save bucket to tide us over until token is parsed.
    s->init_state.url_bucket = first;
    if (pos >= 0) {
      string encoded_obj_str = req.substr(pos+1);
      s->object = rgw_obj_key(encoded_obj_str, s->info.args.get("versionId"));
    }
  } else {
    s->object = rgw_obj_key(req_name, s->info.args.get("versionId"));
  }
  return 0;
}

int RGWHandler_REST_S3::postauth_init()
{
  struct req_init_state *t = &s->init_state;
  bool relaxed_names = s->cct->_conf->rgw_relaxed_s3_bucket_names;

  rgw_parse_url_bucket(t->url_bucket, s->user->user_id.tenant,
		      s->bucket_tenant, s->bucket_name);

  dout(10) << "s->object=" << (!s->object.empty() ? s->object : rgw_obj_key("<NULL>"))
           << " s->bucket=" << rgw_make_bucket_entry_name(s->bucket_tenant, s->bucket_name) << dendl;

  int ret;
  ret = rgw_validate_tenant_name(s->bucket_tenant);
  if (ret)
    return ret;
  if (!s->bucket_name.empty()) {
    ret = valid_s3_bucket_name(s->bucket_name, relaxed_names);
    if (ret)
      return ret;
    ret = validate_object_name(s->object.name);
    if (ret)
      return ret;
  }

  if (!t->src_bucket.empty()) {
    rgw_parse_url_bucket(t->src_bucket, s->user->user_id.tenant,
			s->src_tenant_name, s->src_bucket_name);
    ret = rgw_validate_tenant_name(s->src_tenant_name);
    if (ret)
      return ret;
    ret = valid_s3_bucket_name(s->src_bucket_name, relaxed_names);
    if (ret)
      return ret;
  }
  return 0;
}

int RGWHandler_REST_S3::init(RGWRados *store, struct req_state *s,
                             rgw::io::BasicClient *cio)
{
  int ret;

  s->dialect = "s3";

  ret = rgw_validate_tenant_name(s->bucket_tenant);
  if (ret)
    return ret;
  bool relaxed_names = s->cct->_conf->rgw_relaxed_s3_bucket_names;
  if (!s->bucket_name.empty()) {
    ret = valid_s3_bucket_name(s->bucket_name, relaxed_names);
    if (ret)
      return ret;
    ret = validate_object_name(s->object.name);
    if (ret)
      return ret;
  }

  const char *cacl = s->info.env->get("HTTP_X_AMZ_ACL");
  if (cacl)
    s->canned_acl = cacl;

  s->has_acl_header = s->info.env->exists_prefix("HTTP_X_AMZ_GRANT");

  const char *copy_source = s->info.env->get("HTTP_X_AMZ_COPY_SOURCE");
<<<<<<< HEAD
  if (copy_source &&
      (! s->info.env->get("HTTP_X_AMZ_COPY_SOURCE_RANGE"))) {
	ret = RGWCopyObj::parse_copy_location(url_decode(copy_source),
					    s->init_state.src_bucket,
					    s->src_object);
=======

  if (copy_source && !s->info.env->get("HTTP_X_AMZ_COPY_SOURCE_RANGE") && !s->info.args.exists("uploadId")) {
    ret = RGWCopyObj::parse_copy_location(copy_source,
                                          s->init_state.src_bucket,
                                          s->src_object);
>>>>>>> 3d5e29cf
    if (!ret) {
      ldout(s->cct, 0) << "failed to parse copy location" << dendl;
      return -EINVAL; // XXX why not -ERR_INVALID_BUCKET_NAME or -ERR_BAD_URL?
    }
  }

  return RGWHandler_REST::init(store, s, cio);
}

enum class AwsVersion {
  UNKNOWN,
  V2,
  V4
};

enum class AwsRoute {
  UNKNOWN,
  QUERY_STRING,
  HEADERS
};

static inline std::pair<AwsVersion, AwsRoute>
discover_aws_flavour(const req_info& info)
{
  using rgw::auth::s3::AWS4_HMAC_SHA256_STR;

  AwsVersion version = AwsVersion::UNKNOWN;
  AwsRoute route = AwsRoute::UNKNOWN;

  const char* http_auth = info.env->get("HTTP_AUTHORIZATION");
  if (http_auth && http_auth[0]) {
    /* Authorization in Header */
    route = AwsRoute::HEADERS;

    if (!strncmp(http_auth, AWS4_HMAC_SHA256_STR,
                 strlen(AWS4_HMAC_SHA256_STR))) {
      /* AWS v4 */
      version = AwsVersion::V4;
    } else if (!strncmp(http_auth, "AWS ", 4)) {
      /* AWS v2 */
      version = AwsVersion::V2;
    }
  } else {
    route = AwsRoute::QUERY_STRING;

    if (info.args.get("X-Amz-Algorithm") == AWS4_HMAC_SHA256_STR) {
      /* AWS v4 */
      version = AwsVersion::V4;
    } else if (!info.args.get("AWSAccessKeyId").empty()) {
      /* AWS v2 */
      version = AwsVersion::V2;
    }
  }

  return std::make_pair(version, route);
}

/*
 * verify that a signed request comes from the keyholder
 * by checking the signature against our locally-computed version
 *
 * it tries AWS v4 before AWS v2
 */
int RGW_Auth_S3::authorize(RGWRados* const store,
                           const rgw::auth::StrategyRegistry& auth_registry,
                           struct req_state* const s)
{

  /* neither keystone and rados enabled; warn and exit! */
  if (!store->ctx()->_conf->rgw_s3_auth_use_rados &&
      !store->ctx()->_conf->rgw_s3_auth_use_keystone &&
      !store->ctx()->_conf->rgw_s3_auth_use_ldap) {
    dout(0) << "WARNING: no authorization backend enabled! Users will never authenticate." << dendl;
    return -EPERM;
  }

  const auto ret = rgw::auth::Strategy::apply(auth_registry.get_s3_main(), s);
  if (ret == 0) {
    /* Populate the owner info. */
    s->owner.set_id(s->user->user_id);
    s->owner.set_name(s->user->display_name);
  }
  return ret;
}

int RGWHandler_Auth_S3::init(RGWRados *store, struct req_state *state,
                             rgw::io::BasicClient *cio)
{
  int ret = RGWHandler_REST_S3::init_from_header(state, RGW_FORMAT_JSON,
						     true);
  if (ret < 0)
    return ret;

  return RGWHandler_REST::init(store, state, cio);
}

RGWHandler_REST* RGWRESTMgr_S3::get_handler(struct req_state* const s,
                                            const rgw::auth::StrategyRegistry& auth_registry,
                                            const std::string& frontend_prefix)
{
  bool is_s3website = enable_s3website && (s->prot_flags & RGW_REST_WEBSITE);
  int ret =
    RGWHandler_REST_S3::init_from_header(s,
					is_s3website ? RGW_FORMAT_HTML :
					RGW_FORMAT_XML, true);
  if (ret < 0)
    return NULL;

  RGWHandler_REST* handler;
  // TODO: Make this more readable
  if (is_s3website) {
    if (s->init_state.url_bucket.empty()) {
      handler = new RGWHandler_REST_Service_S3Website(auth_registry);
    } else if (s->object.empty()) {
      handler = new RGWHandler_REST_Bucket_S3Website(auth_registry);
    } else {
      handler = new RGWHandler_REST_Obj_S3Website(auth_registry);
    }
  } else {
    if (s->init_state.url_bucket.empty()) {
      handler = new RGWHandler_REST_Service_S3(auth_registry);
    } else if (s->object.empty()) {
      handler = new RGWHandler_REST_Bucket_S3(auth_registry);
    } else {
      handler = new RGWHandler_REST_Obj_S3(auth_registry);
    }
  }

  ldout(s->cct, 20) << __func__ << " handler=" << typeid(*handler).name()
		    << dendl;
  return handler;
}

bool RGWHandler_REST_S3Website::web_dir() const {
  std::string subdir_name = url_decode(s->object.name);

  if (subdir_name.empty()) {
    return false;
  } else if (subdir_name.back() == '/') {
    subdir_name.pop_back();
  }

  rgw_obj obj(s->bucket, subdir_name);

  RGWObjectCtx& obj_ctx = *static_cast<RGWObjectCtx *>(s->obj_ctx);
  obj_ctx.obj.set_atomic(obj);
  obj_ctx.obj.set_prefetch_data(obj);

  RGWObjState* state = nullptr;
  if (store->get_obj_state(&obj_ctx, s->bucket_info, obj, &state, false) < 0) {
    return false;
  }
  if (! state->exists) {
    return false;
  }
  return state->exists;
}

int RGWHandler_REST_S3Website::retarget(RGWOp* op, RGWOp** new_op) {
  *new_op = op;
  ldout(s->cct, 10) << __func__ << "Starting retarget" << dendl;

  if (!(s->prot_flags & RGW_REST_WEBSITE))
    return 0;

  RGWObjectCtx& obj_ctx = *static_cast<RGWObjectCtx *>(s->obj_ctx);
  int ret = store->get_bucket_info(obj_ctx, s->bucket_tenant,
				  s->bucket_name, s->bucket_info, NULL,
				  &s->bucket_attrs);
  if (ret < 0) {
      // TODO-FUTURE: if the bucket does not exist, maybe expose it here?
      return -ERR_NO_SUCH_BUCKET;
  }
  if (!s->bucket_info.has_website) {
      // TODO-FUTURE: if the bucket has no WebsiteConfig, expose it here
      return -ERR_NO_SUCH_WEBSITE_CONFIGURATION;
  }

  rgw_obj_key new_obj;
  s->bucket_info.website_conf.get_effective_key(s->object.name, &new_obj.name, web_dir());
  ldout(s->cct, 10) << "retarget get_effective_key " << s->object << " -> "
		    << new_obj << dendl;

  RGWBWRoutingRule rrule;
  bool should_redirect =
    s->bucket_info.website_conf.should_redirect(new_obj.name, 0, &rrule);

  if (should_redirect) {
    const string& hostname = s->info.env->get("HTTP_HOST", "");
    const string& protocol =
      (s->info.env->get("SERVER_PORT_SECURE") ? "https" : "http");
    int redirect_code = 0;
    rrule.apply_rule(protocol, hostname, s->object.name, &s->redirect,
		    &redirect_code);
    // APply a custom HTTP response code
    if (redirect_code > 0)
      s->err.http_ret = redirect_code; // Apply a custom HTTP response code
    ldout(s->cct, 10) << "retarget redirect code=" << redirect_code
		      << " proto+host:" << protocol << "://" << hostname
		      << " -> " << s->redirect << dendl;
    return -ERR_WEBSITE_REDIRECT;
  }

  /*
   * FIXME: if s->object != new_obj, drop op and create a new op to handle
   * operation. Or remove this comment if it's not applicable anymore
   */

  s->object = new_obj;

  return 0;
}

RGWOp* RGWHandler_REST_S3Website::op_get()
{
  return get_obj_op(true);
}

RGWOp* RGWHandler_REST_S3Website::op_head()
{
  return get_obj_op(false);
}

int RGWHandler_REST_S3Website::serve_errordoc(int http_ret, const string& errordoc_key) {
  int ret = 0;
  s->formatter->reset(); /* Try to throw it all away */

  std::shared_ptr<RGWGetObj_ObjStore_S3Website> getop( static_cast<RGWGetObj_ObjStore_S3Website*>(op_get()));
  if (getop.get() == NULL) {
    return -1; // Trigger double error handler
  }
  getop->init(store, s, this);
  getop->range_str = NULL;
  getop->if_mod = NULL;
  getop->if_unmod = NULL;
  getop->if_match = NULL;
  getop->if_nomatch = NULL;
  s->object = errordoc_key;

  ret = init_permissions(getop.get());
  if (ret < 0) {
    ldout(s->cct, 20) << "serve_errordoc failed, init_permissions ret=" << ret << dendl;
    return -1; // Trigger double error handler
  }

  ret = read_permissions(getop.get());
  if (ret < 0) {
    ldout(s->cct, 20) << "serve_errordoc failed, read_permissions ret=" << ret << dendl;
    return -1; // Trigger double error handler
  }

  if (http_ret) {
     getop->set_custom_http_response(http_ret);
  }

  ret = getop->init_processing();
  if (ret < 0) {
    ldout(s->cct, 20) << "serve_errordoc failed, init_processing ret=" << ret << dendl;
    return -1; // Trigger double error handler
  }

  ret = getop->verify_op_mask();
  if (ret < 0) {
    ldout(s->cct, 20) << "serve_errordoc failed, verify_op_mask ret=" << ret << dendl;
    return -1; // Trigger double error handler
  }

  ret = getop->verify_permission();
  if (ret < 0) {
    ldout(s->cct, 20) << "serve_errordoc failed, verify_permission ret=" << ret << dendl;
    return -1; // Trigger double error handler
  }

  ret = getop->verify_params();
  if (ret < 0) {
    ldout(s->cct, 20) << "serve_errordoc failed, verify_params ret=" << ret << dendl;
    return -1; // Trigger double error handler
  }

  // No going back now
  getop->pre_exec();
  /*
   * FIXME Missing headers:
   * With a working errordoc, the s3 error fields are rendered as HTTP headers,
   *   x-amz-error-code: NoSuchKey
   *   x-amz-error-message: The specified key does not exist.
   *   x-amz-error-detail-Key: foo
   */
  getop->execute();
  getop->complete();
  return 0;

}

int RGWHandler_REST_S3Website::error_handler(int err_no,
					    string* error_content) {
  int new_err_no = -1;
  rgw_http_errors::const_iterator r = rgw_http_s3_errors.find(err_no > 0 ? err_no : -err_no);
  int http_error_code = -1;

  if (r != rgw_http_s3_errors.end()) {
    http_error_code = r->second.first;
  }
  ldout(s->cct, 10) << "RGWHandler_REST_S3Website::error_handler err_no=" << err_no << " http_ret=" << http_error_code << dendl;

  RGWBWRoutingRule rrule;
  bool should_redirect =
    s->bucket_info.website_conf.should_redirect(s->object.name, http_error_code,
						&rrule);

  if (should_redirect) {
    const string& hostname = s->info.env->get("HTTP_HOST", "");
    const string& protocol =
      (s->info.env->get("SERVER_PORT_SECURE") ? "https" : "http");
    int redirect_code = 0;
    rrule.apply_rule(protocol, hostname, s->object.name, &s->redirect,
		    &redirect_code);
    // Apply a custom HTTP response code
    if (redirect_code > 0)
      s->err.http_ret = redirect_code; // Apply a custom HTTP response code
    ldout(s->cct, 10) << "error handler redirect code=" << redirect_code
		      << " proto+host:" << protocol << "://" << hostname
		      << " -> " << s->redirect << dendl;
    return -ERR_WEBSITE_REDIRECT;
  } else if (err_no == -ERR_WEBSITE_REDIRECT) {
    // Do nothing here, this redirect will be handled in abort_early's ERR_WEBSITE_REDIRECT block
    // Do NOT fire the ErrorDoc handler
  } else if (!s->bucket_info.website_conf.error_doc.empty()) {
    /* This serves an entire page!
       On success, it will return zero, and no further content should be sent to the socket
       On failure, we need the double-error handler
     */
    new_err_no = RGWHandler_REST_S3Website::serve_errordoc(http_error_code, s->bucket_info.website_conf.error_doc);
    if (new_err_no && new_err_no != -1) {
      err_no = new_err_no;
    }
  } else {
    ldout(s->cct, 20) << "No special error handling today!" << dendl;
  }

  return err_no;
}

RGWOp* RGWHandler_REST_Obj_S3Website::get_obj_op(bool get_data)
{
  /** If we are in website mode, then it is explicitly impossible to run GET or
   * HEAD on the actual directory. We must convert the request to run on the
   * suffix object instead!
   */
  RGWGetObj_ObjStore_S3Website* op = new RGWGetObj_ObjStore_S3Website;
  op->set_get_data(get_data);
  return op;
}

RGWOp* RGWHandler_REST_Bucket_S3Website::get_obj_op(bool get_data)
{
  /** If we are in website mode, then it is explicitly impossible to run GET or
   * HEAD on the actual directory. We must convert the request to run on the
   * suffix object instead!
   */
  RGWGetObj_ObjStore_S3Website* op = new RGWGetObj_ObjStore_S3Website;
  op->set_get_data(get_data);
  return op;
}

RGWOp* RGWHandler_REST_Service_S3Website::get_obj_op(bool get_data)
{
  /** If we are in website mode, then it is explicitly impossible to run GET or
   * HEAD on the actual directory. We must convert the request to run on the
   * suffix object instead!
   */
  RGWGetObj_ObjStore_S3Website* op = new RGWGetObj_ObjStore_S3Website;
  op->set_get_data(get_data);
  return op;
}


namespace rgw {
namespace auth {
namespace s3 {

bool AWSGeneralAbstractor::is_time_skew_ok(const utime_t& header_time) const
{
  /* Check for time skew first. */
  const time_t req_sec = header_time.sec();
  time_t now;
  time(&now);

  if (req_sec < now - RGW_AUTH_GRACE_MINS * 60 ||
      req_sec > now + RGW_AUTH_GRACE_MINS * 60) {
    ldout(cct, 10) << "req_sec=" << req_sec << " now=" << now
                   << "; now - RGW_AUTH_GRACE_MINS="
                   << now - RGW_AUTH_GRACE_MINS * 60
                   << "; now + RGW_AUTH_GRACE_MINS="
                   << now + RGW_AUTH_GRACE_MINS * 60
                   << dendl;

    ldout(cct, 0)  << "NOTICE: request time skew too big now="
                   << utime_t(now, 0)
                   << " req_time=" << header_time
                   << dendl;
    return false;
  }

  return true;
}


static rgw::auth::Completer::cmplptr_t
null_completer_factory(const boost::optional<std::string>& secret_key)
{
  return nullptr;
}


AWSEngine::VersionAbstractor::auth_data_t
AWSGeneralAbstractor::get_auth_data(const req_state* const s) const
{
  AwsVersion version;
  AwsRoute route;
  std::tie(version, route) = discover_aws_flavour(s->info);

  if (version == AwsVersion::V2) {
    return get_auth_data_v2(s);
  } else if (version == AwsVersion::V4) {
    return get_auth_data_v4(s, route == AwsRoute::QUERY_STRING);
  } else {
    /* FIXME(rzarzynski): handle anon user. */
    throw -EINVAL;
  }
}

boost::optional<std::string>
AWSGeneralAbstractor::get_v4_canonical_headers(
  const req_info& info,
  const boost::string_view& signedheaders,
  const bool using_qs) const
{
  return rgw::auth::s3::get_v4_canonical_headers(info, signedheaders,
                                                 using_qs, false);
}

AWSEngine::VersionAbstractor::auth_data_t
AWSGeneralAbstractor::get_auth_data_v4(const req_state* const s,
                                       const bool using_qs) const
{
  boost::string_view access_key_id;
  boost::string_view signed_hdrs;

  boost::string_view date;
  boost::string_view credential_scope;
  boost::string_view client_signature;

  int ret = rgw::auth::s3::parse_credentials(s->info,
                                             access_key_id,
                                             credential_scope,
                                             signed_hdrs,
                                             client_signature,
                                             date,
                                             using_qs);
  if (ret < 0) {
    throw ret;
  }

  /* craft canonical headers */
  boost::optional<std::string> canonical_headers = \
    get_v4_canonical_headers(s->info, signed_hdrs, using_qs);
  if (canonical_headers) {
    ldout(s->cct, 10) << "canonical headers format = " << *canonical_headers
                      << dendl;
  } else {
    throw -EPERM;
  }

  /* Get the expected hash. */
  auto exp_payload_hash = rgw::auth::s3::get_v4_exp_payload_hash(s->info);

  /* Craft canonical URI. Using std::move later so let it be non-const. */
  auto canonical_uri = rgw::auth::s3::get_v4_canonical_uri(s->info);

  /* Craft canonical query string. std::moving later so non-const here. */
  auto canonical_qs = rgw::auth::s3::get_v4_canonical_qs(s->info, using_qs);

  /* Craft canonical request. */
  auto canonical_req_hash = \
    rgw::auth::s3::get_v4_canon_req_hash(s->cct,
                                         s->info.method,
                                         std::move(canonical_uri),
                                         std::move(canonical_qs),
                                         std::move(*canonical_headers),
                                         signed_hdrs,
                                         exp_payload_hash);

  auto string_to_sign = \
    rgw::auth::s3::get_v4_string_to_sign(s->cct,
                                         AWS4_HMAC_SHA256_STR,
                                         date,
                                         credential_scope,
                                         std::move(canonical_req_hash));

  const auto sig_factory = std::bind(rgw::auth::s3::get_v4_signature,
                                     credential_scope,
                                     std::placeholders::_1,
                                     std::placeholders::_2,
                                     std::placeholders::_3);

  /* Requests authenticated with the Query Parameters are treated as unsigned.
   * From "Authenticating Requests: Using Query Parameters (AWS Signature
   * Version 4)":
   *
   *   You don't include a payload hash in the Canonical Request, because
   *   when you create a presigned URL, you don't know the payload content
   *   because the URL is used to upload an arbitrary payload. Instead, you
   *   use a constant string UNSIGNED-PAYLOAD.
   *
   * This means we have absolutely no business in spawning completer. Both
   * aws4_auth_needs_complete and aws4_auth_streaming_mode are set to false
   * by default. We don't need to change that. */
  if (is_v4_payload_unsigned(exp_payload_hash) || is_v4_payload_empty(s)) {
    return {
      access_key_id,
      client_signature,
      std::move(string_to_sign),
      sig_factory,
      null_completer_factory
    };
  } else {
    /* We're going to handle a signed payload. Be aware that even empty HTTP
     * body (no payload) requires verification:
     *
     *   The x-amz-content-sha256 header is required for all AWS Signature
     *   Version 4 requests. It provides a hash of the request payload. If
     *   there is no payload, you must provide the hash of an empty string. */
    if (!is_v4_payload_streamed(exp_payload_hash)) {
      ldout(s->cct, 10) << "delaying v4 auth" << dendl;

      /* payload in a single chunk */
      switch (s->op_type)
      {
        case RGW_OP_CREATE_BUCKET:
        case RGW_OP_PUT_OBJ:
        case RGW_OP_PUT_ACLS:
        case RGW_OP_PUT_CORS:
        case RGW_OP_INIT_MULTIPART: // in case that Init Multipart uses CHUNK encoding
        case RGW_OP_COMPLETE_MULTIPART:
        case RGW_OP_SET_BUCKET_VERSIONING:
        case RGW_OP_DELETE_MULTI_OBJ:
        case RGW_OP_ADMIN_SET_METADATA:
        case RGW_OP_SET_BUCKET_WEBSITE:
        case RGW_OP_PUT_BUCKET_POLICY:
        case RGW_OP_PUT_OBJ_TAGGING:
        case RGW_OP_PUT_LC:
          break;
        default:
          dout(10) << "ERROR: AWS4 completion for this operation NOT IMPLEMENTED" << dendl;
          throw -ERR_NOT_IMPLEMENTED;
      }

      const auto cmpl_factory = std::bind(AWSv4ComplSingle::create,
                                          s,
                                          std::placeholders::_1);
      return {
        access_key_id,
        client_signature,
        std::move(string_to_sign),
        sig_factory,
        cmpl_factory
      };
    } else {
      /* IMHO "streamed" doesn't fit too good here. I would prefer to call
       * it "chunked" but let's be coherent with Amazon's terminology. */

      dout(10) << "body content detected in multiple chunks" << dendl;

      /* payload in multiple chunks */

      switch(s->op_type)
      {
        case RGW_OP_PUT_OBJ:
          break;
        default:
          dout(10) << "ERROR: AWS4 completion for this operation NOT IMPLEMENTED (streaming mode)" << dendl;
          throw -ERR_NOT_IMPLEMENTED;
      }

      dout(10) << "aws4 seed signature ok... delaying v4 auth" << dendl;

      /* In the case of streamed payload client sets the x-amz-content-sha256
       * to "STREAMING-AWS4-HMAC-SHA256-PAYLOAD" but uses "UNSIGNED-PAYLOAD"
       * when constructing the Canonical Request. */

      /* In the case of single-chunk upload client set the header's value is
       * coherent with the one used for Canonical Request crafting. */

      /* In the case of query string-based authentication there should be no
       * x-amz-content-sha256 header and the value "UNSIGNED-PAYLOAD" is used
       * for CanonReq. */
      const auto cmpl_factory = std::bind(AWSv4ComplMulti::create,
                                          s,
                                          date,
                                          credential_scope,
                                          client_signature,
                                          std::placeholders::_1);
      return {
        access_key_id,
        client_signature,
        std::move(string_to_sign),
        sig_factory,
        cmpl_factory
      };
    }
  }
}


boost::optional<std::string>
AWSGeneralBoto2Abstractor::get_v4_canonical_headers(
  const req_info& info,
  const boost::string_view& signedheaders,
  const bool using_qs) const
{
  return rgw::auth::s3::get_v4_canonical_headers(info, signedheaders,
                                                 using_qs, true);
}


AWSEngine::VersionAbstractor::auth_data_t
AWSGeneralAbstractor::get_auth_data_v2(const req_state* const s) const
{
  boost::string_view access_key_id;
  boost::string_view signature;
  bool qsr = false;

  const char* http_auth = s->info.env->get("HTTP_AUTHORIZATION");
  if (! http_auth || http_auth[0] == '\0') {
    /* Credentials are provided in query string. We also need to verify
     * the "Expires" parameter now. */
    access_key_id = s->info.args.get("AWSAccessKeyId");
    signature = s->info.args.get("Signature");
    qsr = true;

    boost::string_view expires = s->info.args.get("Expires");
    if (expires.empty()) {
      throw -EPERM;
    }

    /* It looks we have the guarantee that expires is a null-terminated,
     * and thus string_view::data() can be safely used. */
    const time_t exp = atoll(expires.data());
    time_t now;
    time(&now);

    if (now >= exp) {
      throw -EPERM;
    }
  } else {
    /* The "Authorization" HTTP header is being used. */
    const boost::string_view auth_str(http_auth + strlen("AWS "));
    const size_t pos = auth_str.rfind(':');
    if (pos != boost::string_view::npos) {
      access_key_id = auth_str.substr(0, pos);
      signature = auth_str.substr(pos + 1);
    }
  }

  /* Let's canonize the HTTP headers that are covered by the AWS auth v2. */
  std::string string_to_sign;
  utime_t header_time;
  if (! rgw_create_s3_canonical_header(s->info, &header_time, string_to_sign,
        qsr)) {
    ldout(cct, 10) << "failed to create the canonized auth header\n"
                   << rgw::crypt_sanitize::auth{s,string_to_sign} << dendl;
    throw -EPERM;
  }

  ldout(cct, 10) << "string_to_sign:\n"
                 << rgw::crypt_sanitize::auth{s,string_to_sign} << dendl;

  if (!qsr && !is_time_skew_ok(header_time)) {
    throw -ERR_REQUEST_TIME_SKEWED;
  }

  return {
    std::move(access_key_id),
    std::move(signature),
    std::move(string_to_sign),
    rgw::auth::s3::get_v2_signature,
    null_completer_factory
  };
}


AWSEngine::VersionAbstractor::auth_data_t
AWSBrowserUploadAbstractor::get_auth_data_v2(const req_state* const s) const
{
  return {
    s->auth.s3_postobj_creds.access_key,
    s->auth.s3_postobj_creds.signature,
    s->auth.s3_postobj_creds.encoded_policy.to_str(),
    rgw::auth::s3::get_v2_signature,
    null_completer_factory
  };
}

AWSEngine::VersionAbstractor::auth_data_t
AWSBrowserUploadAbstractor::get_auth_data_v4(const req_state* const s) const
{
  const boost::string_view credential = s->auth.s3_postobj_creds.x_amz_credential;

  /* grab access key id */
  const size_t pos = credential.find("/");
  const boost::string_view access_key_id = credential.substr(0, pos);
  dout(10) << "access key id = " << access_key_id << dendl;

  /* grab credential scope */
  const boost::string_view credential_scope = credential.substr(pos + 1);
  dout(10) << "credential scope = " << credential_scope << dendl;

  const auto sig_factory = std::bind(rgw::auth::s3::get_v4_signature,
                                     credential_scope,
                                     std::placeholders::_1,
                                     std::placeholders::_2,
                                     std::placeholders::_3);

  return {
    access_key_id,
    s->auth.s3_postobj_creds.signature,
    s->auth.s3_postobj_creds.encoded_policy.to_str(),
    sig_factory,
    null_completer_factory
  };
}

AWSEngine::VersionAbstractor::auth_data_t
AWSBrowserUploadAbstractor::get_auth_data(const req_state* const s) const
{
  if (s->auth.s3_postobj_creds.x_amz_algorithm == AWS4_HMAC_SHA256_STR) {
    ldout(s->cct, 0) << "Signature verification algorithm AWS v4"
                     << " (AWS4-HMAC-SHA256)" << dendl;
    return get_auth_data_v4(s);
  } else {
    ldout(s->cct, 0) << "Signature verification algorithm AWS v2" << dendl;
    return get_auth_data_v2(s);
  }
}


AWSEngine::result_t
AWSEngine::authenticate(const req_state* const s) const
{
  /* Small reminder: an ver_abstractor is allowed to throw! */
  const auto auth_data = ver_abstractor.get_auth_data(s);

  if (auth_data.access_key_id.empty() || auth_data.client_signature.empty()) {
    return result_t::deny(-EINVAL);
  } else {
    return authenticate(auth_data.access_key_id,
		        auth_data.client_signature,
			auth_data.string_to_sign,
                        auth_data.signature_factory,
			auth_data.completer_factory,
			s);
  }
}

} /* namespace s3 */
} /* namespace auth */
} /* namespace rgw */

rgw::LDAPHelper* rgw::auth::s3::LDAPEngine::ldh = nullptr;
std::mutex rgw::auth::s3::LDAPEngine::mtx;

void rgw::auth::s3::LDAPEngine::init(CephContext* const cct)
{
  if (! ldh) {
    std::lock_guard<std::mutex> lck(mtx);
    if (! ldh) {
      const string& ldap_uri = cct->_conf->rgw_ldap_uri;
      const string& ldap_binddn = cct->_conf->rgw_ldap_binddn;
      const string& ldap_searchdn = cct->_conf->rgw_ldap_searchdn;
      const string& ldap_searchfilter = cct->_conf->rgw_ldap_searchfilter;
      const string& ldap_dnattr = cct->_conf->rgw_ldap_dnattr;
      std::string ldap_bindpw = parse_rgw_ldap_bindpw(cct);

      ldh = new rgw::LDAPHelper(ldap_uri, ldap_binddn, ldap_bindpw,
                                ldap_searchdn, ldap_searchfilter, ldap_dnattr);

      ldh->init();
      ldh->bind();
    }
  }
}

rgw::auth::RemoteApplier::acl_strategy_t
rgw::auth::s3::LDAPEngine::get_acl_strategy() const
{
  //This is based on the assumption that the default acl strategy in
  // get_perms_from_aclspec, will take care. Extra acl spec is not required.
  return nullptr;
}

rgw::auth::RemoteApplier::AuthInfo
rgw::auth::s3::LDAPEngine::get_creds_info(const rgw::RGWToken& token) const noexcept
{
  /* The short form of "using" can't be used here -- we're aliasing a class'
   * member. */
  using acct_privilege_t = \
    rgw::auth::RemoteApplier::AuthInfo::acct_privilege_t;

  return rgw::auth::RemoteApplier::AuthInfo {
    rgw_user(token.id),
    token.id,
    RGW_PERM_FULL_CONTROL,
    acct_privilege_t::IS_PLAIN_ACCT,
    TYPE_LDAP
  };
}

rgw::auth::Engine::result_t
rgw::auth::s3::LDAPEngine::authenticate(
  const boost::string_view& access_key_id,
  const boost::string_view& signature,
  const string_to_sign_t& string_to_sign,
  const signature_factory_t&,
  const completer_factory_t& completer_factory,
  const req_state* const s) const
{
  /* boost filters and/or string_ref may throw on invalid input */
  rgw::RGWToken base64_token;
  try {
    base64_token = rgw::from_base64(access_key_id);
  } catch (...) {
    base64_token = std::string("");
  }

  if (! base64_token.valid()) {
    return result_t::deny();
  }

  //TODO: Uncomment, when we have a migration plan in place.
  //Check if a user of type other than 'ldap' is already present, if yes, then
  //return error.
  /*RGWUserInfo user_info;
  user_info.user_id = base64_token.id;
  if (rgw_get_user_info_by_uid(store, user_info.user_id, user_info) >= 0) {
    if (user_info.type != TYPE_LDAP) {
      ldout(cct, 10) << "ERROR: User id of type: " << user_info.type << " is already present" << dendl;
      return nullptr;
    }
  }*/

  if (ldh->auth(base64_token.id, base64_token.key) != 0) {
    return result_t::deny();
  }

  auto apl = apl_factory->create_apl_remote(cct, s, get_acl_strategy(),
                                            get_creds_info(base64_token));
  return result_t::grant(std::move(apl), completer_factory(boost::none));
}


/* LocalEndgine */
rgw::auth::Engine::result_t
rgw::auth::s3::LocalEngine::authenticate(
  const boost::string_view& _access_key_id,
  const boost::string_view& signature,
  const string_to_sign_t& string_to_sign,
  const signature_factory_t& signature_factory,
  const completer_factory_t& completer_factory,
  const req_state* const s) const
{
  /* get the user info */
  RGWUserInfo user_info;
  /* TODO(rzarzynski): we need to have string-view taking variant. */
  const std::string access_key_id = _access_key_id.to_string();
  if (rgw_get_user_info_by_access_key(store, access_key_id, user_info) < 0) {
      ldout(cct, 5) << "error reading user info, uid=" << access_key_id
              << " can't authenticate" << dendl;
      return result_t::deny(-ERR_INVALID_ACCESS_KEY);
  }
  //TODO: Uncomment, when we have a migration plan in place.
  /*else {
    if (s->user->type != TYPE_RGW) {
      ldout(cct, 10) << "ERROR: User id of type: " << s->user->type
                     << " is present" << dendl;
      throw -EPERM;
    }
  }*/

  const auto iter = user_info.access_keys.find(access_key_id);
  if (iter == std::end(user_info.access_keys)) {
    ldout(cct, 0) << "ERROR: access key not encoded in user info" << dendl;
    return result_t::deny(-EPERM);
  }
  const RGWAccessKey& k = iter->second;

  const VersionAbstractor::server_signature_t server_signature = \
    signature_factory(cct, k.key, string_to_sign);
  auto compare = signature.compare(server_signature);

  ldout(cct, 15) << "string_to_sign="
                 << rgw::crypt_sanitize::log_content{string_to_sign}
                 << dendl;
  ldout(cct, 15) << "server signature=" << server_signature << dendl;
  ldout(cct, 15) << "client signature=" << signature << dendl;
  ldout(cct, 15) << "compare=" << compare << dendl;

  if (compare != 0) {
    return result_t::deny(-ERR_SIGNATURE_NO_MATCH);
  }

  auto apl = apl_factory->create_apl_local(cct, s, user_info, k.subuser);
  return result_t::grant(std::move(apl), completer_factory(k.key));
}

bool rgw::auth::s3::S3AnonymousEngine::is_applicable(
  const req_state* s
) const noexcept {
  if (s->op == OP_OPTIONS) {
    return true;
  }

  AwsVersion version;
  AwsRoute route;
  std::tie(version, route) = discover_aws_flavour(s->info);

  return route == AwsRoute::QUERY_STRING && version == AwsVersion::UNKNOWN;
}<|MERGE_RESOLUTION|>--- conflicted
+++ resolved
@@ -3278,19 +3278,13 @@
   s->has_acl_header = s->info.env->exists_prefix("HTTP_X_AMZ_GRANT");
 
   const char *copy_source = s->info.env->get("HTTP_X_AMZ_COPY_SOURCE");
-<<<<<<< HEAD
+
   if (copy_source &&
-      (! s->info.env->get("HTTP_X_AMZ_COPY_SOURCE_RANGE"))) {
-	ret = RGWCopyObj::parse_copy_location(url_decode(copy_source),
-					    s->init_state.src_bucket,
-					    s->src_object);
-=======
-
-  if (copy_source && !s->info.env->get("HTTP_X_AMZ_COPY_SOURCE_RANGE") && !s->info.args.exists("uploadId")) {
-    ret = RGWCopyObj::parse_copy_location(copy_source,
+      (!s->info.env->get("HTTP_X_AMZ_COPY_SOURCE_RANGE")) &&
+      (! s->info.args.exists("uploadId"))) {
+    ret = RGWCopyObj::parse_copy_location(url_decode(copy_source),
                                           s->init_state.src_bucket,
                                           s->src_object);
->>>>>>> 3d5e29cf
     if (!ret) {
       ldout(s->cct, 0) << "failed to parse copy location" << dendl;
       return -EINVAL; // XXX why not -ERR_INVALID_BUCKET_NAME or -ERR_BAD_URL?
