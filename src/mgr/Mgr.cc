--- conflicted
+++ resolved
@@ -470,10 +470,6 @@
     case CEPH_MSG_FS_MAP:
       py_modules.notify_all("fs_map", "");
       handle_fs_map((MFSMap*)m);
-<<<<<<< HEAD
-      //m->put();
-=======
->>>>>>> c5f3033d
       return false; // I shall let this pass through for Client
       break;
     case CEPH_MSG_OSD_MAP:
