// -*- mode:C++; tab-width:8; c-basic-offset:2; indent-tabs-mode:t -*-
// vim: ts=8 sw=2 smarttab
/*
 * Ceph - scalable distributed file system
 *
 * Copyright (C) 2016 John Spray <john.spray@redhat.com>
 *
 * This is free software; you can redistribute it and/or
 * modify it under the terms of the GNU Lesser General Public
 * License version 2.1, as published by the Free Software
 * Foundation.  See file COPYING.
 */

#include "PyFormatter.h"

#include "common/debug.h"

#include "ActivePyModule.h"


#define dout_context g_ceph_context
#define dout_subsys ceph_subsys_mgr
#undef dout_prefix
#define dout_prefix *_dout << "mgr " << __func__ << " "

int ActivePyModule::load(ActivePyModules *py_modules)
{
  ceph_assert(py_modules);
  Gil gil(py_module->pMyThreadState, true);

  // We tell the module how we name it, so that it can be consistent
  // with us in logging etc.
  auto pThisPtr = PyCapsule_New(this, nullptr, nullptr);
  auto pPyModules = PyCapsule_New(py_modules, nullptr, nullptr);
  auto pModuleName = PyString_FromString(get_name().c_str());
  auto pArgs = PyTuple_Pack(3, pModuleName, pPyModules, pThisPtr);

  pClassInstance = PyObject_CallObject(py_module->pClass, pArgs);
  Py_DECREF(pModuleName);
  Py_DECREF(pArgs);
  if (pClassInstance == nullptr) {
    derr << "Failed to construct class in '" << get_name() << "'" << dendl;
    derr << handle_pyerror() << dendl;
    return -EINVAL;
  } else {
    dout(1) << "Constructed class from module: " << get_name() << dendl;
  }

  return 0;
}

void ActivePyModule::notify(const std::string &notify_type, const std::string &notify_id)
{
  ceph_assert(pClassInstance != nullptr);

  Gil gil(py_module->pMyThreadState, true);

  // Execute
  auto pValue = PyObject_CallMethod(pClassInstance,
       const_cast<char*>("notify"), const_cast<char*>("(ss)"),
       notify_type.c_str(), notify_id.c_str());

  if (pValue != NULL) {
    Py_DECREF(pValue);
  } else {
    derr << get_name() << ".notify:" << dendl;
    derr << handle_pyerror() << dendl;
    // FIXME: callers can't be expected to handle a python module
    // that has spontaneously broken, but Mgr() should provide
    // a hook to unload misbehaving modules when they have an
    // error somewhere like this
  }
}

void ActivePyModule::notify_clog(const LogEntry &log_entry)
{
  ceph_assert(pClassInstance != nullptr);

  Gil gil(py_module->pMyThreadState, true);

  // Construct python-ized LogEntry
  PyFormatter f;
  log_entry.dump(&f);
  auto py_log_entry = f.get();

  // Execute
  auto pValue = PyObject_CallMethod(pClassInstance,
       const_cast<char*>("notify"), const_cast<char*>("(sN)"),
       "clog", py_log_entry);

  if (pValue != NULL) {
    Py_DECREF(pValue);
  } else {
    derr << get_name() << ".notify_clog:" << dendl;
    derr << handle_pyerror() << dendl;
    // FIXME: callers can't be expected to handle a python module
    // that has spontaneously broken, but Mgr() should provide
    // a hook to unload misbehaving modules when they have an
    // error somewhere like this
  }
}

bool ActivePyModule::method_exists(const std::string &method) const
{
  Gil gil(py_module->pMyThreadState, true);

  auto boundMethod = PyObject_GetAttrString(pClassInstance, method.c_str());
  if (boundMethod == nullptr) {
    return false;
  } else {
    Py_DECREF(boundMethod);
    return true;
  }
}

PyObject *ActivePyModule::dispatch_remote(
    const std::string &method,
    PyObject *args,
    PyObject *kwargs,
    std::string *err)
{
  ceph_assert(err != nullptr);

  // Rather than serializing arguments, pass the CPython objects.
  // Works because we happen to know that the subinterpreter
  // implementation shares a GIL, allocator, deallocator and GC state, so
  // it's okay to pass the objects between subinterpreters.
  // But in future this might involve serialization to support a CSP-aware
  // future Python interpreter a la PEP554

  Gil gil(py_module->pMyThreadState, true);

  // Fire the receiving method
  auto boundMethod = PyObject_GetAttrString(pClassInstance, method.c_str());

  // Caller should have done method_exists check first!
  ceph_assert(boundMethod != nullptr);

  dout(20) << "Calling " << py_module->get_name()
           << "." << method << "..." << dendl;

  auto remoteResult = PyObject_Call(boundMethod,
      args, kwargs);
  Py_DECREF(boundMethod);

  if (remoteResult == nullptr) {
    // Because the caller is in a different context, we can't let this
    // exception bubble up, need to re-raise it from the caller's
    // context later.
    *err = handle_pyerror();
  } else {
    dout(20) << "Success calling '" << method << "'" << dendl;
  }

  return remoteResult;
}

void ActivePyModule::config_notify()
{
  Gil gil(py_module->pMyThreadState, true);
  dout(20) << "Calling " << py_module->get_name() << ".config_notify..."
	   << dendl;
<<<<<<< HEAD
  auto remoteResult = PyObject_CallMethod(pClassInstance, "config_notify",
=======
  auto remoteResult = PyObject_CallMethod(pClassInstance,
					  const_cast<char*>("config_notify"),
>>>>>>> 4d3cc9f9
					  (char*)NULL);
  if (remoteResult != nullptr) {
    Py_DECREF(remoteResult);
  }
}

int ActivePyModule::handle_command(
  const cmdmap_t &cmdmap,
  const bufferlist &inbuf,
  std::stringstream *ds,
  std::stringstream *ss)
{
  ceph_assert(ss != nullptr);
  ceph_assert(ds != nullptr);

  if (pClassInstance == nullptr) {
    // Not the friendliest error string, but we could only
    // hit this in quite niche cases, if at all.
    *ss << "Module not instantiated";
    return -EINVAL;
  }

  Gil gil(py_module->pMyThreadState, true);

  PyFormatter f;
  cmdmap_dump(cmdmap, &f);
  PyObject *py_cmd = f.get();
  string instr;
  inbuf.copy(0, inbuf.length(), instr);

  auto pResult = PyObject_CallMethod(pClassInstance,
      const_cast<char*>("handle_command"), const_cast<char*>("s#O"),
      instr.c_str(), instr.length(), py_cmd);

  Py_DECREF(py_cmd);

  int r = 0;
  if (pResult != NULL) {
    if (PyTuple_Size(pResult) != 3) {
      derr << "module '" << py_module->get_name() << "' command handler "
              "returned wrong type!" << dendl;
      r = -EINVAL;
    } else {
      r = PyInt_AsLong(PyTuple_GetItem(pResult, 0));
      *ds << PyString_AsString(PyTuple_GetItem(pResult, 1));
      *ss << PyString_AsString(PyTuple_GetItem(pResult, 2));
    }

    Py_DECREF(pResult);
  } else {
    derr << "module '" << py_module->get_name() << "' command handler "
            "threw exception: " << peek_pyerror() << dendl;
    *ds << "";
    *ss << handle_pyerror();
    r = -EINVAL;
  }

  return r;
}

void ActivePyModule::get_health_checks(health_check_map_t *checks)
{
  checks->merge(health_checks);
}
<|MERGE_RESOLUTION|>--- conflicted
+++ resolved
@@ -160,12 +160,8 @@
   Gil gil(py_module->pMyThreadState, true);
   dout(20) << "Calling " << py_module->get_name() << ".config_notify..."
 	   << dendl;
-<<<<<<< HEAD
-  auto remoteResult = PyObject_CallMethod(pClassInstance, "config_notify",
-=======
   auto remoteResult = PyObject_CallMethod(pClassInstance,
 					  const_cast<char*>("config_notify"),
->>>>>>> 4d3cc9f9
 					  (char*)NULL);
   if (remoteResult != nullptr) {
     Py_DECREF(remoteResult);
