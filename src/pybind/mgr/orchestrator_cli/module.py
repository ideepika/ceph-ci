--- conflicted
+++ resolved
@@ -156,15 +156,10 @@
         return self.get_module_option("orchestrator")
 
     @orchestrator._cli_write_command(
-<<<<<<< HEAD
-        'orchestrator host add',
+        'orch host add',
         'name=host,type=CephString,req=true '
         'name=addr,type=CephString,req=false '
         'name=labels,type=CephString,n=N,req=false',
-=======
-        'orch host add',
-        "name=host,type=CephString,req=true",
->>>>>>> 57e9540b
         'Add a host')
     def _add_host(self, host, addr=None, labels=None):
         s = orchestrator.HostSpec(hostname=host, addr=addr, labels=labels)
@@ -522,12 +517,7 @@
         return HandleCommandResult(stdout=completion.result_str())
 
     @orchestrator._cli_write_command(
-<<<<<<< HEAD
-        'orchestrator rgw update',
-=======
         'orch rgw update',
-        'name=zone_name,type=CephString '
->>>>>>> 57e9540b
         'name=realm_name,type=CephString '
         'name=zone_name,type=CephString '
         'name=num,type=CephInt,req=false '
